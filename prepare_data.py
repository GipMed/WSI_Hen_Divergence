--- conflicted
+++ resolved
@@ -31,13 +31,8 @@
     if args.segmentation:
         utils_data_managment.make_segmentations(DataSet=args.dataset, ROOT_DIR=args.data_root, out_path=out_path)
     if args.grid:
-<<<<<<< HEAD
-        utils_data_managment.make_grid(DataSet=args.dataset, ROOT_DIR=args.data_root, tile_sz=args.tile_size, tissue_coverage=args.tissue_coverage)
-
-=======
         utils_data_managment.make_grid(DataSet=args.dataset, ROOT_DIR=args.data_root, tile_sz=args.tile_size,
                                        tissue_coverage=args.tissue_coverage, desired_mag=args.mag, out_path=out_path)
->>>>>>> e9d7b5fc
     if args.stats:
         utils_data_managment.compute_normalization_values(DataSet=args.dataset, ROOT_DIR=args.data_root)
     if args.hard_copy:
@@ -45,16 +40,6 @@
     if args.sl2im:
         utils_data_managment.herohe_slides2images()
 
-<<<<<<< HEAD
-    utils_data_managment.make_grid_2(DataSet='TCGA', tissue_coverage=0.1, desired_magnification=10, added_extension='_coverage-0_1')
-
-    print('Data Preparation sequence is Done !')
-
-
-
-
-=======
-    #utils_data_managment.make_grid_2(DataSet='TCGA', tissue_coverage=0.9, desired_magnification=10, added_extension='_new')
->>>>>>> e9d7b5fc
+    #utils_data_managment.make_grid_2(DataSet='TCGA', tissue_coverage=0.1, desired_magnification=10, added_extension='_coverage-0_1')
 
     print('Data Preparation sequence is Done !')