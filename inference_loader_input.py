import os
import re, glob
import sys

inference_files = {}

<<<<<<< HEAD
exp = 20228
fold = '5'
target = 'Her2'
dataset = 'CAT'
=======
exp = 10607
fold = '1'
target = 'survival'
dataset = 'ABCTB'
>>>>>>> e92fe418
subdir = ''
is_other = False

patientless_list = ['TCGA_LUNG', 'HEROHE']
if dataset in patientless_list or subdir in patientless_list:
    patient_level = False
else:
    patient_level = True

save_csv = False

#patient_level = False #temp

if sys.platform == 'win32':
    if is_other:
        inference_dir = os.path.join(r'C:\Pathnet_results\MIL_general_try4', dataset + '_runs', 'other', 'exp' + str(exp), 'Inference')
    else:
        inference_dir = os.path.join(r'C:\Pathnet_results\MIL_general_try4', dataset + '_runs', target, 'exp' + str(exp), 'Inference')

elif sys.platform == 'darwin':
    inference_dir = glob.glob(os.path.join(r'/Users/wasserman/Developer/WSI_MIL/runs', 'Exp_' + str(exp) + '*'))[0] + '/Inference/'
    target = inference_dir.split('/')[6].split('-')[1]

    if target == 'Survival_Time_Cox':
        target = 'survival'


inference_dir = os.path.join(inference_dir, subdir)
#auto find epochs
#file_list = glob.glob(inference_dir+'\*.data')
file_list = glob.glob(os.path.join(inference_dir, '*.data'))
epochs = [int(re.findall(r"\bModel_Epoch_+\d+\b", os.path.basename(fn))[0][12:]) for fn in file_list]
epochs.sort()

key_list = [''.join((target, '_fold', str(fold), '_exp', str(exp), '_epoch', str(epoch), '_test_500')) for epoch in epochs]


val_list = [''.join(('Model_Epoch_', str(epoch), '-Folds_[', str(fold), ']_', target, '-Tiles_500.data')) for epoch in epochs]
#val_list = [''.join(('Model_Epoch_', str(epoch), '-Folds_[', str(fold), ']', '-Tiles_500.data')) for epoch in epochs]
#key_list = [''.join(('exp', str(exp), '_fold', str(fold), '_epoch', str(epoch), '_test_500_herohe')) for epoch in epochs]

#manual
temp = False
if temp:
    #val_list = ['Model_Epoch_resnet34(pretrained=True)-Folds_[1, 2, 3, 4, 5]_ER-Tiles_30.data']
    #val_list = ['Model_Epoch_16-Folds_[1, 2, 3, 4, 5]_ER-Tiles_30.data']
    val_list = ['Model_Epoch_resnet34(pretrained=True)-Folds_[1]_ER-Tiles_500.data']
    key_list = ['temp']
    #inference_dir = r'C:\Users\User\Dropbox\Technion work 2020\Code\WSI_MIL\WSI_MIL\runs\Exp_321-ER-TestFold_2\Inference'
    inference_dir = r'C:\Pathnet_results\MIL_general_try4\CAT_runs\ER\exp355\Inference\w_locs_fixed'


inference_files = dict(zip(key_list, val_list))

inference_name = target + '_fold' + str(fold) + '_exp' + str(exp)<|MERGE_RESOLUTION|>--- conflicted
+++ resolved
@@ -4,17 +4,10 @@
 
 inference_files = {}
 
-<<<<<<< HEAD
-exp = 20228
-fold = '5'
-target = 'Her2'
-dataset = 'CAT'
-=======
 exp = 10607
 fold = '1'
 target = 'survival'
 dataset = 'ABCTB'
->>>>>>> e92fe418
 subdir = ''
 is_other = False
 
@@ -23,8 +16,7 @@
     patient_level = False
 else:
     patient_level = True
-
-save_csv = False
+save_csv = True
 
 #patient_level = False #temp
 
@@ -33,7 +25,6 @@
         inference_dir = os.path.join(r'C:\Pathnet_results\MIL_general_try4', dataset + '_runs', 'other', 'exp' + str(exp), 'Inference')
     else:
         inference_dir = os.path.join(r'C:\Pathnet_results\MIL_general_try4', dataset + '_runs', target, 'exp' + str(exp), 'Inference')
-
 elif sys.platform == 'darwin':
     inference_dir = glob.glob(os.path.join(r'/Users/wasserman/Developer/WSI_MIL/runs', 'Exp_' + str(exp) + '*'))[0] + '/Inference/'
     target = inference_dir.split('/')[6].split('-')[1]
@@ -44,7 +35,6 @@
 
 inference_dir = os.path.join(inference_dir, subdir)
 #auto find epochs
-#file_list = glob.glob(inference_dir+'\*.data')
 file_list = glob.glob(os.path.join(inference_dir, '*.data'))
 epochs = [int(re.findall(r"\bModel_Epoch_+\d+\b", os.path.basename(fn))[0][12:]) for fn in file_list]
 epochs.sort()
