import numpy as np
import os
import pandas as pd
import pickle
from random import sample
import torch
from torchvision import transforms
import sys
import time
from torch.utils.data import Dataset
from typing import List
<<<<<<< HEAD
from utils import MyRotation, _get_tiles_2, _choose_data_3, _choose_data_2, chunks
from utils import HEDColorJitter, define_transformations, define_data_root, assert_dataset_target
from utils import show_patches_and_transformations
=======
from utils import MyRotation, Cutout, _get_tiles, _choose_data, chunks, HEDColorJitter
>>>>>>> 1912b1de
import matplotlib.pyplot as plt


MEAN = {'TCGA': [58.2069073 / 255, 96.22645279 / 255, 70.26442606 / 255],
        'HEROHE': [224.46091564 / 255, 190.67338568 / 255, 218.47883547 / 255],
        'Ron': [0.8998, 0.8253, 0.9357]
        }

STD = {'TCGA': [40.40400300279664 / 255, 58.90625962739444 / 255, 45.09334057330417 / 255],
       'HEROHE': [np.sqrt(1110.25292532) / 255, np.sqrt(2950.9804851) / 255, np.sqrt(1027.10911208) / 255],
       'Ron': [0.1125, 0.1751, 0.0787]
       }


class WSI_Master_Dataset(Dataset):
    def __init__(self,
                 DataSet: str = 'TCGA',
                 tile_size: int = 256,
                 bag_size: int = 50,
                 target_kind: str = 'ER',
                 test_fold: int = 1,
                 train: bool = True,
                 print_timing: bool = False,
                 transform_type: str = 'flip',
                 DX : bool = False,
                 get_images: bool = False,
<<<<<<< HEAD
                 train_type: str = 'MIL',
                 c_param: float = 0.1):

        # Define data root:
        self.ROOT_PATH = define_data_root(DataSet)
=======
                 train_type: str = 'MASTER'
                 ):

        # Define data root:
        if sys.platform == 'linux':  # GIPdeep
            if (DataSet == 'HEROHE') or (DataSet == 'TCGA'):
                self.ROOT_PATH = r'/home/womer/project/All Data'
            elif DataSet == 'LUNG':
                self.ROOT_PATH = r'/home/rschley/All_Data/LUNG'
        elif sys.platform == 'win32':  # Ran local
            if DataSet == 'HEROHE':
                self.ROOT_PATH = r'C:\ran_data\HEROHE_examples'
            elif DataSet == 'TCGA':
                self.ROOT_PATH = r'C:\ran_data\TCGA_example_slides\TCGA_examples_131020_flat'
            elif DataSet == 'LUNG':
                self.ROOT_PATH = r'C:\ran_data\Lung_examples'
        else:  # Omer local
            if DataSet == 'HEROHE' or DataSet == 'TCGA' or DataSet == 'RedSquares':
                self.ROOT_PATH = r'All Data'
            elif DataSet == 'LUNG':
                self.ROOT_PATH = r'All Data/LUNG'

        if DataSet == 'RedSquares' or target_kind == 'RedSquares':
            meta_data_file = os.path.join(self.ROOT_PATH, 'slides_data_RedSquares.xlsx')
            DataSet = 'RedSquares'
            target_kind = 'RedSquares'
        else:
            meta_data_file = os.path.join(self.ROOT_PATH, 'slides_data.xlsx')
>>>>>>> 1912b1de

        if DataSet == 'LUNG' and target_kind not in ['PDL1', 'EGFR']:
            raise ValueError('target should be one of: PDL1, EGFR')
        elif ((DataSet == 'HEROHE') or (DataSet == 'TCGA')) and target_kind not in ['ER', 'PR', 'Her2']:
            raise ValueError('target should be one of: ER, PR, Her2')

        self.DataSet = DataSet
        if DataSet == 'RedSquares':
            self.BASIC_MAGNIFICATION = 10
            slides_data_file = 'slides_data_RedSquares.xlsx'
        else:
            self.BASIC_MAGNIFICATION = 20
            slides_data_file = 'slides_data.xlsx'

        assert_dataset_target(DataSet, target_kind)

        meta_data_file = os.path.join(self.ROOT_PATH, slides_data_file)
        self.meta_data_DF = pd.read_excel(meta_data_file)

        if self.DataSet != 'ALL':
            self.meta_data_DF = self.meta_data_DF[self.meta_data_DF['id'] == self.DataSet]
            self.meta_data_DF.reset_index(inplace=True)

        # for lung, take only origin:lung and only diagnosis:adenocarcinoma
        if self.DataSet == 'LUNG':
            self.meta_data_DF = self.meta_data_DF[self.meta_data_DF['Origin'] == 'lung']
            #self.meta_data_DF = self.meta_data_DF[self.meta_data_DF['Diagnosis'] == 'adenocarcinoma']
            self.meta_data_DF.reset_index(inplace=True)

        # self.meta_data_DF.set_index('id')
        ### self.data_path = os.path.join(self.ROOT_PATH, self.DataSet)
        self.tile_size = tile_size
        self.target_kind = target_kind
        self.test_fold = test_fold
        self.bag_size = bag_size
        self.train = train
        self.print_time = print_timing
<<<<<<< HEAD
        #self.transform = transform
        self.DX = DX
        self.get_images = get_images
        self.c_param = c_param #RanS 28.12.20
=======
        self.DX = DX
        self.get_images = get_images
        self.train_type = train_type
>>>>>>> 1912b1de

        all_targets = list(self.meta_data_DF[self.target_kind + ' status'])

        # We'll use only the valid slides - the ones with a Negative or Positive label.
        # Let's compute which slides are these:
        valid_slide_indices = np.where(np.isin(np.array(all_targets), ['Positive', 'Negative']) == True)[0]

        # Also remove slides without grid data:
        slides_without_grid = set(self.meta_data_DF.index[self.meta_data_DF['Total tiles - ' + str(self.tile_size) + ' compatible @ X20'] == -1])
        valid_slide_indices = np.array(list(set(valid_slide_indices) - slides_without_grid))

        # BUT...we want the train set to be a combination of all sets except the train set....Let's compute it:
        if self.train_type != 'Infer':
            if self.train:
                folds = list(self.meta_data_DF['test fold idx'].unique())
                folds.remove(self.test_fold)
                if 'test' in folds:
                    folds.remove('test')
            else:
                folds = [self.test_fold]

        self.folds = folds

        correct_folds = self.meta_data_DF['test fold idx'][valid_slide_indices].isin(folds)
        valid_slide_indices = np.array(correct_folds.index[correct_folds])

        all_image_file_names = list(self.meta_data_DF['file'])
        all_image_path_names = list(self.meta_data_DF['id'])
        all_in_fold = list(self.meta_data_DF['test fold idx'])
        all_tissue_tiles = list(self.meta_data_DF['Legitimate tiles - ' + str(self.tile_size) + ' compatible @ X20'])
        if self.DataSet != 'TCGA':
            self.DX = False
        if self.DX:
            all_is_DX_cut = list(self.meta_data_DF['DX'])

        all_magnifications = list(self.meta_data_DF['Objective Power'])

        if train_type == 'Infer':
            self.valid_slide_indices = valid_slide_indices
            self.all_magnifications = all_magnifications
            self.all_is_DX_cut = all_is_DX_cut
            self.all_tissue_tiles = all_tissue_tiles
            self.all_image_file_names = all_image_file_names

        self.image_file_names = []
        self.image_path_names = []
        self.in_fold = []
        self.tissue_tiles = []
        self.target = []
        self.magnification = []

        for _, index in enumerate(valid_slide_indices):
            if (self.DX and all_is_DX_cut[index]) or not self.DX:
                self.image_file_names.append(all_image_file_names[index])
                self.image_path_names.append(all_image_path_names[index])
                self.in_fold.append(all_in_fold[index])
                self.tissue_tiles.append(all_tissue_tiles[index])
                self.target.append(all_targets[index])
                self.magnification.append(all_magnifications[index])

        # Setting the transformation:
<<<<<<< HEAD
        self.transform, self.scale_factor = define_transformations(transform_type, self.train, MEAN, STD, self.tile_size, self.c_param)

        print('Initiation of WSI({}) {} {} DataSet for {} is Complete. {} Slides, Tiles of size {}^2. {} tiles in a bag, {} Transform. TestSet is fold #{}. DX is {}'
              .format(train_type,
                      'Train' if self.train else 'Test',
                      self.DataSet,
                      self.target_kind,
                      self.__len__(),
                      self.tile_size,
                      self.bag_size,
                      'Without' if transform_type=='none' else 'With',
                      self.test_fold,
                      'ON' if self.DX else 'OFF'))

=======
        final_transform = transforms.Compose([transforms.ToTensor(),
                                              transforms.Normalize(
                                                  mean=(MEAN['Ron'][0], MEAN['Ron'][1], MEAN['Ron'][2]),
                                                  std=(STD['Ron'][0], STD['Ron'][1], STD['Ron'][2]))])
        # if self.transform and self.train:
        if transform_type != 'none' and self.train:
            # TODO: Consider using - torchvision.transforms.ColorJitter(brightness=0, contrast=0, saturation=0, hue=0)
            # TODO: Consider using - torchvision.transforms.RandomErasing(p=0.5, scale=(0.02, 0.33), ratio=(0.3, 3.3), value=0, inplace=False)
            # TODO: Consider transforms.RandomHorizontalFlip()
            # TODO: transforms.RandomRotation([self.rotate_by, self.rotate_by]),
            if transform_type == 'flip':
                self.scale_factor = 0
                transform1 = \
                    transforms.Compose([transforms.RandomVerticalFlip(),
                                        transforms.RandomHorizontalFlip()])
            elif transform_type == 'wcfrs':  # weak color, flip, rotate, scale
                self.scale_factor = 0.2
                transform1 = \
                    transforms.Compose([
                        # transforms.ColorJitter(brightness=(0.65, 1.35), contrast=(0.5, 1.5),
                        transforms.ColorJitter(brightness=(0.85, 1.15), contrast=(0.75, 1.25),  # RanS 2.12.20
                                               saturation=0.1, hue=(-0.1, 0.1)),
                        transforms.RandomVerticalFlip(),
                        transforms.RandomHorizontalFlip(),
                        MyRotation(angles=[0, 90, 180, 270]),
                        transforms.RandomAffine(degrees=0,
                                                scale=(1 - self.scale_factor, 1 + self.scale_factor)),
                            # transforms.CenterCrop(self.tile_size),  #fix boundary when scaling<1
                        transforms.functional.crop(top=0, left=0, height=self.tile_size, width=self.tile_size)
                        # fix boundary when scaling<1
                            ])
            elif transform_type == 'hedcfrs':  # HED color, flip, rotate, scale
                        self.scale_factor = 0.2
                        transform1 = \
                            transforms.Compose([
                                transforms.ColorJitter(brightness=(0.85, 1.15), contrast=(0.75, 1.25)),
                                HEDColorJitter(sigma=0.05),
                                transforms.RandomVerticalFlip(),
                                transforms.RandomHorizontalFlip(),
                                MyRotation(angles=[0, 90, 180, 270]),
                                transforms.RandomAffine(degrees=0,
                                                        scale=(1 - self.scale_factor, 1 + self.scale_factor)),
                                # transforms.CenterCrop(self.tile_size),  # fix boundary when scaling<1
                                transforms.functional.crop(top=0, left=0, height=self.tile_size, width=self.tile_size)
                                # fix boundary when scaling<1
                            ])

            self.transform = transforms.Compose([ transform1,
                                                  final_transform
                                                 ])
        else:
            self.scale_factor = 0
            self.transform = final_transform

        if train_type == 'REG':
            self.factor = 10 if self.train else 50
            self.real_length = int(self.__len__() / self.factor)
        else:
            self.factor = 1
            self.real_length = self.__len__()



>>>>>>> 1912b1de
    def __len__(self):
        return len(self.target) * self.factor


    def __getitem__(self, idx):
        start_getitem = time.time()
        idx = idx % self.real_length
        basic_file_name = '.'.join(self.image_file_names[idx].split('.')[:-1])
        grid_file = os.path.join(self.ROOT_PATH, self.image_path_names[idx], 'Grids', basic_file_name + '--tlsz' + str(self.tile_size) + '.data')
        image_file = os.path.join(self.ROOT_PATH, self.image_path_names[idx], self.image_file_names[idx])

        tiles, time_list = _choose_data(grid_file, image_file, self.bag_size,
                                          self.magnification[idx],
                                          # self.tile_size,
                                          int(self.tile_size / (1 - self.scale_factor)), # RanS 7.12.20, fix boundaries with scale
                                          print_timing=self.print_time,
                                          basic_obj_power = self.BASIC_MAGNIFICATION)
        label = [1] if self.target[idx] == 'Positive' else [0]
        label = torch.LongTensor(label)

        # X will hold the images after all the transformations
        X = torch.zeros([self.bag_size, 3, self.tile_size, self.tile_size])

        magnification_relation = self.magnification[idx] // self.BASIC_MAGNIFICATION
        if magnification_relation != 1:
            transform = transforms.Compose([ transforms.Resize(self.tile_size), self.transform ])
        else:
            transform = self.transform

        start_aug = time.time()
        for i in range(self.bag_size):
            X[i] = transform(tiles[i])

        if self.get_images:
            images = torch.zeros([self.bag_size, 3, self.tile_size, self.tile_size])
            #trans = transforms.ToTensor()
            #trans = transforms.Compose([MyCropTransform(tile_size=self.tile_size), transforms.ToTensor()]) #RanS 21.12.20
            trans = transforms.Compose([transforms.CenterCrop(self.tile_size), transforms.ToTensor()])  # RanS 21.12.20
            for i in range(self.bag_size):
                images[i] = trans(tiles[i])
        else:
            images = 0

        aug_time = (time.time() - start_aug) / self.bag_size
        total_time = time.time() - start_getitem
        if self.print_time:
            time_list = (time_list[0], time_list[1], aug_time, total_time)
        else:
            time_list = [0]

        debug_patches_and_transformations = False
        if debug_patches_and_transformations:
            show_patches_and_transformations(X, images, tiles, self.scale_factor, self.tile_size)


        return X, label, time_list, self.image_file_names[idx], images

"""
class Infer_WSI_MILdataset(Dataset):
    def __init__(self,
                 DataSet: str = 'HEROHE',
                 tile_size: int = 256,
                 tiles_per_iter: int = 400,
                 target_kind: str = 'ER',
                 folds: List = [1],
                 print_timing: bool = False,
                 DX: bool = False,
                 num_tiles: int = 500):

        # Define data root:
        self.ROOT_PATH = define_data_root(DataSet)

        self.DataSet = DataSet
        if DataSet == 'RedSquares':
            self.BASIC_MAGNIFICATION = 10
            slides_data_file = 'slides_data_RedSquares.xlsx'
        else:
            self.BASIC_MAGNIFICATION = 20
            slides_data_file = 'slides_data.xlsx'

        assert_dataset_target(DataSet, target_kind)

        meta_data_file = os.path.join(self.ROOT_PATH, slides_data_file)

        self.meta_data_DF = pd.read_excel(meta_data_file)
        if self.DataSet != 'ALL':
            self.meta_data_DF = self.meta_data_DF[self.meta_data_DF['id'] == self.DataSet]
            self.meta_data_DF.reset_index(inplace=True)

        if self.DataSet == 'LUNG':
            self.meta_data_DF = self.meta_data_DF[self.meta_data_DF['Origin'] == 'lung']
            #self.meta_data_DF = self.meta_data_DF[self.meta_data_DF['Diagnosis'] == 'adenocarcinoma']
            self.meta_data_DF.reset_index(inplace=True)

        self.tiles_per_iter = tiles_per_iter
        self.tile_size = tile_size
        self.target_kind = target_kind
        self.folds = folds
        self.print_time = print_timing
        self.DX = DX
        # The following attributes will be used in the __getitem__ function
        self.tiles_to_go = None
        self.slide_num = 0
        self.current_file = None

        all_targets = list(self.meta_data_DF[self.target_kind + ' status'])

        # We'll use only the valid slides - the ones with a Negative or Positive label.
        # Let's compute which slides are these:
        valid_slide_indices = np.where(np.isin(np.array(all_targets), ['Positive', 'Negative']) == True)[0]

        # Also remove slides without grid data:
        slides_without_grid = set(self.meta_data_DF.index[self.meta_data_DF['Total tiles - ' + str(self.tile_size) + ' compatible @ X20'] == -1])
        valid_slide_indices = np.array(list(set(valid_slide_indices) - slides_without_grid))

        correct_folds = self.meta_data_DF['test fold idx'][valid_slide_indices].isin(folds)
        valid_slide_indices = np.array(correct_folds.index[correct_folds])

        all_image_file_names = list(self.meta_data_DF['file'])
        all_image_path_names = list(self.meta_data_DF['id'])
        all_in_fold = list(self.meta_data_DF['test fold idx'])
        all_tissue_tiles = list(self.meta_data_DF['Legitimate tiles - ' + str(self.tile_size) + ' compatible @ X20'])
        if self.DataSet != 'TCGA':
            self.DX = False
        if self.DX:
            all_is_DX_cut = list(self.meta_data_DF['DX'])

        all_magnifications = list(self.meta_data_DF['Objective Power'])

        self.image_file_names = []
        self.image_path_names = []
        self.in_fold = []
        self.tissue_tiles = []
        self.target = []
        self.magnification = []
        self.num_patches = []

        self.image_full_filenames = []
        self.slide_grids = []

        for _, slide_num in enumerate(valid_slide_indices):
            if (self.DX and all_is_DX_cut[slide_num]) or not self.DX:
                if num_tiles <= all_tissue_tiles[slide_num]:
                    self.num_patches.append(num_tiles)
                else:
                    self.num_patches.append(all_tissue_tiles[slide_num])
                    print('{} Slide available patches are less than {}'.format(all_image_file_names[slide_num], num_tiles))

                self.image_file_names.append(all_image_file_names[slide_num])
                self.image_path_names.append(all_image_path_names[slide_num])
                self.in_fold.append(all_in_fold[slide_num])
                self.tissue_tiles.append(all_tissue_tiles[slide_num])
                self.target.append(all_targets[slide_num])
                self.magnification.extend([all_magnifications[slide_num]] * self.num_patches[-1])

                full_image_filename = os.path.join(self.ROOT_PATH, self.image_path_names[-1], self.image_file_names[-1])
                self.image_full_filenames.append(full_image_filename)
                basic_file_name = '.'.join(self.image_file_names[-1].split('.')[:-1])
                grid_file = os.path.join(self.ROOT_PATH, self.image_path_names[-1], 'Grids',
                                         basic_file_name + '--tlsz' + str(self.tile_size) + '.data')
                which_patches = sample(range(int(self.tissue_tiles[-1])), self.num_patches[-1])

                with open(grid_file, 'rb') as filehandle:
                    grid_list = pickle.load(filehandle)
                chosen_locations = [grid_list[loc] for loc in which_patches]
                chosen_locations_chunks = chunks(chosen_locations, self.tiles_per_iter)
                self.slide_grids.extend(chosen_locations_chunks)

        # Setting the transformation:
        self.transform, self.scale_factor = define_transformations('none', False, MEAN, STD, self.tile_size)

        print("Normalization Values are:")
        print(MEAN['Ron'][0], MEAN['Ron'][1], MEAN['Ron'][2], STD['Ron'][0], STD['Ron'][1], STD['Ron'][2])
        print(
            'Initiation of WSI INFERENCE for {} DataSet and {} of folds {} is Complete. {} Slides, Working on Tiles of size {}^2. {} Tiles per slide, {} tiles per iteration, {} iterations to complete full inference'
            .format(self.DataSet,
                    self.target_kind,
                    str(self.folds),
                    len(self.image_file_names),
                    self.tile_size,
                    num_tiles,
                    self.tiles_per_iter,
                    self.__len__()))

    def __len__(self):
        return int(np.ceil(np.array(self.num_patches)/self.tiles_per_iter).sum())

    def __getitem__(self, idx):
        start_getitem = time.time()
        if self.tiles_to_go is None:
            self.tiles_to_go = self.num_patches[self.slide_num]
            self.current_file = self.image_full_filenames[self.slide_num]
            self.initial_num_patches = self.num_patches[self.slide_num]

        label = [1] if self.target[self.slide_num] == 'Positive' else [0]
        label = torch.LongTensor(label)

        if self.tiles_to_go <= self.tiles_per_iter:
            ### tiles_next_iter = self.tiles_to_go
            self.tiles_to_go = None
            self.slide_num += 1
        else:
            ### tiles_next_iter = self.tiles_per_iter
            self.tiles_to_go -= self.tiles_per_iter

        adjusted_tile_size = self.tile_size * (self.magnification[idx] // self.BASIC_MAGNIFICATION)
        tiles, time_list = _get_tiles(self.current_file,
                                       self.slide_grids[idx],
                                       adjusted_tile_size,
                                       self.print_time)

        X = torch.zeros([len(tiles), 3, self.tile_size, self.tile_size])

        magnification_relation = self.magnification[idx] // self.BASIC_MAGNIFICATION
        if magnification_relation != 1:
            transform = transforms.Compose([transforms.Resize(self.tile_size), self.transform])
        else:
            transform = self.transform

        start_aug = time.time()
        for i in range(len(tiles)):
            X[i] = transform(tiles[i])

        aug_time = time.time() - start_aug
        total_time = time.time() - start_getitem
        if self.print_time:
            time_list = (time_list[0], time_list[1], aug_time, total_time)
        else:
            time_list = [0]
        if self.tiles_to_go is None:
            last_batch = True
        else:
            last_batch = False

        #print('Slide: {}, tiles: {}'.format(self.current_file, self.slide_grids[idx]))
        return X, label, time_list, last_batch, self.initial_num_patches
"""

"""
class WSI_REGdataset(Dataset):
    def __init__(self,
                 DataSet: str = 'TCGA',
                 tile_size: int = 256,
                 target_kind: str = 'ER',
                 test_fold: int = 1,
                 train: bool = True,
                 print_timing: bool = False,
                 DX: bool = False,
                 n_patches: int = 50,
                 transform_type: str = 'flip',
                 c_param: float = 0.1):

        self.ROOT_PATH = define_data_root(DataSet)
        self.DataSet = DataSet
        assert_dataset_target(DataSet, target_kind)

        self.DataSet = DataSet
        if DataSet == 'RedSquares':
            self.BASIC_MAGNIFICATION = 10
            slides_data_file = 'slides_data_RedSquares.xlsx'
        else:
            self.BASIC_MAGNIFICATION = 20
            slides_data_file = 'slides_data.xlsx'

        meta_data_file = os.path.join(self.ROOT_PATH, slides_data_file)
        self.meta_data_DF = pd.read_excel(meta_data_file)
        if self.DataSet != 'ALL':
            self.meta_data_DF = self.meta_data_DF[self.meta_data_DF['id'] == self.DataSet]
            self.meta_data_DF.reset_index(inplace=True)

        #for lung, take only origin:lung and only diagnosis:adenocarcinoma
        if self.DataSet == 'LUNG':
            self.meta_data_DF = self.meta_data_DF[self.meta_data_DF['Origin'] == 'lung']
            #self.meta_data_DF = self.meta_data_DF[self.meta_data_DF['Diagnosis'] == 'adenocarcinoma']
            self.meta_data_DF.reset_index(inplace=True)

        self.tile_size = tile_size
        self.target_kind = target_kind
        self.test_fold = test_fold
        self.bag_size = 1
        self.train = train
        self.print_time = print_timing
        self.DX = DX
        self.c_param = c_param

        all_targets = list(self.meta_data_DF[self.target_kind + ' status'])

        # We'll use only the valid slides - the ones with a Negative or Positive label.
        # Let's compute which slides are these:
        valid_slide_indices = np.where(np.isin(np.array(all_targets), ['Positive', 'Negative']) == True)[0]

        # Also remove slides without grid data:
        slides_without_grid = set(self.meta_data_DF.index[self.meta_data_DF['Total tiles - ' + str(self.tile_size) + ' compatible @ X20'] == -1])
        valid_slide_indices = np.array(list(set(valid_slide_indices) - slides_without_grid))

        # BUT...we want the train set to be a combination of all sets except the train set....Let's compute it:
        if self.train:
            folds = list(self.meta_data_DF['test fold idx'].unique())
            folds.remove(self.test_fold)
            if 'test' in folds:
                folds.remove('test')
        else:
            folds = [self.test_fold]
        self.folds = folds

        correct_folds = self.meta_data_DF['test fold idx'][valid_slide_indices].isin(folds)
        valid_slide_indices = np.array(correct_folds.index[correct_folds])

        all_image_file_names = list(self.meta_data_DF['file'])
        all_image_path_names = list(self.meta_data_DF['id'])
        all_in_fold = list(self.meta_data_DF['test fold idx'])
        all_tissue_tiles = list(self.meta_data_DF['Legitimate tiles - ' + str(self.tile_size) + ' compatible @ X20'])
        if self.DataSet != 'TCGA':
            self.DX = False
        if self.DX:
            all_is_DX_cut = list(self.meta_data_DF['DX'])

        all_magnifications = list(self.meta_data_DF['Objective Power'])

        self.image_file_names = []
        self.image_path_names = []
        self.in_fold = []
        self.tissue_tiles = []
        self.target = []
        self.magnification = []

        for _, index in enumerate(valid_slide_indices):
            if (self.DX and all_is_DX_cut[index]) or not self.DX:
                self.image_file_names.append(all_image_file_names[index])
                self.image_path_names.append(all_image_path_names[index])
                self.in_fold.append(all_in_fold[index])
                self.tissue_tiles.append(all_tissue_tiles[index])
                self.target.append(all_targets[index])
                self.magnification.append(all_magnifications[index])

        self.transform, self.scale_factor = define_transformations(transform_type, self.train, MEAN, STD, self.tile_size, self.c_param)

        self.factor = n_patches
        self.real_length = int(self.__len__() / self.factor)

        print('Initiation of REG {} {} DataSet for {} is Complete. {} Slides, Tiles of size {}^2. {} tiles in a bag, {} Transform. TestSet is fold #{}. DX is {}'
              .format('Train' if self.train else 'Test',
                      self.DataSet,
                      self.target_kind,
                      self.real_length,
                      self.tile_size,
                      self.bag_size,
                      #'Without' if transform is False else 'With',
                      'Without' if transform_type == 'none' else 'With',
                      self.test_fold,
                      'ON' if self.DX else 'OFF'))


    def __len__(self):
        return len(self.target) * self.factor


    def __getitem__(self, idx):
        start_getitem = time.time()
        idx = idx % self.real_length

        basic_file_name = '.'.join(self.image_file_names[idx].split('.')[:-1])
        grid_file = os.path.join(self.ROOT_PATH, self.image_path_names[idx], 'Grids', basic_file_name + '--tlsz' + str(self.tile_size) + '.data')
        image_file = os.path.join(self.ROOT_PATH, self.image_path_names[idx], self.image_file_names[idx])

        tiles, time_list = _choose_data_2(grid_file, image_file, self.bag_size,
                                          self.magnification[idx],
                                          #self.tile_size,
                                          int(self.tile_size / (1 - self.scale_factor)), # RanS 7.12.20, fix boundaries with scale
                                          print_timing=self.print_time,
                                          basic_obj_power = self.BASIC_MAGNIFICATION)
        label = [1] if self.target[idx] == 'Positive' else [0]
        label = torch.LongTensor(label)

        # The following section is written for tiles in PIL format
        X = torch.zeros([1, 3, self.tile_size, self.tile_size])

        '''
        # Updating RandomRotation angle in the data transformations only for train set:
        if self.train:
            rotate_by = sample([0, 90, 180, 270], 1)[0]
            transform = transforms.Compose([ transforms.RandomRotation([rotate_by, rotate_by]),
                                             self.transform
                                             ])
        else:
            transform = self.transform
        '''
        transform = self.transform


        magnification_relation = self.magnification[idx] // self.BASIC_MAGNIFICATION
        if magnification_relation != 1:
            transform = transforms.Compose([ transforms.Resize(self.tile_size), transform ])

        start_aug = time.time()
        trans = transforms.ToPILImage()

        X = transform(tiles[0])


        temp = False
        if temp:
            trans1 = transforms.Compose([
                        #transforms.ColorJitter(brightness=(0.85, 1.15), contrast=(0.75, 1.25)),
                        HEDColorJitter(sigma=0.05)])
            trans2 = transforms.ColorJitter(saturation=0.1, hue=(-0.1, 0.1))

            colored_tile = trans1(tiles[0])
            colored_tile2 = trans2(tiles[0])
            fig, ax = plt.subplots(1,3)
            ax[0].imshow(tiles[0])
            ax[0].set_title('original')
            ax[1].imshow(colored_tile)
            ax[1].set_title('HED jitter')
            ax[2].imshow(colored_tile2)
            ax[2].set_title('RGB jitter')
            plt.show()
        '''
        img = get_concat(tiles[0], trans(X))
        img.show()
        time.sleep(3)
        '''

        aug_time = (time.time() - start_aug) / self.bag_size
        total_time = time.time() - start_getitem
        if self.print_time:
            time_list = (time_list[0], time_list[1], aug_time, total_time)
            # print('Data Augmentation time is: {:.2f} s'.format(aug_time))
            # print('WSI: TOTAL Time to prepare item is: {:.2f} s'.format(total_time))
        else:
            time_list = [0]

        slide_name = self.image_file_names[idx] #RanS 8.12.20

        return X, label, time_list, slide_name
"""

"""
class WSI_MIL2_dataset(Dataset):
    '''
    This DataSet class is used for MIL paradigm training.
    This class uses patches from different slides (corresponding to the same label) is a bag.
    Half of the tiles will be taken from the main slide and all other tiles will be taken evenly from other slides
    '''
    def __init__(self,
                 DataSet: str = 'TCGA',
                 tile_size: int = 256,
                 bag_size: int = 60,
                 TPS: int = 10, # Tiles Per Slide
                 target_kind: str = 'ER',
                 test_fold: int = 1,
                 train: bool = True,
                 print_timing: bool = False,
                 transform : bool = False,
                 DX : bool = False):

        self.ROOT_PATH = 'All Data'
        if DataSet == 'LUNG':
            self.ROOT_PATH = '/home/rschley/All_Data/LUNG'

        meta_data_file = os.path.join(self.ROOT_PATH, 'slides_data.xlsx')
        self.DataSet = DataSet
        self.BASIC_MAGNIFICATION = 20
        self.meta_data_DF = pd.read_excel(meta_data_file)
        if self.DataSet != 'ALL':
            self.meta_data_DF = self.meta_data_DF[self.meta_data_DF['id'] == self.DataSet]
            self.meta_data_DF.reset_index(inplace=True)

        if DataSet == 'LUNG' and target_kind not in ['PDL1', 'EGFR']:
            raise ValueError('target should be one of: PDL1, EGFR')
        elif ((DataSet == 'HEROHE') or (DataSet == 'TCGA')) and target_kind not in ['ER', 'PR', 'Her2']:
            raise ValueError('target should be one of: ER, PR, Her2')
        if self.DataSet == 'HEROHE':
            target_kind = 'Her2'
        if self.DataSet == 'LUNG':
            self.meta_data_DF = self.meta_data_DF[self.meta_data_DF['Origin'] == 'lung']
            #self.meta_data_DF = self.meta_data_DF[self.meta_data_DF['Diagnosis'] == 'adenocarcinoma']
            self.meta_data_DF.reset_index(inplace=True)

        # self.meta_data_DF.set_index('id')
        ### self.data_path = os.path.join(self.ROOT_PATH, self.DataSet)
        self.tile_size = tile_size
        self.target_kind = target_kind
        self.test_fold = test_fold
        self.bag_size = bag_size
        self.train = train
        self.print_time = print_timing
        self.transform = transform
        self.DX = DX

        # In test mode we want all tiles to be from the same slide:
        if self.train:
            self.TPS_original = int(self.bag_size / 2) # Half of bag will consist tiles from main slide
            self.TPS_others = TPS
        else:
            self.TPS_original = self.bag_size

        self.slides_in_bag = int((bag_size - self.TPS_original) / TPS)

        all_targets = list(self.meta_data_DF[self.target_kind + ' status'])

        # We'll use only the valid slides - the ones with a Negative or Positive label.
        # Let's compute which slides are these:
        valid_slide_indices = np.where(np.isin(np.array(all_targets), ['Positive', 'Negative']) == True)[0]

        # Also remove slides without grid data:
        slides_without_grid = set(self.meta_data_DF.index[self.meta_data_DF['Total tiles - ' + str(self.tile_size) + ' compatible @ X20'] == -1])
        valid_slide_indices = np.array(list(set(valid_slide_indices) - slides_without_grid))

        # BUT...we want the train set to be a combination of all sets except the train set....Let's compute it:
        if self.train:
            folds = list(range(1, 7))
            folds.remove(self.test_fold)
        else:
            folds = [self.test_fold]
        self.folds = folds

        correct_folds = self.meta_data_DF['test fold idx'][valid_slide_indices].isin(folds)
        valid_slide_indices = np.array(correct_folds.index[correct_folds])

        all_image_file_names = list(self.meta_data_DF['file'])
        all_image_path_names = list(self.meta_data_DF['id'])
        all_in_fold = list(self.meta_data_DF['test fold idx'])
        all_tissue_tiles = list(self.meta_data_DF['Legitimate tiles - ' + str(self.tile_size) + ' compatible @ X20'])
        if self.DataSet != 'TCGA':
            self.DX = False
        if self.DX:
            all_is_DX_cut = list(self.meta_data_DF['DX'])

        all_magnifications = list(self.meta_data_DF['Objective Power'])

        self.image_file_names = []
        self.image_path_names = []
        self.in_fold = []
        self.tissue_tiles = []
        self.target = []
        self.magnification = []
        self.POS_slides, self.NEG_slides = [], []


        for i, index in enumerate(valid_slide_indices):
            if all_targets[index] == 'Positive':
                self.POS_slides.append(i)
            else:
                self.NEG_slides.append(i)

            if (self.DX and all_is_DX_cut[index]) or not self.DX:
                self.image_file_names.append(all_image_file_names[index])
                self.image_path_names.append(all_image_path_names[index])
                self.in_fold.append(all_in_fold[index])
                self.tissue_tiles.append(all_tissue_tiles[index])
                self.target.append(all_targets[index])
                self.magnification.append(all_magnifications[index])


        # Setting the transformation:
        '''
        mean = {}
        std = {}

        mean['TCGA'] = [58.2069073 / 255, 96.22645279 / 255, 70.26442606 / 255]
        std['TCGA'] = [40.40400300279664 / 255, 58.90625962739444 / 255, 45.09334057330417 / 255]

        mean['HEROHE'] = [224.46091564 / 255, 190.67338568 / 255, 218.47883547 / 255]
        std['HEROHE'] = [np.sqrt(1110.25292532) / 255, np.sqrt(2950.9804851) / 255, np.sqrt(1027.10911208) / 255]

        mean['Ron'] = [0.8998, 0.8253, 0.9357]
        std['Ron'] = [0.1125, 0.1751, 0.0787]
        '''
        if self.transform and self.train:

            # TODO: Consider using - torchvision.transforms.RandomErasing(p=0.5, scale=(0.02, 0.33), ratio=(0.3, 3.3), value=0, inplace=False)
            # TODO: transforms.RandomRotation([self.rotate_by, self.rotate_by]),
            # TODO: Cutout(n_holes=1, length=100),
            # TODO: transforms.ColorJitter(brightness=(0.65, 1.35), contrast=(0.5, 1.5), saturation=(0.1), hue=(-0.1, 0.1)),
            # TODO: transforms.RandomHorizontalFlip(),

            self.transform = \
                transforms.Compose([ transforms.RandomHorizontalFlip(),
                                     transforms.RandomVerticalFlip(),
                                     transforms.ToTensor(),
                                     transforms.Normalize(
                                         mean=(MEAN['Ron'][0], MEAN['Ron'][1], MEAN['Ron'][2]),
                                         std=(STD['Ron'][0], STD['Ron'][1], STD['Ron'][2]))
                                     ])
            '''transforms.Normalize((0.8998, 0.8253, 0.9357), (0.1125, 0.1751, 0.0787))'''
            '''transforms.Normalize(
                                         mean=(MEAN[self.DataSet][0], MEAN[self.DataSet][1], MEAN[self.DataSet][2]),
                                         std=(STD[self.DataSet][0], STD[self.DataSet][1], STD[self.DataSet][2]))'''
        else:
            self.transform = transforms.Compose([transforms.ToTensor(),
                                                 transforms.Normalize(
                                                     mean=(MEAN['Ron'][0], MEAN['Ron'][1], MEAN['Ron'][2]),
                                                     std=(STD['Ron'][0], STD['Ron'][1], STD['Ron'][2]))
                                                 ])
            '''transforms.Normalize((0.8998, 0.8253, 0.9357), (0.1125, 0.1751, 0.0787))'''
            '''transforms.Normalize(
                                                     mean=(MEAN[self.DataSet][0], MEAN[self.DataSet][1], MEAN[self.DataSet][2]),
                                                     std=(STD[self.DataSet][0], STD[self.DataSet][1], STD[self.DataSet][2]))'''





        print('Initiation of WSI(MIL) {} {} DataSet for {} is Complete. {} Slides, Tiles of size {}^2. {} tiles in a bag, {} Transform. TestSet is fold #{}. DX is {}'
              .format('Train' if self.train else 'Test',
                      self.DataSet,
                      self.target_kind,
                      self.__len__(),
                      self.tile_size,
                      self.bag_size,
                      'Without' if transform is False else 'With',
                      self.test_fold,
                      'ON' if self.DX else 'OFF'))
        print('{} Tiles in a bag are gathered from: {} tiles from main slide + {} other slides'
              .format(self.bag_size, self.TPS_original, self.slides_in_bag))

    def __len__(self):
        return len(self.target)


    def __getitem__(self, idx):
        start_getitem = time.time()

        basic_file_name = '.'.join(self.image_file_names[idx].split('.')[:-1])
        grid_file = os.path.join(self.ROOT_PATH, self.image_path_names[idx], 'Grids', basic_file_name + '--tlsz' + str(self.tile_size) + '.data')
        image_file = os.path.join(self.ROOT_PATH, self.image_path_names[idx], self.image_file_names[idx])
        tiles, time_list = _choose_data(grid_file, image_file, self.TPS_original,
                                          self.magnification[idx],
                                          self.tile_size, print_timing=self.print_time)
        label = [1] if self.target[idx] == 'Positive' else [0]
        label = torch.LongTensor(label)

        # Sample tiles from other slides with same label - ONLY IN TRAIN MODE:
        if self.train:
            if self.target[idx] == 'Positive':
                slide_list = self.POS_slides
                slide_list.remove(idx)
                slides_idx_other = sample(slide_list, self.bag_size - 1)
            else:
                slide_list = self.NEG_slides
                slide_list.remove(idx)
                slides_idx_other = sample(slide_list, self.bag_size - 1)

        if self.train:
            for _, index in enumerate(slides_idx_other):
                basic_file_name_other = '.'.join(self.image_file_names[index].split('.')[:-1])
                grid_file_other = os.path.join(self.ROOT_PATH, self.image_path_names[index], 'Grids',
                                           basic_file_name_other + '--tlsz' + str(self.tile_size) + '.data')
                image_file_other = os.path.join(self.ROOT_PATH, self.image_path_names[index], self.image_file_names[index])

                tiles_other, time_list_other = _choose_data(grid_file_other, image_file_other, self.TPS_others,
                                                          self.magnification[index],
                                                          self.tile_size, print_timing=self.print_time)
                tiles.extend(tiles_other)

        X = torch.zeros([self.bag_size, 3, self.tile_size, self.tile_size])

        transform = self.transform
        '''
        magnification_relation = self.magnification[idx] // self.BASIC_MAGNIFICATION
        if magnification_relation != 1:
            transform = transforms.Compose([ transforms.Resize(self.tile_size), transform ])
        '''
        start_aug = time.time()
        ### trans = transforms.ToPILImage()
        for i in range(self.bag_size):
            X[i] = transform(tiles[i])

        aug_time = (time.time() - start_aug) / self.bag_size
        total_time = time.time() - start_getitem
        if self.print_time:
            time_list = (time_list[0], time_list[1], aug_time, total_time)
        else:
            time_list = [0]

        trans = transforms.ToTensor()
        return X, label, time_list, self.image_file_names[idx], trans(tiles[0])

"""

"""
class WSI_MIL3_dataset(Dataset):
    '''
    This DataSet class is used for MIL paradigm training.
    This class uses patches from different slides (corresponding to the same label) is a bag.
    It will use equall amount of tiles from each slide
    '''
    def __init__(self,
                 DataSet: str = 'TCGA',
                 tile_size: int = 256,
                 bag_size: int = 50,
                 TPS: int = 10, # Tiles Per Slide
                 target_kind: str = 'ER',
                 test_fold: int = 1,
                 train: bool = True,
                 print_timing: bool = False,
                 #transform : bool = False,
                 transform_type: str = 'flip',
                 DX : bool = False,
                 c_param: float = 0.1):

        self.ROOT_PATH = define_data_root(DataSet)
        self.DataSet = DataSet
        assert_dataset_target(DataSet, target_kind)

        if DataSet == 'RedSquares':
            self.BASIC_MAGNIFICATION = 10
            slides_data_file = 'slides_data_RedSquares.xlsx'
        else:
            self.BASIC_MAGNIFICATION = 20
            slides_data_file = 'slides_data.xlsx'

        meta_data_file = os.path.join(self.ROOT_PATH, slides_data_file)

        if self.DataSet != 'ALL':
            self.meta_data_DF = self.meta_data_DF[self.meta_data_DF['id'] == self.DataSet]
            self.meta_data_DF.reset_index(inplace=True)

        # for lung, take only origin:lung and only diagnosis:adenocarcinoma
        if self.DataSet == 'LUNG':
            self.meta_data_DF = self.meta_data_DF[self.meta_data_DF['Origin'] == 'lung']
            #self.meta_data_DF = self.meta_data_DF[self.meta_data_DF['Diagnosis'] == 'adenocarcinoma']
            self.meta_data_DF.reset_index(inplace=True)

        self.tile_size = tile_size
        self.target_kind = target_kind
        self.test_fold = test_fold
        self.bag_size = bag_size
        self.train = train
        self.print_time = print_timing
        #self.transform = transform
        self.DX = DX
        self.c_param = c_param

        # In test mode we want all tiles to be from the same slide.
        # in train mode all tiles will be taken evenly from slides with same label
        if self.train:
            self.TPS = TPS
        else:
            self.TPS = self.bag_size

        self.slides_in_bag = int(bag_size / self.TPS)

        all_targets = list(self.meta_data_DF[self.target_kind + ' status'])

        # We'll use only the valid slides - the ones with a Negative or Positive label.
        # Let's compute which slides are these:
        valid_slide_indices = np.where(np.isin(np.array(all_targets), ['Positive', 'Negative']) == True)[0]

        # Also remove slides without grid data:
        slides_without_grid = set(self.meta_data_DF.index[self.meta_data_DF['Total tiles - ' + str(self.tile_size) + ' compatible @ X20'] == -1])
        valid_slide_indices = np.array(list(set(valid_slide_indices) - slides_without_grid))

        # BUT...we want the train set to be a combination of all sets except the train set....Let's compute it:
        if self.train:
            folds = list(range(1, 7))
            folds.remove(self.test_fold)
        else:
            folds = [self.test_fold]
        self.folds = folds

        correct_folds = self.meta_data_DF['test fold idx'][valid_slide_indices].isin(folds)
        valid_slide_indices = np.array(correct_folds.index[correct_folds])

        all_image_file_names = list(self.meta_data_DF['file'])
        all_image_path_names = list(self.meta_data_DF['id'])
        all_in_fold = list(self.meta_data_DF['test fold idx'])
        all_tissue_tiles = list(self.meta_data_DF['Legitimate tiles - ' + str(self.tile_size) + ' compatible @ X20'])
        if self.DataSet != 'TCGA':
            self.DX = False
        if self.DX:
            all_is_DX_cut = list(self.meta_data_DF['DX'])

        all_magnifications = list(self.meta_data_DF['Objective Power'])

        self.image_file_names = []
        self.image_path_names = []
        self.in_fold = []
        self.tissue_tiles = []
        self.target = []
        self.magnification = []
        self.POS_slides, self.NEG_slides = [], []


        for i, index in enumerate(valid_slide_indices):
            if all_targets[index] == 'Positive':
                self.POS_slides.append(i)
            else:
                self.NEG_slides.append(i)

            if (self.DX and all_is_DX_cut[index]) or not self.DX:
                self.image_file_names.append(all_image_file_names[index])
                self.image_path_names.append(all_image_path_names[index])
                self.in_fold.append(all_in_fold[index])
                self.tissue_tiles.append(all_tissue_tiles[index])
                self.target.append(all_targets[index])
                self.magnification.append(all_magnifications[index])


        # Setting the transformation:
        self.transform, self.scale_factor = define_transformations(transform_type, self.train, MEAN, STD, self.tile_size, self.c_param)

        print('Initiation of WSI(MIL) {} {} DataSet for {} is Complete. {} Slides, Tiles of size {}^2. {} tiles in a bag, {} Transform. TestSet is fold #{}. DX is {}'
              .format('Train' if self.train else 'Test',
                      self.DataSet,
                      self.target_kind,
                      self.__len__(),
                      self.tile_size,
                      self.bag_size,
                      'Without' if transform_type=='none' else 'With',
                      self.test_fold,
                      'ON' if self.DX else 'OFF'))
        print('{} Tiles in a bag are gathered EVENLY from {} slides'
              .format(self.bag_size, self.slides_in_bag))

    def __len__(self):
        return len(self.target)


    def __getitem__(self, idx):
        start_getitem = time.time()

        basic_file_name = '.'.join(self.image_file_names[idx].split('.')[:-1])
        grid_file = os.path.join(self.ROOT_PATH, self.image_path_names[idx], 'Grids', basic_file_name + '--tlsz' + str(self.tile_size) + '.data')
        image_file = os.path.join(self.ROOT_PATH, self.image_path_names[idx], self.image_file_names[idx])
<<<<<<< HEAD
        tiles, time_list = _choose_data_3(grid_file, image_file, self.TPS,
                                          self.magnification[idx],
                                          # self.tile_size,
                                          int(self.tile_size / (1 - self.scale_factor)), # RanS 7.12.20, fix boundaries with scale
                                          print_timing=self.print_time)
=======
        tiles, time_list = _choose_data(grid_file, image_file, self.TPS, self.magnification[idx],
                                        self.tile_size, print_timing=self.print_time)
>>>>>>> 1912b1de
        label = [1] if self.target[idx] == 'Positive' else [0]
        label = torch.LongTensor(label)

        # Sample tiles from other slides with same label - ONLY IN TRAIN MODE:
        if self.train:
            if self.target[idx] == 'Positive':
                slide_list = self.POS_slides
                slide_list.remove(idx)
                slides_idx_other = sample(slide_list, self.bag_size - 1)
            else:
                slide_list = self.NEG_slides
                slide_list.remove(idx)
                slides_idx_other = sample(slide_list, self.bag_size - 1)

        if self.train:
            for _, index in enumerate(slides_idx_other):
                basic_file_name_other = '.'.join(self.image_file_names[index].split('.')[:-1])
                grid_file_other = os.path.join(self.ROOT_PATH, self.image_path_names[index], 'Grids',
                                           basic_file_name_other + '--tlsz' + str(self.tile_size) + '.data')
                image_file_other = os.path.join(self.ROOT_PATH, self.image_path_names[index], self.image_file_names[index])

                tiles_other, time_list_other = _choose_data(grid_file_other, image_file_other, self.TPS,
                                                              self.magnification[index],
                                                              self.tile_size, print_timing=self.print_time)
                tiles.extend(tiles_other)

        X = torch.zeros([self.bag_size, 3, self.tile_size, self.tile_size])

        transform = self.transform
        '''
        magnification_relation = self.magnification[idx] // self.BASIC_MAGNIFICATION
        if magnification_relation != 1:
            transform = transforms.Compose([ transforms.Resize(self.tile_size), transform ])
        '''
        start_aug = time.time()
        ### trans = transforms.ToPILImage()
        for i in range(self.bag_size):
            X[i] = transform(tiles[i])

        aug_time = (time.time() - start_aug) / self.bag_size
        total_time = time.time() - start_getitem
        if self.print_time:
            time_list = (time_list[0], time_list[1], aug_time, total_time)
        else:
            time_list = [0]

        # trans = transforms.ToTensor()
        #trans = transforms.Compose([MyCropTransform(tile_size=self.tile_size), transforms.ToTensor()])  # RanS 21.12.20
        trans = transforms.Compose([transforms.CenterCrop(self.tile_size), transforms.ToTensor()])  # RanS 21.12.20
        return X, label, time_list, self.image_file_names[idx], trans(tiles[0])
"""

"""
class WSI_MIL_OFTest_dataset(Dataset):
    def __init__(self,
                 DataSet: str = 'LUNG',
                 tile_size: int = 256,
                 bag_size: int = 50,
                 target_kind: str = 'PDL1',
                 test_fold: int = 5,
                 train: bool = True,
                 print_timing: bool = False,
                 transform : bool = True,
                 DX : bool = False,
                 get_images: bool = False):

        self.ROOT_PATH = 'All Data'
        if DataSet == 'LUNG':
            self.ROOT_PATH = '/home/rschley/All_Data/LUNG'

        meta_data_file = os.path.join(self.ROOT_PATH, 'slides_data.xlsx')
        if sys.platform != 'linux':
            self.ROOT_PATH = 'All Data/LUNG'
            meta_data_file = os.path.join('All Data/slides_data_LUNG.xlsx')

        self.DataSet = DataSet
        self.BASIC_MAGNIFICATION = 20
        self.meta_data_DF = pd.read_excel(meta_data_file)
        if self.DataSet != 'ALL':
            self.meta_data_DF = self.meta_data_DF[self.meta_data_DF['id'] == self.DataSet]
            self.meta_data_DF.reset_index(inplace=True)

        if DataSet == 'LUNG' and target_kind not in ['PDL1', 'EGFR']:
            raise ValueError('target should be one of: PDL1, EGFR')
        elif ((DataSet == 'HEROHE') or (DataSet == 'TCGA')) and target_kind not in ['ER', 'PR', 'Her2']:
            raise ValueError('target should be one of: ER, PR, Her2')
        if self.DataSet == 'HEROHE':
            target_kind = 'Her2'
        if self.DataSet == 'LUNG':
            self.meta_data_DF = self.meta_data_DF[self.meta_data_DF['Origin'] == 'lung']
            #self.meta_data_DF = self.meta_data_DF[self.meta_data_DF['Diagnosis'] == 'adenocarcinoma']
            self.meta_data_DF.reset_index(inplace=True)

        # self.meta_data_DF.set_index('id')
        ### self.data_path = os.path.join(self.ROOT_PATH, self.DataSet)
        self.tile_size = tile_size
        self.target_kind = target_kind
        self.test_fold = test_fold
        self.bag_size = bag_size
        self.train = train
        self.print_time = print_timing
        self.transform = transform
        self.DX = DX
        self.get_images = get_images

        all_targets = list(self.meta_data_DF[self.target_kind + ' status'])

        # We'll use only the valid slides - the ones with a Negative or Positive label.
        # Let's compute which slides are these:
        valid_slide_indices = np.where(np.isin(np.array(all_targets), ['Positive', 'Negative']) == True)[0]

        all_slide_names = list(self.meta_data_DF['patient barcode'])

        slides_in_train = ['1076-17 HE',  # POSITIVE
                           '12607-17',
                           '11207-17',  # NEGATIVE
                           '12815-17']

        valid_slide_indices_OFTest = np.where(np.isin(np.array(all_slide_names), slides_in_train) == True)[0]

        # Also remove slides without grid data:
        slides_without_grid = set(self.meta_data_DF.index[self.meta_data_DF['Total tiles - ' + str(self.tile_size) + ' compatible @ X20'] == -1])
        valid_slide_indices = np.array(list(set(valid_slide_indices_OFTest) - slides_without_grid))

        # BUT...we want the train set to be a combination of all sets except the train set....Let's compute it:
        if self.train:
            folds = list(range(1, 7))
            folds.remove(self.test_fold)
        else:
            folds = [self.test_fold]
        self.folds = folds

        correct_folds = self.meta_data_DF['test fold idx'][valid_slide_indices].isin(folds)
        valid_slide_indices = np.array(correct_folds.index[correct_folds])

        all_image_file_names = list(self.meta_data_DF['file'])
        all_image_path_names = list(self.meta_data_DF['id'])
        all_in_fold = list(self.meta_data_DF['test fold idx'])
        all_tissue_tiles = list(self.meta_data_DF['Legitimate tiles - ' + str(self.tile_size) + ' compatible @ X20'])
        if self.DataSet != 'TCGA':
            self.DX = False
        if self.DX:
            all_is_DX_cut = list(self.meta_data_DF['DX'])

        all_magnifications = list(self.meta_data_DF['Objective Power'])

        self.image_file_names = []
        self.image_path_names = []
        self.in_fold = []
        self.tissue_tiles = []
        self.target = []
        self.magnification = []

        for _, index in enumerate(valid_slide_indices):
            if (self.DX and all_is_DX_cut[index]) or not self.DX:
                self.image_file_names.append(all_image_file_names[index])
                self.image_path_names.append(all_image_path_names[index])
                self.in_fold.append(all_in_fold[index])
                self.tissue_tiles.append(all_tissue_tiles[index])
                self.target.append(all_targets[index])
                self.magnification.append(all_magnifications[index])

        # Setting the transformation:
        '''
        mean = {}
        std = {}

        mean['TCGA'] = [58.2069073 / 255, 96.22645279 / 255, 70.26442606 / 255]
        std['TCGA'] = [40.40400300279664 / 255, 58.90625962739444 / 255, 45.09334057330417 / 255]

        mean['HEROHE'] = [224.46091564 / 255, 190.67338568 / 255, 218.47883547 / 255]
        std['HEROHE'] = [np.sqrt(1110.25292532) / 255, np.sqrt(2950.9804851) / 255, np.sqrt(1027.10911208) / 255]

        mean['Ron'] = [0.8998, 0.8253, 0.9357]
        std['Ron'] = [0.1125, 0.1751, 0.0787]
        '''
        if self.transform and self.train:

            # TODO: Consider using - torchvision.transforms.RandomErasing(p=0.5, scale=(0.02, 0.33), ratio=(0.3, 3.3), value=0, inplace=False)
            # TODO: transforms.RandomRotation([self.rotate_by, self.rotate_by]),
            # TODO: Cutout(n_holes=1, length=100),
            # TODO: transforms.ColorJitter(brightness=(0.65, 1.35), contrast=(0.5, 1.5), saturation=(0.1), hue=(-0.1, 0.1)),
            # TODO: transforms.RandomHorizontalFlip(),

            self.transform = \
                transforms.Compose([ MyRotation(angles=[0, 90, 180, 270]),
                                     transforms.RandomVerticalFlip(),
                                     transforms.ToTensor(),
                                     #Cutout(n_holes=1, length=100),
                                     transforms.Normalize(
                                         mean=(MEAN['Ron'][0], MEAN['Ron'][1], MEAN['Ron'][2]),
                                         std=(STD['Ron'][0], STD['Ron'][1], STD['Ron'][2]))
                                     ])
            '''transforms.Normalize((0.8998, 0.8253, 0.9357), (0.1125, 0.1751, 0.0787))'''
            '''transforms.Normalize(
                mean=(MEAN[self.DataSet][0], MEAN[self.DataSet][1], MEAN[self.DataSet][2]),
                std=(STD[self.DataSet][0], STD[self.DataSet][1], STD[self.DataSet][2]))'''
        else:
            self.transform = transforms.Compose([transforms.ToTensor(),
                                                 transforms.Normalize(
                                                     mean=(MEAN['Ron'][0], MEAN['Ron'][1], MEAN['Ron'][2]),
                                                     std=(STD['Ron'][0], STD['Ron'][1], STD['Ron'][2]))
                                                 ])
            '''transforms.Normalize((0.8998, 0.8253, 0.9357), (0.1125, 0.1751, 0.0787))'''
            '''transforms.Normalize(mean=(MEAN[self.DataSet][0], MEAN[self.DataSet][1], MEAN[self.DataSet][2]),
                                                     std=(STD[self.DataSet][0], STD[self.DataSet][1], STD[self.DataSet][2]))'''





        print('Initiation of WSI(MIL) {} {} DataSet for {} is Complete. {} Slides, Tiles of size {}^2. {} tiles in a bag, {} Transform. TestSet is fold #{}. DX is {}'
              .format('Train' if self.train else 'Test',
                      self.DataSet,
                      self.target_kind,
                      self.__len__(),
                      self.tile_size,
                      self.bag_size,
                      'Without' if transform is False else 'With',
                      self.test_fold,
                      'ON' if self.DX else 'OFF'))

    def __len__(self):
        return len(self.target)


    def __getitem__(self, idx):
        start_getitem = time.time()
        #data_path_extended = os.path.join(self.ROOT_PATH, self.image_path_names[idx])
        # file_name = os.path.join(self.data_path, self.image_path_names[idx], self.image_file_names[idx])
        # tiles = _choose_data(file_name, self.num_of_tiles_from_slide, self.magnification[idx], self.tile_size, print_timing=self.print_time)
        #tiles, time_list = _choose_data_2(self.data_path, file_name, self.bag_size, self.magnification[idx], self.tile_size, print_timing=self.print_time)
        '''
        tiles, time_list = _choose_data_2(data_path_extended, self.image_file_names[idx], self.bag_size, self.magnification[idx],
                                          self.tile_size, print_timing=self.print_time)
        '''
        basic_file_name = '.'.join(self.image_file_names[idx].split('.')[:-1])
        grid_file = os.path.join(self.ROOT_PATH, self.image_path_names[idx], 'Grids', basic_file_name + '--tlsz' + str(self.tile_size) + '.data')
        image_file = os.path.join(self.ROOT_PATH, self.image_path_names[idx], self.image_file_names[idx])

        tiles, time_list = _choose_data(grid_file, image_file, self.bag_size,
                                          self.magnification[idx],
                                          self.tile_size, print_timing=self.print_time,
                                          basic_obj_power = self.BASIC_MAGNIFICATION)
        label = [1] if self.target[idx] == 'Positive' else [0]
        label = torch.LongTensor(label)

        # X will hold the images after all the transformations
        X = torch.zeros([self.bag_size, 3, self.tile_size, self.tile_size])

        '''
        # Updating RandomRotation angle in the data transformations only for train set:
        if self.train:
            rotate_by = sample([0, 90, 180, 270], 1)[0]
            transform = transforms.Compose([ transforms.RandomRotation([rotate_by, rotate_by]),
                                             self.transform
                                             ])
        else:
            transform = self.transform
        '''
        transform = self.transform


        magnification_relation = self.magnification[idx] // self.BASIC_MAGNIFICATION
        if magnification_relation != 1:
            transform = transforms.Compose([ transforms.Resize(self.tile_size), transform ])

        start_aug = time.time()
        for i in range(self.bag_size):
            X[i] = transform(tiles[i])
            '''
            img = get_concat(tiles[i], trans(X[i]))
            img.show()
            time.sleep(3)
            '''

        if self.get_images:
            images = torch.zeros([self.bag_size, 3, self.tile_size, self.tile_size])
            trans = transforms.ToTensor()
            for i in range(self.bag_size):
                images[i] = trans(tiles[i])
        else:
            images = 0

        aug_time = (time.time() - start_aug) / self.bag_size
        total_time = time.time() - start_getitem
        if self.print_time:
            time_list = (time_list[0], time_list[1], aug_time, total_time)
        else:
            time_list = [0]

        return X, label, time_list, self.image_file_names[idx], images
"""

class WSI_MILdataset(WSI_Master_Dataset):
    def __init__(self,
                 DataSet: str = 'TCGA',
                 tile_size: int = 256,
                 bag_size: int = 50,
                 target_kind: str = 'ER',
                 test_fold: int = 1,
                 train: bool = True,
                 print_timing: bool = False,
                 transform_type: str = 'flip',
                 DX : bool = False,
                 get_images: bool = False
                 ):
        super(WSI_MILdataset, self).__init__(DataSet=DataSet,
                                             tile_size=tile_size,
                                             bag_size=bag_size,
                                             target_kind=target_kind,
                                             test_fold=test_fold,
                                             train= train,
                                             print_timing=print_timing,
                                             transform_type=transform_type,
                                             DX=DX,
                                             get_images=get_images,
                                             train_type='MIL')

        print(
            'Initiation of WSI({}) {} {} DataSet for {} is Complete. {} Slides, Tiles of size {}^2. {} tiles in a bag, {} Transform. TestSet is fold #{}. DX is {}'
            .format(self.train_type,
                    'Train' if self.train else 'Test',
                    self.DataSet,
                    self.target_kind,
                    self.real_length,
                    self.tile_size,
                    self.bag_size,
                    'Without' if transform_type == 'none' else 'With',
                    self.test_fold,
                    'ON' if self.DX else 'OFF'))


class WSI_REGdataset(WSI_Master_Dataset):
    def __init__(self,
                 DataSet: str = 'TCGA',
                 tile_size: int = 256,
                 target_kind: str = 'ER',
                 test_fold: int = 1,
                 train: bool = True,
                 print_timing: bool = False,
                 transform_type: str = 'flip',
                 DX : bool = False,
                 get_images: bool = False
                 ):
        super(WSI_REGdataset, self).__init__(DataSet=DataSet,
                                             tile_size=tile_size,
                                             bag_size=1,
                                             target_kind=target_kind,
                                             test_fold=test_fold,
                                             train= train,
                                             print_timing=print_timing,
                                             transform_type=transform_type,
                                             DX=DX,
                                             get_images=get_images,
                                             train_type='REG')

        print(
            'Initiation of WSI({}) {} {} DataSet for {} is Complete. {} Slides, Tiles of size {}^2. {} tiles in a bag, {} Transform. TestSet is fold #{}. DX is {}'
                .format(self.train_type,
                        'Train' if self.train else 'Test',
                        self.DataSet,
                        self.target_kind,
                        self.real_length,
                        self.tile_size,
                        self.bag_size,
                        'Without' if transform_type == 'none' else 'With',
                        self.test_fold,
                        'ON' if self.DX else 'OFF'))


    def __getitem__(self, idx):
        X, label, time_list, image_file_names, images = super(WSI_REGdataset, self).__getitem__(idx=idx)
        X = torch.reshape(X, (3, self.tile_size, self.tile_size))

        return X, label, time_list, image_file_names, images


class Infer_Dataset(WSI_Master_Dataset):
    def __init__(self,
                 DataSet: str = 'TCGA',
                 tile_size: int = 256,
                 tiles_per_iter: int = 400,
                 target_kind: str = 'ER',
                 folds: List = [1],
                 num_tiles: int = 500
                 ):
        super(Infer_Dataset, self).__init__(DataSet=DataSet,
                                            tile_size=tile_size,
                                            bag_size=None,
                                            target_kind=target_kind,
                                            test_fold=1,
                                            train=True,
                                            print_timing=False,
                                            transform_type='none',
                                            DX=False,
                                            get_images=False,
                                            train_type='Infer')

        self.tiles_per_iter = tiles_per_iter
        self.folds = folds

        self.magnification = []
        self.num_patches = []
        self.image_full_filenames = []
        self.slide_grids = []

        for _, slide_num in enumerate(self.valid_slide_indices):
            if (self.DX and self.all_is_DX_cut[slide_num]) or not self.DX:
                if num_tiles <= self.all_tissue_tiles[slide_num]:
                    self.num_patches.append(num_tiles)
                else:
                    self.num_patches.append(self.all_tissue_tiles[slide_num])
                    print('{} Slide available patches are less than {}'.format(self.all_image_file_names[slide_num],
                                                                               num_tiles))
                self.magnification.extend([self.all_magnifications[slide_num]] * self.num_patches[-1])

                full_image_filename = os.path.join(self.ROOT_PATH, self.image_path_names[-1], self.image_file_names[-1])
                self.image_full_filenames.append(full_image_filename)
                basic_file_name = '.'.join(self.image_file_names[-1].split('.')[:-1])
                grid_file = os.path.join(self.ROOT_PATH, self.image_path_names[-1], 'Grids',
                                         basic_file_name + '--tlsz' + str(self.tile_size) + '.data')
                which_patches = sample(range(int(self.tissue_tiles[-1])), self.num_patches[-1])

                with open(grid_file, 'rb') as filehandle:
                    grid_list = pickle.load(filehandle)
                chosen_locations = [grid_list[loc] for loc in which_patches]
                chosen_locations_chunks = chunks(chosen_locations, self.tiles_per_iter)
                self.slide_grids.extend(chosen_locations_chunks)

        # The following properties will be used in the __getitem__ function
        self.tiles_to_go = None
        self.slide_num = 0
        self.current_file = None
        print(
            'Initiation of WSI INFERENCE for {} DataSet and {} of folds {} is Complete. {} Slides, Working on Tiles of size {}^2. {} Tiles per slide, {} tiles per iteration, {} iterations to complete full inference'
                .format(self.DataSet,
                        self.target_kind,
                        str(self.folds),
                        len(self.image_file_names),
                        self.tile_size,
                        num_tiles,
                        self.tiles_per_iter,
                        self.__len__()))


    def __len__(self):
        return int(np.ceil(np.array(self.num_patches)/self.tiles_per_iter).sum())


    def __getitem__(self, idx):
        start_getitem = time.time()
        if self.tiles_to_go is None:
            self.tiles_to_go = self.num_patches[self.slide_num]
            self.current_file = self.image_full_filenames[self.slide_num]
            self.initial_num_patches = self.num_patches[self.slide_num]

        label = [1] if self.target[self.slide_num] == 'Positive' else [0]
        label = torch.LongTensor(label)

        if self.tiles_to_go <= self.tiles_per_iter:
            self.tiles_to_go = None
            self.slide_num += 1
        else:
            self.tiles_to_go -= self.tiles_per_iter

        adjusted_tile_size = self.tile_size * (self.magnification[idx] // self.BASIC_MAGNIFICATION)
        tiles, time_list = _get_tiles(self.current_file,
                                      self.slide_grids[idx],
                                      adjusted_tile_size,
                                      self.print_time)

        X = torch.zeros([len(tiles), 3, self.tile_size, self.tile_size])

        magnification_relation = self.magnification[idx] // self.BASIC_MAGNIFICATION
        if magnification_relation != 1:
            transform = transforms.Compose([transforms.Resize(self.tile_size), self.transform])
        else:
            transform = self.transform

        start_aug = time.time()
        for i in range(len(tiles)):
            X[i] = transform(tiles[i])

        aug_time = time.time() - start_aug
        total_time = time.time() - start_getitem
        if self.print_time:
            time_list = (time_list[0], time_list[1], aug_time, total_time)
        else:
            time_list = [0]
        if self.tiles_to_go is None:
            last_batch = True
        else:
            last_batch = False

        return X, label, time_list, last_batch, self.initial_num_patches








<|MERGE_RESOLUTION|>--- conflicted
+++ resolved
@@ -9,13 +9,9 @@
 import time
 from torch.utils.data import Dataset
 from typing import List
-<<<<<<< HEAD
-from utils import MyRotation, _get_tiles_2, _choose_data_3, _choose_data_2, chunks
+from utils import MyRotation, Cutout, _get_tiles, _choose_data, chunks
 from utils import HEDColorJitter, define_transformations, define_data_root, assert_dataset_target
 from utils import show_patches_and_transformations
-=======
-from utils import MyRotation, Cutout, _get_tiles, _choose_data, chunks, HEDColorJitter
->>>>>>> 1912b1de
 import matplotlib.pyplot as plt
 
 
@@ -42,47 +38,12 @@
                  transform_type: str = 'flip',
                  DX : bool = False,
                  get_images: bool = False,
-<<<<<<< HEAD
-                 train_type: str = 'MIL',
-                 c_param: float = 0.1):
+                 train_type: str = 'MASTER',
+                 c_param: float = 0.1,
+                 n_patches: int = 50):
 
         # Define data root:
         self.ROOT_PATH = define_data_root(DataSet)
-=======
-                 train_type: str = 'MASTER'
-                 ):
-
-        # Define data root:
-        if sys.platform == 'linux':  # GIPdeep
-            if (DataSet == 'HEROHE') or (DataSet == 'TCGA'):
-                self.ROOT_PATH = r'/home/womer/project/All Data'
-            elif DataSet == 'LUNG':
-                self.ROOT_PATH = r'/home/rschley/All_Data/LUNG'
-        elif sys.platform == 'win32':  # Ran local
-            if DataSet == 'HEROHE':
-                self.ROOT_PATH = r'C:\ran_data\HEROHE_examples'
-            elif DataSet == 'TCGA':
-                self.ROOT_PATH = r'C:\ran_data\TCGA_example_slides\TCGA_examples_131020_flat'
-            elif DataSet == 'LUNG':
-                self.ROOT_PATH = r'C:\ran_data\Lung_examples'
-        else:  # Omer local
-            if DataSet == 'HEROHE' or DataSet == 'TCGA' or DataSet == 'RedSquares':
-                self.ROOT_PATH = r'All Data'
-            elif DataSet == 'LUNG':
-                self.ROOT_PATH = r'All Data/LUNG'
-
-        if DataSet == 'RedSquares' or target_kind == 'RedSquares':
-            meta_data_file = os.path.join(self.ROOT_PATH, 'slides_data_RedSquares.xlsx')
-            DataSet = 'RedSquares'
-            target_kind = 'RedSquares'
-        else:
-            meta_data_file = os.path.join(self.ROOT_PATH, 'slides_data.xlsx')
->>>>>>> 1912b1de
-
-        if DataSet == 'LUNG' and target_kind not in ['PDL1', 'EGFR']:
-            raise ValueError('target should be one of: PDL1, EGFR')
-        elif ((DataSet == 'HEROHE') or (DataSet == 'TCGA')) and target_kind not in ['ER', 'PR', 'Her2']:
-            raise ValueError('target should be one of: ER, PR, Her2')
 
         self.DataSet = DataSet
         if DataSet == 'RedSquares':
@@ -115,16 +76,10 @@
         self.bag_size = bag_size
         self.train = train
         self.print_time = print_timing
-<<<<<<< HEAD
-        #self.transform = transform
-        self.DX = DX
-        self.get_images = get_images
-        self.c_param = c_param #RanS 28.12.20
-=======
         self.DX = DX
         self.get_images = get_images
         self.train_type = train_type
->>>>>>> 1912b1de
+        self.c_param = c_param
 
         all_targets = list(self.meta_data_DF[self.target_kind + ' status'])
 
@@ -145,6 +100,7 @@
                     folds.remove('test')
             else:
                 folds = [self.test_fold]
+        #TODO RanS 30.12.20 - "else"???
 
         self.folds = folds
 
@@ -186,86 +142,16 @@
                 self.magnification.append(all_magnifications[index])
 
         # Setting the transformation:
-<<<<<<< HEAD
         self.transform, self.scale_factor = define_transformations(transform_type, self.train, MEAN, STD, self.tile_size, self.c_param)
 
-        print('Initiation of WSI({}) {} {} DataSet for {} is Complete. {} Slides, Tiles of size {}^2. {} tiles in a bag, {} Transform. TestSet is fold #{}. DX is {}'
-              .format(train_type,
-                      'Train' if self.train else 'Test',
-                      self.DataSet,
-                      self.target_kind,
-                      self.__len__(),
-                      self.tile_size,
-                      self.bag_size,
-                      'Without' if transform_type=='none' else 'With',
-                      self.test_fold,
-                      'ON' if self.DX else 'OFF'))
-
-=======
-        final_transform = transforms.Compose([transforms.ToTensor(),
-                                              transforms.Normalize(
-                                                  mean=(MEAN['Ron'][0], MEAN['Ron'][1], MEAN['Ron'][2]),
-                                                  std=(STD['Ron'][0], STD['Ron'][1], STD['Ron'][2]))])
-        # if self.transform and self.train:
-        if transform_type != 'none' and self.train:
-            # TODO: Consider using - torchvision.transforms.ColorJitter(brightness=0, contrast=0, saturation=0, hue=0)
-            # TODO: Consider using - torchvision.transforms.RandomErasing(p=0.5, scale=(0.02, 0.33), ratio=(0.3, 3.3), value=0, inplace=False)
-            # TODO: Consider transforms.RandomHorizontalFlip()
-            # TODO: transforms.RandomRotation([self.rotate_by, self.rotate_by]),
-            if transform_type == 'flip':
-                self.scale_factor = 0
-                transform1 = \
-                    transforms.Compose([transforms.RandomVerticalFlip(),
-                                        transforms.RandomHorizontalFlip()])
-            elif transform_type == 'wcfrs':  # weak color, flip, rotate, scale
-                self.scale_factor = 0.2
-                transform1 = \
-                    transforms.Compose([
-                        # transforms.ColorJitter(brightness=(0.65, 1.35), contrast=(0.5, 1.5),
-                        transforms.ColorJitter(brightness=(0.85, 1.15), contrast=(0.75, 1.25),  # RanS 2.12.20
-                                               saturation=0.1, hue=(-0.1, 0.1)),
-                        transforms.RandomVerticalFlip(),
-                        transforms.RandomHorizontalFlip(),
-                        MyRotation(angles=[0, 90, 180, 270]),
-                        transforms.RandomAffine(degrees=0,
-                                                scale=(1 - self.scale_factor, 1 + self.scale_factor)),
-                            # transforms.CenterCrop(self.tile_size),  #fix boundary when scaling<1
-                        transforms.functional.crop(top=0, left=0, height=self.tile_size, width=self.tile_size)
-                        # fix boundary when scaling<1
-                            ])
-            elif transform_type == 'hedcfrs':  # HED color, flip, rotate, scale
-                        self.scale_factor = 0.2
-                        transform1 = \
-                            transforms.Compose([
-                                transforms.ColorJitter(brightness=(0.85, 1.15), contrast=(0.75, 1.25)),
-                                HEDColorJitter(sigma=0.05),
-                                transforms.RandomVerticalFlip(),
-                                transforms.RandomHorizontalFlip(),
-                                MyRotation(angles=[0, 90, 180, 270]),
-                                transforms.RandomAffine(degrees=0,
-                                                        scale=(1 - self.scale_factor, 1 + self.scale_factor)),
-                                # transforms.CenterCrop(self.tile_size),  # fix boundary when scaling<1
-                                transforms.functional.crop(top=0, left=0, height=self.tile_size, width=self.tile_size)
-                                # fix boundary when scaling<1
-                            ])
-
-            self.transform = transforms.Compose([ transform1,
-                                                  final_transform
-                                                 ])
-        else:
-            self.scale_factor = 0
-            self.transform = final_transform
-
         if train_type == 'REG':
-            self.factor = 10 if self.train else 50
+            #self.factor = 10 if self.train else 50
+            self.factor = n_patches
             self.real_length = int(self.__len__() / self.factor)
         else:
             self.factor = 1
             self.real_length = self.__len__()
 
-
-
->>>>>>> 1912b1de
     def __len__(self):
         return len(self.target) * self.factor
 
@@ -298,11 +184,14 @@
         start_aug = time.time()
         for i in range(self.bag_size):
             X[i] = transform(tiles[i])
+            '''
+            img = get_concat(tiles[i], trans(X[i]))
+            img.show()
+            time.sleep(3)
+            '''
 
         if self.get_images:
             images = torch.zeros([self.bag_size, 3, self.tile_size, self.tile_size])
-            #trans = transforms.ToTensor()
-            #trans = transforms.Compose([MyCropTransform(tile_size=self.tile_size), transforms.ToTensor()]) #RanS 21.12.20
             trans = transforms.Compose([transforms.CenterCrop(self.tile_size), transforms.ToTensor()])  # RanS 21.12.20
             for i in range(self.bag_size):
                 images[i] = trans(tiles[i])
@@ -1092,16 +981,11 @@
         basic_file_name = '.'.join(self.image_file_names[idx].split('.')[:-1])
         grid_file = os.path.join(self.ROOT_PATH, self.image_path_names[idx], 'Grids', basic_file_name + '--tlsz' + str(self.tile_size) + '.data')
         image_file = os.path.join(self.ROOT_PATH, self.image_path_names[idx], self.image_file_names[idx])
-<<<<<<< HEAD
-        tiles, time_list = _choose_data_3(grid_file, image_file, self.TPS,
+        tiles, time_list = _choose_data(grid_file, image_file, self.TPS,
                                           self.magnification[idx],
                                           # self.tile_size,
                                           int(self.tile_size / (1 - self.scale_factor)), # RanS 7.12.20, fix boundaries with scale
                                           print_timing=self.print_time)
-=======
-        tiles, time_list = _choose_data(grid_file, image_file, self.TPS, self.magnification[idx],
-                                        self.tile_size, print_timing=self.print_time)
->>>>>>> 1912b1de
         label = [1] if self.target[idx] == 'Positive' else [0]
         label = torch.LongTensor(label)
 
@@ -1148,8 +1032,6 @@
         else:
             time_list = [0]
 
-        # trans = transforms.ToTensor()
-        #trans = transforms.Compose([MyCropTransform(tile_size=self.tile_size), transforms.ToTensor()])  # RanS 21.12.20
         trans = transforms.Compose([transforms.CenterCrop(self.tile_size), transforms.ToTensor()])  # RanS 21.12.20
         return X, label, time_list, self.image_file_names[idx], trans(tiles[0])
 """
@@ -1407,7 +1289,8 @@
                  print_timing: bool = False,
                  transform_type: str = 'flip',
                  DX : bool = False,
-                 get_images: bool = False
+                 get_images: bool = False,
+                 c_param: float = 0.1
                  ):
         super(WSI_MILdataset, self).__init__(DataSet=DataSet,
                                              tile_size=tile_size,
@@ -1419,7 +1302,8 @@
                                              transform_type=transform_type,
                                              DX=DX,
                                              get_images=get_images,
-                                             train_type='MIL')
+                                             train_type='MIL',
+                                             c_param=c_param)
 
         print(
             'Initiation of WSI({}) {} {} DataSet for {} is Complete. {} Slides, Tiles of size {}^2. {} tiles in a bag, {} Transform. TestSet is fold #{}. DX is {}'
@@ -1445,7 +1329,9 @@
                  print_timing: bool = False,
                  transform_type: str = 'flip',
                  DX : bool = False,
-                 get_images: bool = False
+                 get_images: bool = False,
+                 c_param: float = 0.1,
+                 n_patches: int = 50
                  ):
         super(WSI_REGdataset, self).__init__(DataSet=DataSet,
                                              tile_size=tile_size,
@@ -1457,7 +1343,9 @@
                                              transform_type=transform_type,
                                              DX=DX,
                                              get_images=get_images,
-                                             train_type='REG')
+                                             train_type='REG',
+                                             c_param=c_param,
+                                             n_patches=n_patches)
 
         print(
             'Initiation of WSI({}) {} {} DataSet for {} is Complete. {} Slides, Tiles of size {}^2. {} tiles in a bag, {} Transform. TestSet is fold #{}. DX is {}'
@@ -1503,7 +1391,6 @@
 
         self.tiles_per_iter = tiles_per_iter
         self.folds = folds
-
         self.magnification = []
         self.num_patches = []
         self.image_full_filenames = []
@@ -1547,10 +1434,8 @@
                         self.tiles_per_iter,
                         self.__len__()))
 
-
     def __len__(self):
         return int(np.ceil(np.array(self.num_patches)/self.tiles_per_iter).sum())
-
 
     def __getitem__(self, idx):
         start_getitem = time.time()
