import numpy as np
import os
import pandas as pd
import pickle
from random import sample, choices
import torch
from torchvision import transforms
import torchvision.transforms.functional as TF
import time
from torch.utils.data import Dataset
from typing import List
from utils import MyRotation, Cutout, _get_tiles, _choose_data, chunks, map_original_grid_list_to_equiv_grid_list
from utils import define_transformations, assert_dataset_target
from utils import dataset_properties_to_location, get_label
from utils import show_patches_and_transformations, get_datasets_dir_dict, balance_dataset
import openslide
from tqdm import tqdm
import sys
from math import isclose
from PIL import Image
from glob import glob


class WSI_Master_Dataset(Dataset):
    def __init__(self,
                 DataSet: str = 'TCGA',
                 tile_size: int = 256,
                 bag_size: int = 50,
                 target_kind: str = 'ER',
                 test_fold: int = 1,
                 infer_folds: List = [None],
                 train: bool = True,
                 print_timing: bool = False,
                 transform_type: str = 'flip',
                 DX: bool = False,
                 get_images: bool = False,
                 train_type: str = 'MASTER',
                 color_param: float = 0.1,
                 n_tiles: int = 10,
                 test_time_augmentation: bool = False,
                 desired_slide_magnification: int = 20,
                 slide_repetitions: int = 1,
                 loan: bool = False,
                 er_eq_pr: bool = False,
                 slide_per_block: bool = False,
<<<<<<< HEAD
                 balanced_dataset: bool = False
=======
                 balanced_dataset: bool = False,
                 RAM_saver: bool = False,
                 is_Censored: bool = None
>>>>>>> c1683707
                 ):

        # Check if the target receptor is available for the requested train DataSet:
        assert_dataset_target(DataSet, target_kind)

        print('Initializing {} DataSet....'.format('Train' if train else 'Test'))
        self.DataSet = DataSet
        self.desired_magnification = desired_slide_magnification
        self.tile_size = tile_size
        self.target_kind = target_kind
        self.test_fold = test_fold
        self.bag_size = bag_size
        self.train = train
        self.print_time = print_timing
        self.DX = DX
        self.get_images = get_images
        self.train_type = train_type
        self.color_param = color_param
        self.loan = loan
<<<<<<< HEAD
=======
        self.is_Censored = is_Censored
>>>>>>> c1683707

        # Get DataSets location:
        self.dir_dict = get_datasets_dir_dict(Dataset=self.DataSet)
        print('Slide Data will be taken from these locations:')
        print(self.dir_dict)
        locations_list = []

        for _, key in enumerate(self.dir_dict):
            locations_list.append(self.dir_dict[key])

            slide_meta_data_file = os.path.join(self.dir_dict[key], 'slides_data_' + key + '.xlsx')
            grid_meta_data_file = os.path.join(self.dir_dict[key], 'Grids_' + str(self.desired_magnification), 'Grid_data.xlsx')

            slide_meta_data_DF = pd.read_excel(slide_meta_data_file)
            grid_meta_data_DF = pd.read_excel(grid_meta_data_file)
            meta_data_DF = pd.DataFrame({**slide_meta_data_DF.set_index('file').to_dict(),
                                         **grid_meta_data_DF.set_index('file').to_dict()})

            self.meta_data_DF = meta_data_DF if not hasattr(self, 'meta_data_DF') else self.meta_data_DF.append(
                meta_data_DF)
        self.meta_data_DF.reset_index(inplace=True)
        self.meta_data_DF.rename(columns={'index': 'file'}, inplace=True)

        if self.DataSet == 'PORTO_HE' or self.DataSet == 'PORTO_PDL1':
            # for lung, take only origin: lung
            self.meta_data_DF = self.meta_data_DF[self.meta_data_DF['Origin'] == 'lung']
            self.meta_data_DF.reset_index(inplace=True)

        if balanced_dataset and self.target_kind in ['ER', 'ER100']:
            self.meta_data_DF = balance_dataset(self.meta_data_DF)
            #take only selected patients
            self.meta_data_DF = self.meta_data_DF[self.meta_data_DF['use_in_balanced_data_ER'] == 1]
            self.meta_data_DF.reset_index(inplace=True)

        if self.target_kind == 'OR':
            PR_targets = list(self.meta_data_DF['PR status'])
            ER_targets = list(self.meta_data_DF['ER status'])
            all_targets = ['Missing Data']*len(ER_targets)
            for ii, (PR_target, ER_target) in enumerate(zip(PR_targets, ER_targets)):
                if (PR_target == 'Positive' or ER_target == 'Positive'):
                    all_targets[ii] = 'Positive'
                elif (PR_target == 'Negative' or ER_target == 'Negative'): #avoid 'Missing Data'
                    all_targets[ii] = 'Negative'

<<<<<<< HEAD
        if self.target_kind in ['Survival_Time', 'Survival_Binary']:  # TODO: maybe i can change this ?
=======
        if self.target_kind in ['Survival_Time', 'Survival_Binary']:
>>>>>>> c1683707
            all_censored = list(self.meta_data_DF['Censored'])
            all_targets_cont = list(self.meta_data_DF['Time (months)'])
            all_binary_targets = list(self.meta_data_DF['Survival Binary (5 Yr)'])

            if self.target_kind == 'Survival_Binary':
                all_targets = all_binary_targets
            elif self.target_kind == 'Survival_Time':
                all_targets = all_targets_cont

        else:
            all_targets = list(self.meta_data_DF[self.target_kind + ' status'])

        all_patient_barcodes = list(self.meta_data_DF['patient barcode'])

        #RanS 17.8.21
        if slide_per_block:
            if DataSet == 'CARMEL':
                #all_patient_barcodes1 = ['17-5_1_1_a', '17-5_1_1_b', '18-81_1_2_e', '18-81_1_2_k', '17-10008_1_1_e'] ######temp

                all_blocks = []
                for barcode in all_patient_barcodes:
                    if barcode is not np.nan:
                        all_blocks.append(barcode[:-2])
                    else:
                        all_blocks.append(barcode)

                _, unique_inds = np.unique(all_blocks, return_index=True)
                all_inds = np.arange(0, len(all_blocks))
                excess_block_slides = set(all_inds) - set(unique_inds)
                print('slide_per_block: removing ' + str(len(excess_block_slides)) + ' slides')
            else:
                IOError('slide_per_block only implemented for CARMEL dataset')
        elif (DataSet == 'LEUKEMIA') and (target_kind in ['ALL', 'is_B', 'is_HR', 'is_over_6', 'is_over_10', 'is_over_15', 'WBC_over_20', 'WBC_over_50', 'is_HR_B', 'is_tel_aml_B', 'is_tel_aml_non_hr_B']):
            #remove slides with diagnosis day != 0
            excess_block_slides = set(self.meta_data_DF.index[self.meta_data_DF['Day_0/15/33_fixed'] != 0])
        elif (DataSet == 'LEUKEMIA') and (target_kind == 'MRD'):
            excess_block_slides = set(self.meta_data_DF.index[self.meta_data_DF['Day_0/15/33_fixed'] != 33])
        else:
            excess_block_slides = set()

        # We'll use only the valid slides - the ones with a Negative or Positive label. (Some labels have other values)
        # Let's compute which slides are these:
        if self.target_kind == 'Survival_Time':  # TODO: maybe i can change this ?
            valid_slide_indices = np.where(np.invert(np.isnan(all_targets)) == True)[0]
        else:
            valid_slide_indices = np.where(np.isin(np.array(all_targets), ['Positive', 'Negative']) == True)[0]
<<<<<<< HEAD
=======

        #inference on unknown labels in case of (blind) test inference or Batched_Full_Slide_Inference_Dataset
        if len(valid_slide_indices) == 0 or self.train_type == 'Infer_All_Folds':
            #valid_slide_indices = np.where(np.isin(np.array(all_targets), ['Missing Data']) == True)[0]
            valid_slide_indices = np.where(np.array(all_targets))[0] #RanS 17.11.21, take all slides
>>>>>>> c1683707

        # Also remove slides without grid data:
        slides_without_grid = set(self.meta_data_DF.index[self.meta_data_DF['Total tiles - ' + str(
            self.tile_size) + ' compatible @ X' + str(self.desired_magnification)] == -1])
        # Remove slides with 0 tiles:
        slides_with_0_tiles = set(self.meta_data_DF.index[self.meta_data_DF['Legitimate tiles - ' + str(
            self.tile_size) + ' compatible @ X' + str(self.desired_magnification)] == 0])

        if 'bad segmentation' in self.meta_data_DF.columns:
            slides_with_bad_seg = set(self.meta_data_DF.index[self.meta_data_DF['bad segmentation'] == 1])  #RanS 9.5.21
        else:
            slides_with_bad_seg = set()

        # train only on samples with ER=PR, RanS 27.6.21
        if er_eq_pr and self.train:
            slides_with_er_not_eq_pr = set(self.meta_data_DF.index[self.meta_data_DF['ER status'] != self.meta_data_DF['PR status']])
        else:
            slides_with_er_not_eq_pr = set()

        # Define number of tiles to be used
        if train_type == 'REG':
            n_minimal_tiles = n_tiles
        else:
            n_minimal_tiles = self.bag_size

        slides_with_few_tiles = set(self.meta_data_DF.index[self.meta_data_DF['Legitimate tiles - ' + str(
            self.tile_size) + ' compatible @ X' + str(self.desired_magnification)] < n_minimal_tiles])
        # FIXME: find a way to use slides with less than the minimal amount of slides. and than delete the following if.
        if len(slides_with_few_tiles) > 0:
            print(
                '{} Slides were excluded from DataSet because they had less than {} available tiles or are non legitimate for training'
                .format(len(slides_with_few_tiles), n_minimal_tiles))
        valid_slide_indices = np.array(
            list(set(valid_slide_indices) - slides_without_grid - slides_with_few_tiles - slides_with_0_tiles - slides_with_bad_seg - slides_with_er_not_eq_pr - excess_block_slides))

        if RAM_saver:
            #randomly select 1/4 of the slides
            shuffle_factor = 4
            #shuffle_factor = 1 #temp
            valid_slide_indices = np.random.choice(valid_slide_indices, round(len(valid_slide_indices) / shuffle_factor), replace=False)

        # The train set should be a combination of all sets except the test set and validation set:
        if self.DataSet == 'CAT' or self.DataSet == 'ABCTB_TCGA':
            fold_column_name = 'test fold idx breast'
        else:
            fold_column_name = 'test fold idx'

        if self.train_type in ['REG', 'MIL']:
            if self.train:
                folds = list(self.meta_data_DF[fold_column_name].unique())
                folds.remove(self.test_fold)
                if 'test' in folds:
                    folds.remove('test')
                if 'val' in folds:
                    folds.remove('val')
            else:
                folds = [self.test_fold]
                folds.append('val')
        elif self.train_type == 'Infer':
            folds = infer_folds
        elif self.train_type == 'Infer_All_Folds':
            folds = list(self.meta_data_DF[fold_column_name].unique())
        else:
            raise ValueError('Variable train_type is not defined')

        self.folds = folds

        if type(folds) is int:
            folds = [folds]

        correct_folds = self.meta_data_DF[fold_column_name][valid_slide_indices].isin(folds)
        valid_slide_indices = np.array(correct_folds.index[correct_folds])

        all_image_file_names = list(self.meta_data_DF['file'])
        all_image_ids = list(self.meta_data_DF['id'])

        all_in_fold = list(self.meta_data_DF[fold_column_name])
        all_tissue_tiles = list(self.meta_data_DF['Legitimate tiles - ' + str(self.tile_size) + ' compatible @ X' + str(
            self.desired_magnification)])

        if 'TCGA' not in self.dir_dict:
            self.DX = False
        if self.DX:
            all_is_DX_cut = list(self.meta_data_DF['DX'])

        all_magnifications = list(self.meta_data_DF['Manipulated Objective Power'])

        if train_type in ['Infer', 'Infer_All_Folds']:
            temp_select = False
            if temp_select:  # RanS 10.8.21, hard coded selection of specific slides
                slidenames = ['19-14722_1_1_a.mrxs', '19-14722_1_1_b.mrxs', '19-14722_1_1_e.mrxs', '19-5229_2_1_a.mrxs',
                              '19-5229_2_1_b.mrxs', '19-5229_2_1_e.mrxs']
                valid_slide_indices = []
                for slidename in slidenames:
                    valid_slide_index = self.meta_data_DF[self.meta_data_DF['file'] == slidename].index.to_list()
                    valid_slide_indices.append(valid_slide_index[0])

            self.valid_slide_indices = valid_slide_indices
            self.all_magnifications = all_magnifications
            self.all_is_DX_cut = all_is_DX_cut if self.DX else [True] * len(self.all_magnifications)
            self.all_tissue_tiles = all_tissue_tiles
            self.all_image_file_names = all_image_file_names
            self.all_patient_barcodes = all_patient_barcodes
            self.all_image_ids = all_image_ids
            self.all_targets = all_targets

<<<<<<< HEAD

=======
>>>>>>> c1683707
        self.image_file_names = []
        self.image_path_names = []
        self.in_fold = []
        self.tissue_tiles = []
        self.target = []
        self.magnification = []
        self.slides = []
        self.grid_lists = []
        self.presaved_tiles = []


<<<<<<< HEAD
        if self.target_kind in ['Survival_Time', 'Survival_Binary']:  # TODO: maybe i can change this ?
            self.target_binary, self.target_cont, self.censored = [], [], []

        for _, index in enumerate(tqdm(valid_slide_indices)):
=======
        if self.target_kind in ['Survival_Time', 'Survival_Binary']:
            self.target_binary, self.target_cont, self.censored = [], [], []

        for _, index in enumerate(tqdm(valid_slide_indices)):
            if self.is_Censored is not None:  # if we want to divide censored slides from not censored slides
                if self.is_Censored:  # We want censored slides
                    if all_censored[index] != 1:
                        continue
                else:  # We want un-censored slides:
                    if all_censored[index] != 0:
                        continue

>>>>>>> c1683707
            if (self.DX and all_is_DX_cut[index]) or not self.DX:
                self.image_file_names.append(all_image_file_names[index])
                self.image_path_names.append(self.dir_dict[all_image_ids[index]])
                self.in_fold.append(all_in_fold[index])
                self.tissue_tiles.append(all_tissue_tiles[index])
                self.target.append(all_targets[index])
                self.magnification.append(all_magnifications[index])
                self.presaved_tiles.append(all_image_ids[index] == 'ABCTB_TILES')

                if self.target_kind in ['Survival_Time', 'Survival_Binary']:
                    self.censored.append(all_censored[index])
                    self.target_binary.append(all_binary_targets[index])
                    self.target_cont.append(all_targets_cont[index])

                # Preload slides - improves speed during training.
                grid_file = []
                image_file = []
                try:
                    image_file = os.path.join(self.dir_dict[all_image_ids[index]], all_image_file_names[index])
                    if self.presaved_tiles[-1]:
                        tiles_dir = os.path.join(self.dir_dict[all_image_ids[index]], 'tiles', '.'.join((os.path.basename(image_file)).split('.')[:-1]))
                        self.slides.append(tiles_dir)
                        self.grid_lists.append(0)
                    else:
                        #if self.train_type == 'Infer_All_Folds':
                        if self.train_type in ['Infer_All_Folds', 'Infer']:
                            self.slides.append(image_file)
                        else:
                            self.slides.append(openslide.open_slide(image_file))

                        basic_file_name = '.'.join(all_image_file_names[index].split('.')[:-1])

                        grid_file = os.path.join(self.dir_dict[all_image_ids[index]], 'Grids_' + str(self.desired_magnification),
                                                 basic_file_name + '--tlsz' + str(self.tile_size) + '.data')
                        with open(grid_file, 'rb') as filehandle:
                            grid_list = pickle.load(filehandle)
                            self.grid_lists.append(grid_list)
                except FileNotFoundError:
                    raise FileNotFoundError(
                        'Couldn\'t open slide {} or its Grid file {}'.format(image_file, grid_file))

<<<<<<< HEAD
=======
        #self.tile_size = 64 #temp RanS 31.10.21!
>>>>>>> c1683707

        # Setting the transformation:
        self.transform = define_transformations(transform_type, self.train, self.tile_size, self.color_param)
        if np.sum(self.presaved_tiles):
            self.rand_crop = transforms.RandomCrop(self.tile_size)

        if train_type == 'REG':
            self.factor = n_tiles
            self.real_length = int(self.__len__() / self.factor)
        elif train_type == 'MIL':
            self.factor = 1
            self.real_length = self.__len__()
        if train is False and test_time_augmentation:
            self.factor = 4
            self.real_length = int(self.__len__() / self.factor)

        # Deleting attributes not needed.
        if train_type == 'Infer_All_Folds':
            attributes_to_delete = ['image_file_names', 'image_path_names', 'slides', 'presaved_tiles']
            for attribute in attributes_to_delete:
                delattr(self, attribute)


    def __len__(self):
        return len(self.target) * self.factor


    def __getitem__(self, idx):
        start_getitem = time.time()
        idx = idx % self.real_length

        if self.presaved_tiles[idx]:  # load presaved patches
            time_tile_extraction = time.time()
            idxs = sample(range(self.tissue_tiles[idx]), self.bag_size)
            empty_image = Image.fromarray(np.uint8(np.zeros((self.tile_size, self.tile_size, 3))))
            tiles = [empty_image] * self.bag_size
            for ii, tile_ind in enumerate(idxs):
                #tile_path = os.path.join(self.tiles_dir[idx], 'tile_' + str(tile_ind) + '.data')
                tile_path = os.path.join(self.slides[idx], 'tile_' + str(tile_ind) + '.data')
                with open(tile_path, 'rb') as fh:
                    header = fh.readline()
                    tile_bin = fh.read()
                dtype, w, h, c = header.decode('ascii').strip().split()
                tile = np.frombuffer(tile_bin, dtype=dtype).reshape((int(w), int(h), int(c)))
                tile1 = self.rand_crop(Image.fromarray(tile))
                tiles[ii] = tile1
                time_tile_extraction = (time.time() - time_tile_extraction) / len(idxs)
                time_list = [0, time_tile_extraction]
        else:
            slide = self.slides[idx]

            tiles, time_list, label = _choose_data(grid_list=self.grid_lists[idx],
                                                   slide=slide,
                                                   how_many=self.bag_size,
                                                   magnification=self.magnification[idx],
                                                   #tile_size=int(self.tile_size / (1 - self.scale_factor)),
                                                   tile_size=self.tile_size, #RanS 28.4.21, scale out cancelled for simplicity
                                                   # Fix boundaries with scale
                                                   print_timing=self.print_time,
                                                   desired_mag=self.desired_magnification,
                                                   loan=self.loan,
                                                   random_shift=self.train)

        if not self.loan:
            if self.target_kind == 'Survival_Time':
                label = [self.target[idx]]
                label = torch.FloatTensor(label)
            else:
                #label = [1] if self.target[idx] == 'Positive' else [0]
                label = get_label(self.target[idx])
                label = torch.LongTensor(label)

        # X will hold the images after all the transformations
        X = torch.zeros([self.bag_size, 3, self.tile_size, self.tile_size])

        start_aug = time.time()
        for i in range(self.bag_size):
            X[i] = self.transform(tiles[i])

        if self.get_images:
            images = torch.zeros([self.bag_size, 3, self.tile_size, self.tile_size])
            trans = transforms.Compose([transforms.CenterCrop(self.tile_size), transforms.ToTensor()])
            for i in range(self.bag_size):
                images[i] = trans(tiles[i])
        else:
            images = 0

        aug_time = (time.time() - start_aug) / self.bag_size
        total_time = time.time() - start_getitem
        if self.print_time:
            time_list = (time_list[0], time_list[1], aug_time, total_time)
        else:
            time_list = [0]

        # TODO: check what this function does
        debug_patches_and_transformations = False
        if debug_patches_and_transformations and images != 0:
            show_patches_and_transformations(X, images, tiles, self.scale_factor, self.tile_size)

        '''return X, label, time_list, self.image_file_names[idx], images'''
        # picking the right value for Target Binary:

        if self.target_kind in ['Survival_Time', 'Survival_Binary']:
            if self.target_binary[idx] == 'Positive':
                target_binary = [1]
            elif self.target_binary[idx] == 'Negative':
                target_binary = [0]
            else:
                target_binary = [-1]
        else:
            target_binary = [-1]

        target_binary = torch.LongTensor(target_binary)

        return {'Data': X,
                'Target': label,
                'Time List': time_list,
                'File Names': self.image_file_names[idx],
                'Images': images,
                'Target Binary': target_binary,
                'Survival Time': self.target_cont[idx] if self.target_kind in ['Survival_Time', 'Survival_Binary'] else torch.LongTensor([-1]),
                'Censored': bool(self.censored[idx]) if self.target_kind in ['Survival_Time', 'Survival_Binary'] else torch.LongTensor([-1])
                }


########################################################################################################################

class WSI_MILdataset(WSI_Master_Dataset):
    def __init__(self,
                 DataSet: str = 'TCGA',
                 tile_size: int = 256,
                 bag_size: int = 10,
                 target_kind: str = 'ER',
                 test_fold: int = 1,
                 train: bool = True,
                 print_timing: bool = False,
                 transform_type: str = 'flip',
                 DX: bool = False,
                 get_images: bool = False,
                 color_param: float = 0.1,
                 test_time_augmentation: bool = False,
                 desired_slide_magnification: int = 20,
                 slide_repetitions: int = 1
                 ):
        super(WSI_MILdataset, self).__init__(DataSet=DataSet,
                                             tile_size=tile_size,
                                             bag_size=bag_size,
                                             target_kind=target_kind,
                                             test_fold=test_fold,
                                             train=train,
                                             print_timing=print_timing,
                                             transform_type=transform_type,
                                             DX=DX,
                                             get_images=get_images,
                                             train_type='MIL',
                                             color_param=color_param,
                                             test_time_augmentation=test_time_augmentation,
                                             desired_slide_magnification=desired_slide_magnification,
                                             slide_repetitions=slide_repetitions)

        print(
            'Initiation of WSI({}) {} {} DataSet for {} is Complete. Magnification is X{}, {} Slides, Tiles of size {}^2. {} tiles in a bag, {} Transform. TestSet is fold #{}. DX is {}'
                .format(self.train_type,
                        'Train' if self.train else 'Test',
                        self.DataSet,
                        self.target_kind,
                        self.desired_magnification,
                        self.real_length,
                        self.tile_size,
                        self.bag_size,
                        'Without' if transform_type == 'none' else 'With',
                        self.test_fold,
                        'ON' if self.DX else 'OFF'))


class WSI_REGdataset(WSI_Master_Dataset):
    def __init__(self,
                 DataSet: str = 'TCGA',
                 tile_size: int = 256,
                 target_kind: str = 'ER',
                 test_fold: int = 1,
                 train: bool = True,
                 print_timing: bool = False,
                 transform_type: str = 'flip',
                 DX: bool = False,
                 get_images: bool = False,
                 color_param: float = 0.1,
                 n_tiles: int = 10,
                 desired_slide_magnification: int = 10,
                 loan: bool = False,
                 er_eq_pr: bool = False,
                 slide_per_block: bool = False,
<<<<<<< HEAD
                 balanced_dataset: bool = False
=======
                 balanced_dataset: bool = False,
                 RAM_saver: bool = False,
                 is_Censored: bool = None
>>>>>>> c1683707
                 ):
        super(WSI_REGdataset, self).__init__(DataSet=DataSet,
                                             tile_size=tile_size,
                                             bag_size=1,
                                             target_kind=target_kind,
                                             test_fold=test_fold,
                                             train=train,
                                             print_timing=print_timing,
                                             transform_type=transform_type,
                                             DX=DX,
                                             get_images=get_images,
                                             train_type='REG',
                                             color_param=color_param,
                                             n_tiles=n_tiles,
                                             desired_slide_magnification=desired_slide_magnification,
                                             er_eq_pr=er_eq_pr,
                                             slide_per_block=slide_per_block,
<<<<<<< HEAD
                                             balanced_dataset=balanced_dataset
                                             )
=======
                                             balanced_dataset=balanced_dataset,
                                             RAM_saver=RAM_saver,
                                             is_Censored=is_Censored)
>>>>>>> c1683707

        self.loan = loan
        print(
            'Initiation of WSI({}) {} {} DataSet for {} is Complete. Magnification is X{}, {} Slides, Tiles of size {}^2. {} tiles in a bag, {} Transform. TestSet is fold #{}. DX is {}'
                .format(self.train_type,
                        'Train' if self.train else 'Test',
                        self.DataSet,
                        self.target_kind,
                        self.desired_magnification,
                        self.real_length,
                        self.tile_size,
                        self.bag_size,
                        'Without' if transform_type == 'none' else 'With',
                        self.test_fold,
                        'ON' if self.DX else 'OFF'))

    def __getitem__(self, idx):
        # X, target, time_list, image_file_names, images = super(WSI_REGdataset, self).__getitem__(idx=idx)
        data_dict = super(WSI_REGdataset, self).__getitem__(idx=idx)
        X = data_dict['Data']
        X = torch.reshape(X, (3, self.tile_size, self.tile_size))

        #return X, label, time_list, image_file_names, images
        return {'Data': X,
                'Target': data_dict['Target'],
                'Censored': data_dict['Censored'],
                'Target Binary': data_dict['Target Binary'],
                'Survival Time': data_dict['Survival Time'],
                'Time List': data_dict['Time List'],
                'File Names': data_dict['File Names'],
                'Images': data_dict['Images']
                }


class Infer_Dataset(WSI_Master_Dataset):
    def __init__(self,
                 DataSet: str = 'TCGA',
                 tile_size: int = 256,
                 tiles_per_iter: int = 500,
                 target_kind: str = 'ER',
                 folds: List = [1],
                 num_tiles: int = 500,
                 dx: bool = False,
                 desired_slide_magnification: int = 10,
                 resume_slide: int = 0,
                 patch_dir: str = ''
                 ):
        super(Infer_Dataset, self).__init__(DataSet=DataSet,
                                            tile_size=tile_size,
                                            bag_size=None,
                                            target_kind=target_kind,
                                            test_fold=1,
                                            infer_folds=folds,
                                            train=True,
                                            print_timing=False,
                                            transform_type='none',
                                            DX=dx,
                                            get_images=False,
                                            train_type='Infer',
                                            desired_slide_magnification=desired_slide_magnification)

        self.tiles_per_iter = tiles_per_iter
        self.patch_dir = patch_dir
        self.folds = folds
        self.magnification = []
        self.num_tiles = []
        self.slide_grids = []
        self.grid_lists = []
        self.patient_barcode = []
        self.slide_dataset = []

        ind = 0
        slide_with_not_enough_tiles = 0

        self.valid_slide_indices = self.valid_slide_indices[resume_slide:] #RanS 6.10.21
        self.tissue_tiles = self.tissue_tiles[resume_slide:] #RanS 7.10.21
        self.image_file_names = self.image_file_names[resume_slide:] #RanS 7.10.21
        self.image_path_names = self.image_path_names[resume_slide:] #RanS 7.10.21
        self.slides = self.slides[resume_slide:] #RanS 15.11.21
        self.presaved_tiles = self.presaved_tiles[resume_slide:] #RanS 15.11.21
        self.target = self.target[resume_slide:] #RanS 15.11.21

        if self.patch_dir != '':
            # RanS 24.10.21
            # load patches position from excel file
            xfile = glob(os.path.join(self.patch_dir, '*_x.csv'))
            yfile = glob(os.path.join(self.patch_dir, '*_y.csv'))
            if len(xfile) == 0 or len(yfile) == 0:
                raise IOError('patch location files not found in dir!')
            elif len(xfile) > 1 or len(yfile) > 1:
                raise IOError('more than one patch location file in dir!')
            self.x_pd = pd.read_csv(xfile[0])
            self.y_pd = pd.read_csv(yfile[0])


        for _, slide_num in enumerate(self.valid_slide_indices):
            if (self.DX and self.all_is_DX_cut[slide_num]) or not self.DX:
                if num_tiles <= self.all_tissue_tiles[slide_num] and self.all_tissue_tiles[slide_num] > 0:
                    self.num_tiles.append(num_tiles)
                else:
                    self.num_tiles.append(int(self.all_tissue_tiles[slide_num]))
                    slide_with_not_enough_tiles += 1
                    '''print('{} Slide available tiles are less than {}'.format(self.all_image_file_names[slide_num],
                                                                             num_tiles))'''

                self.magnification.extend([self.all_magnifications[slide_num]])
                self.patient_barcode.append(self.all_patient_barcodes[slide_num])
                self.slide_dataset.append(self.all_image_ids[slide_num])
                if self.patch_dir == '':
                    which_patches = sample(range(int(self.tissue_tiles[ind])), self.num_tiles[-1])
                else:
                    #RanS 24.10.21
                    which_patches = [ii for ii in range(self.num_tiles[-1])]

                patch_ind_chunks = chunks(which_patches, self.tiles_per_iter)
                self.slide_grids.extend(patch_ind_chunks)

                if self.presaved_tiles[ind]:
                    self.grid_lists.append(0)
                else:
                    if self.patch_dir == '':
                        basic_file_name = '.'.join(self.image_file_names[ind].split('.')[:-1])
                        grid_file = os.path.join(self.image_path_names[ind], 'Grids_' + str(self.desired_magnification), basic_file_name + '--tlsz' + str(self.tile_size) + '.data')
                        with open(grid_file, 'rb') as filehandle:
                            grid_list = pickle.load(filehandle)
                            self.grid_lists.append(grid_list)

                ind += 1  # RanS 29.1.21

        print('There are {} slides with less than {} tiles'.format(slide_with_not_enough_tiles, num_tiles))

        # The following properties will be used in the __getitem__ function
        self.tiles_to_go = None
        self.slide_num = -1
        self.current_file = None
        print(
            'Initiation of WSI INFERENCE for {} DataSet and {} of folds {} is Complete. {} Slides, Working on Tiles of size {}^2. {} Tiles per slide, {} tiles per iteration, {} iterations to complete full inference'
                .format(self.DataSet,
                        self.target_kind,
                        str(self.folds),
                        len(self.image_file_names),
                        self.tile_size,
                        num_tiles,
                        self.tiles_per_iter,
                        self.__len__()))

    def __len__(self):
        return int(np.ceil(np.array(self.num_tiles) / self.tiles_per_iter).sum())

    def __getitem__(self, idx):
        start_getitem = time.time()
        if self.tiles_to_go is None:
            self.slide_num += 1  #RanS 5.5.21
            self.tiles_to_go = self.num_tiles[self.slide_num]
            self.slide_name = self.image_file_names[self.slide_num]

            #self.current_slide = self.slides[self.slide_num]
            self.current_slide = openslide.OpenSlide(self.slides[self.slide_num]) #RanS 5.9.21, open the slides one at a time

            self.initial_num_patches = self.num_tiles[self.slide_num]

            if not self.presaved_tiles[self.slide_num]: #RanS 5.5.21
                # RanS 11.3.21
                desired_downsample = self.magnification[self.slide_num] / self.desired_magnification

                level, best_next_level = -1, -1
                for index, downsample in enumerate(self.current_slide.level_downsamples):
                    if isclose(desired_downsample, downsample, rel_tol=1e-3):
                        level = index
                        level_downsample = 1
                        break

                    elif downsample < desired_downsample:
                        best_next_level = index
                        level_downsample = int(desired_downsample / self.current_slide.level_downsamples[best_next_level])

                self.adjusted_tile_size = self.tile_size * level_downsample
                self.best_slide_level = level if level > best_next_level else best_next_level
                self.level_0_tile_size = int(desired_downsample) * self.tile_size

        #label = [1] if self.target[self.slide_num] == 'Positive' else [0]
        label = get_label(self.target[self.slide_num])
        label = torch.LongTensor(label)


        if self.presaved_tiles[self.slide_num]: #RanS 5.5.21
            idxs = self.slide_grids[idx]
            empty_image = Image.fromarray(np.uint8(np.zeros((self.tile_size, self.tile_size, 3))))
            tiles = [empty_image] * len(idxs)
            for ii, tile_ind in enumerate(idxs):
                # tile_path = os.path.join(self.tiles_dir[idx], 'tile_' + str(tile_ind) + '.data')
                tile_path = os.path.join(self.slides[self.slide_num], 'tile_' + str(tile_ind) + '.data')
                with open(tile_path, 'rb') as fh:
                    header = fh.readline()
                    tile_bin = fh.read()
                dtype, w, h, c = header.decode('ascii').strip().split()
                tile = np.frombuffer(tile_bin, dtype=dtype).reshape((int(w), int(h), int(c)))
                tile1 = self.rand_crop(Image.fromarray(tile))
                tiles[ii] = tile1
        else:
            if self.patch_dir == '':
                locs = [self.grid_lists[self.slide_num][loc] for loc in self.slide_grids[idx]]
            else:
                x_loc = [int(self.x_pd.loc[self.x_pd['slide_name'] == self.slide_name][str(loc)].item()) for loc in self.slide_grids[idx]]
                y_loc = [int(self.y_pd.loc[self.y_pd['slide_name'] == self.slide_name][str(loc)].item()) for loc in self.slide_grids[idx]]
                locs = [ii for ii in zip(x_loc, y_loc)]
            tiles, time_list, _ = _get_tiles(slide=self.current_slide,
                                          #locations=self.slide_grids[idx],
                                          locations=locs,
                                          tile_size_level_0=self.level_0_tile_size,
                                          adjusted_tile_sz=self.adjusted_tile_size,
                                          output_tile_sz=self.tile_size,
                                          best_slide_level=self.best_slide_level,
                                          random_shift=False)

        if self.tiles_to_go <= self.tiles_per_iter:
            self.tiles_to_go = None
            #self.slide_num += 1 #moved RanS 5.5.21
        else:
            self.tiles_to_go -= self.tiles_per_iter

        X = torch.zeros([len(tiles), 3, self.tile_size, self.tile_size])

        start_aug = time.time()
        for i in range(len(tiles)):
            X[i] = self.transform(tiles[i])

        aug_time = time.time() - start_aug
        total_time = time.time() - start_getitem
        if self.print_time:
            time_list = (time_list[0], time_list[1], aug_time, total_time)
        else:
            time_list = [0]
        if self.tiles_to_go is None:
            last_batch = True
        else:
            last_batch = False

        debug_patches_and_transformations = False
        if debug_patches_and_transformations:
            images = torch.zeros_like(X)
            trans = transforms.Compose(
                [transforms.CenterCrop(self.tile_size), transforms.ToTensor()])  # RanS 21.12.20

            for i in range(self.tiles_per_iter):
                images[i] = trans(tiles[i])
            show_patches_and_transformations(X, images, tiles, self.scale_factor, self.tile_size)

        #return X, label, time_list, last_batch, self.initial_num_patches, self.current_slide._filename
        #return X, label, time_list, last_batch, self.initial_num_patches, self.image_file_names[self.slide_num] #RanS 5.5.21
        #return X, label, time_list, last_batch, self.initial_num_patches, self.image_file_names[self.slide_num], self.patient_barcode[self.slide_num]  #Omer 24/5/21

        return {'Data': X,
                'Label': label,
                'Time List': time_list,
                'Is Last Batch': last_batch,
                'Initial Num Tiles': self.initial_num_patches,
                #'Slide Filename': self.image_file_names[self.slide_num],
                'Slide Filename': self.slide_name,
                #'Patch loc index': locs_ind,
                'Patient barcode': self.patient_barcode[self.slide_num],
                'Slide DataSet': self.slide_dataset[self.slide_num],
                #'Slide Index Size': self.equivalent_grid_size[self.slide_num],
                #'Slide Size': self.slide_size,
                'Patch Loc': locs,
                }


class Full_Slide_Inference_Dataset(WSI_Master_Dataset):
    def __init__(self,
                 DataSet: str = 'TCGA',
                 tile_size: int = 256,
                 tiles_per_iter: int = 500,
                 target_kind: str = 'ER',
                 folds: List = [1],
                 dx: bool = False,
                 desired_slide_magnification: int = 10,
                 num_background_tiles: int = 0
                 ):
        super(Full_Slide_Inference_Dataset, self).__init__(DataSet=DataSet,
                                                           tile_size=tile_size,
                                                           bag_size=None,
                                                           target_kind=target_kind,
                                                           test_fold=1,
                                                           infer_folds=folds,
                                                           train=True,
                                                           print_timing=False,
                                                           transform_type='none',
                                                           DX=dx,
                                                           get_images=False,
                                                           train_type='Infer',
                                                           desired_slide_magnification=desired_slide_magnification)

        self.tiles_per_iter = tiles_per_iter
        self.folds = folds
        self.magnification = []
        self.num_tiles = []
        self.slide_grids = []
        self.equivalent_grid = []
        self.equivalent_grid_size = []
        self.is_tissue_tiles = []
        self.is_last_batch = []

        ind = 0
        for _, slide_num in enumerate(self.valid_slide_indices):
            if (self.DX and self.all_is_DX_cut[slide_num]) or not self.DX:
                # Recreate the basic slide grids:
                height = int(self.meta_data_DF.loc[slide_num, 'Height'])
                width = int(self.meta_data_DF.loc[slide_num, 'Width'])
                objective_power = self.meta_data_DF.loc[slide_num, 'Manipulated Objective Power']

                adjusted_tile_size_at_level_0 = int(self.tile_size * (int(objective_power) / self.desired_magnification))
                equivalent_rows = int(np.ceil(height / adjusted_tile_size_at_level_0))
                equivalent_cols = int(np.ceil(width / adjusted_tile_size_at_level_0))
                basic_grid = [(row, col) for row in range(0, height, adjusted_tile_size_at_level_0) for col in
                              range(0, width, adjusted_tile_size_at_level_0)]
                equivalent_grid_dimensions = (equivalent_rows, equivalent_cols)
                self.equivalent_grid_size.append(equivalent_grid_dimensions)

                if len(basic_grid) != self.meta_data_DF.loc[slide_num, 'Total tiles - ' + str(self.tile_size) + ' compatible @ X' + str(self.desired_magnification)].item():
                    raise Exception('Total tile num do not fit')

                self.magnification.extend([self.all_magnifications[slide_num]])

                basic_file_name = '.'.join(self.image_file_names[ind].split('.')[:-1])
                grid_file = os.path.join(self.image_path_names[ind], 'Grids_' + str(self.desired_magnification),
                                         basic_file_name + '--tlsz' + str(self.tile_size) + '.data')

                #which_patches = sample(range(int(self.tissue_tiles[ind])), self.num_tiles[-1])

                with open(grid_file, 'rb') as filehandle:
                    tissue_grid_list = pickle.load(filehandle)
                # Compute wich tiles are background tiles and pick "num_background_tiles" from them.
                non_tissue_grid_list = list(set(basic_grid) - set(tissue_grid_list))
                selected_non_tissue_grid_list = sample(non_tissue_grid_list, num_background_tiles)
                # Combine the list of selected non tissue tiles with the list of all tiles:
                combined_grid_list = selected_non_tissue_grid_list + tissue_grid_list
                combined_equivalent_grid_list = map_original_grid_list_to_equiv_grid_list(adjusted_tile_size_at_level_0, combined_grid_list)
                # We'll also create a list that says which tiles are tissue tiles:
                is_tissue_tile = [False] * len(selected_non_tissue_grid_list) + [True] * len(tissue_grid_list)

                self.num_tiles.append(len(combined_grid_list))

                chosen_locations_chunks = chunks(combined_grid_list, self.tiles_per_iter)
                self.slide_grids.extend(chosen_locations_chunks)

                chosen_locations_equivalent_grid_chunks = chunks(combined_equivalent_grid_list, self.tiles_per_iter)
                self.equivalent_grid.extend(chosen_locations_equivalent_grid_chunks)

                is_tissue_tile_chunks = chunks(is_tissue_tile, self.tiles_per_iter)
                self.is_tissue_tiles.extend(is_tissue_tile_chunks)
                self.is_last_batch.extend([False] * (len(chosen_locations_chunks) - 1))
                self.is_last_batch.append(True)

                ind += 1

        # The following properties will be used in the __getitem__ function
        #self.tiles_to_go = None
        #self.new_slide = True
        self.slide_num = -1
        self.current_file = None
        print(
            'Initiation of WSI INFERENCE for {} DataSet and {} of folds {} is Complete. {} Slides, Working on Tiles of size {}^2 with X{} magnification. {} tiles per iteration, {} iterations to complete full inference'
                .format(self.DataSet,
                        self.target_kind,
                        str(self.folds),
                        len(self.image_file_names),
                        self.tile_size,
                        self.desired_magnification,
                        self.tiles_per_iter,
                        self.__len__()))

    def __len__(self):
        return int(np.ceil(np.array(self.num_tiles) / self.tiles_per_iter).sum())

    def __getitem__(self, idx, location: List = None, tile_size: int = None):
        start_getitem = time.time()
        if idx == 0 or (idx > 0 and self.is_last_batch[idx - 1]):
            self.slide_num += 1

            if sys.platform == 'win32':
                image_file = os.path.join(self.image_path_names[self.slide_num],
                                          self.image_file_names[self.slide_num])
                self.current_slide = openslide.open_slide(image_file)
            else:
                self.current_slide = self.slides[self.slide_num]

            self.initial_num_patches = self.num_tiles[self.slide_num]
            desired_downsample = self.magnification[self.slide_num] / self.desired_magnification

            level, best_next_level = -1, -1
            for index, downsample in enumerate(self.current_slide.level_downsamples):
                if isclose(desired_downsample, downsample, rel_tol=1e-3):
                    level = index
                    level_downsample = 1
                    break

                elif downsample < desired_downsample:
                    best_next_level = index
                    level_downsample = int(
                        desired_downsample / self.current_slide.level_downsamples[best_next_level])

            if tile_size is not None:
                self.tile_size = tile_size

            self.adjusted_tile_size = self.tile_size * level_downsample

            self.best_slide_level = level if level > best_next_level else best_next_level
            self.level_0_tile_size = int(desired_downsample) * self.tile_size

        #label = [1] if self.target[self.slide_num] == 'Positive' else [0]
        label = get_label(self.target[self.slide_num])
        label = torch.LongTensor(label)

        tile_locations = self.slide_grids[idx] if location is None else location

        tiles, time_list, _ = _get_tiles(slide=self.current_slide,
                                         locations=tile_locations,
                                         tile_size_level_0=self.level_0_tile_size,
                                         adjusted_tile_sz=self.adjusted_tile_size,
                                         output_tile_sz=self.tile_size,
                                         best_slide_level=self.best_slide_level)

        X = torch.zeros([len(tiles), 3, self.tile_size, self.tile_size])

        start_aug = time.time()
        for i in range(len(tiles)):
            X[i] = self.transform(tiles[i])

        aug_time = time.time() - start_aug
        total_time = time.time() - start_getitem
        if self.print_time:
            time_list = (time_list[0], time_list[1], aug_time, total_time)
        else:
            time_list = [0]

        debug_patches_and_transformations = False
        if debug_patches_and_transformations:
            images = torch.zeros_like(X)
            trans = transforms.Compose(
                [transforms.CenterCrop(self.tile_size), transforms.ToTensor()])  # RanS 21.12.20

            for i in range(self.tiles_per_iter):
                images[i] = trans(tiles[i])
            show_patches_and_transformations(X, images, tiles, self.scale_factor, self.tile_size)

        #return X, label, time_list, self.is_last_batch[idx], self.initial_num_patches, self.current_slide._filename, self.equivalent_grid[idx], self.is_tissue_tiles[idx], self.equivalent_grid_size[self.slide_num]
        return {'Data': X,
                'Label': label,
                'Time List': time_list,
                'Is Last Batch': self.is_last_batch[idx],
                'Initial Num Tiles': self.initial_num_patches,
                'Slide Filename': self.current_slide._filename,
                'Equivalent Grid': self.equivalent_grid[idx],
                'Is Tissue Tiles': self.is_tissue_tiles[idx],
                'Equivalent Grid Size': self.equivalent_grid_size[self.slide_num],
                'Level 0 Locations': self.slide_grids[idx],
                'Original Data': transforms.ToTensor()(tiles[0])
                }


class Infer_Dataset_Background(WSI_Master_Dataset):
    """
    This dataset was created on 21/7/2021 to support extraction of background tiles in order to check the features and
    scores that they get from the model
    """
    def __init__(self,
                 DataSet: str = 'TCGA',
                 tile_size: int = 256,
                 tiles_per_iter: int = 500,
                 target_kind: str = 'ER',
                 folds: List = [1],
                 num_tiles: int = 500,
                 dx: bool = False,
                 desired_slide_magnification: int = 10
                 ):
        super(Infer_Dataset_Background, self).__init__(DataSet=DataSet,
                                                       tile_size=tile_size,
                                                       bag_size=None,
                                                       target_kind=target_kind,
                                                       test_fold=1,
                                                       infer_folds=folds,
                                                       train=True,
                                                       print_timing=False,
                                                       transform_type='none',
                                                       DX=dx,
                                                       get_images=False,
                                                       train_type='Infer',
                                                       desired_slide_magnification=desired_slide_magnification)

        self.tiles_per_iter = tiles_per_iter
        self.folds = folds
        self.magnification = []
        self.num_tiles = []
        self.slide_grids = []
        self.grid_lists = []
        self.patient_barcode = []

        ind = 0
        slide_with_not_enough_tiles = 0
        for _, slide_num in enumerate(self.valid_slide_indices):
            if (self.DX and self.all_is_DX_cut[slide_num]) or not self.DX:
                if num_tiles <= self.all_tissue_tiles[slide_num] and self.all_tissue_tiles[slide_num] > 0:
                    self.num_tiles.append(num_tiles)
                else:
                    # self.num_patches.append(self.all_tissue_tiles[slide_num])
                    self.num_tiles.append(int(self.all_tissue_tiles[slide_num]))  # RanS 10.3.21
                    slide_with_not_enough_tiles += 1
                    '''print('{} Slide available tiles are less than {}'.format(self.all_image_file_names[slide_num],
                                                                             num_tiles))'''

                # self.magnification.extend([self.all_magnifications[slide_num]] * self.num_patches[-1])
                self.magnification.extend([self.all_magnifications[slide_num]])  # RanS 11.3.21
                self.patient_barcode.append(self.all_patient_barcodes[slide_num])
                which_patches = sample(range(int(self.tissue_tiles[ind])), self.num_tiles[-1])

                if self.presaved_tiles[ind]:
                    self.grid_lists.append(0)
                else:
                    basic_file_name = '.'.join(self.image_file_names[ind].split('.')[:-1])
                    grid_file = os.path.join(self.image_path_names[ind], 'Grids_' + str(self.desired_magnification), basic_file_name + '--tlsz' + str(self.tile_size) + '.data')
                    with open(grid_file, 'rb') as filehandle:
                        grid_list = pickle.load(filehandle)
                        self.grid_lists.append(grid_list)
                    #chosen_locations = [grid_list[loc] for loc in which_patches] #moved to get_item, RanS 5.5.21

                #chosen_locations_chunks = chunks(chosen_locations, self.tiles_per_iter)
                patch_ind_chunks = chunks(which_patches, self.tiles_per_iter) #RanS 5.5.21
                self.slide_grids.extend(patch_ind_chunks)

                ind += 1  # RanS 29.1.21

        print('There are {} slides with less than {} tiles'.format(slide_with_not_enough_tiles, num_tiles))

        # The following properties will be used in the __getitem__ function
        self.tiles_to_go = None
        self.slide_num = -1
        self.current_file = None
        print(
            'Initiation of WSI INFERENCE for {} DataSet and {} of folds {} is Complete. {} Slides, Working on Tiles of size {}^2. {} Tiles per slide, {} tiles per iteration, {} iterations to complete full inference'
                .format(self.DataSet,
                        self.target_kind,
                        str(self.folds),
                        len(self.image_file_names),
                        self.tile_size,
                        num_tiles,
                        self.tiles_per_iter,
                        self.__len__()))

    def __len__(self):
        return int(np.ceil(np.array(self.num_tiles) / self.tiles_per_iter).sum())

    def __getitem__(self, idx):
        start_getitem = time.time()
        if self.tiles_to_go is None:
            self.slide_num += 1  #RanS 5.5.21
            self.tiles_to_go = self.num_tiles[self.slide_num]

            self.current_slide = self.slides[self.slide_num]

            self.initial_num_patches = self.num_tiles[self.slide_num]

            if not self.presaved_tiles[self.slide_num]: #RanS 5.5.21
                # RanS 11.3.21
                desired_downsample = self.magnification[self.slide_num] / self.desired_magnification

                level, best_next_level = -1, -1
                for index, downsample in enumerate(self.current_slide.level_downsamples):
                    if isclose(desired_downsample, downsample, rel_tol=1e-3):
                        level = index
                        level_downsample = 1
                        break

                    elif downsample < desired_downsample:
                        best_next_level = index
                        level_downsample = int(desired_downsample / self.current_slide.level_downsamples[best_next_level])

                self.adjusted_tile_size = self.tile_size * level_downsample
                self.best_slide_level = level if level > best_next_level else best_next_level
                self.level_0_tile_size = int(desired_downsample) * self.tile_size

        #label = [1] if self.target[self.slide_num] == 'Positive' else [0]
        label = get_label(self.target[self.slide_num])
        label = torch.LongTensor(label)


        if self.presaved_tiles[self.slide_num]: #RanS 5.5.21
            idxs = self.slide_grids[idx]
            empty_image = Image.fromarray(np.uint8(np.zeros((self.tile_size, self.tile_size, 3))))
            tiles = [empty_image] * len(idxs)
            for ii, tile_ind in enumerate(idxs):
                # tile_path = os.path.join(self.tiles_dir[idx], 'tile_' + str(tile_ind) + '.data')
                tile_path = os.path.join(self.slides[self.slide_num], 'tile_' + str(tile_ind) + '.data')
                with open(tile_path, 'rb') as fh:
                    header = fh.readline()
                    tile_bin = fh.read()
                dtype, w, h, c = header.decode('ascii').strip().split()
                tile = np.frombuffer(tile_bin, dtype=dtype).reshape((int(w), int(h), int(c)))
                tile1 = self.rand_crop(Image.fromarray(tile))
                tiles[ii] = tile1
        else:
            locs = [self.grid_lists[self.slide_num][loc] for loc in self.slide_grids[idx]]
            tiles, time_list, _ = _get_tiles(slide=self.current_slide,
                                          #locations=self.slide_grids[idx],
                                          locations=locs,
                                          tile_size_level_0=self.level_0_tile_size,
                                          adjusted_tile_sz=self.adjusted_tile_size,
                                          output_tile_sz=self.tile_size,
                                          best_slide_level=self.best_slide_level,
                                          random_shift=False)

        if self.tiles_to_go <= self.tiles_per_iter:
            self.tiles_to_go = None
            #self.slide_num += 1 #moved RanS 5.5.21
        else:
            self.tiles_to_go -= self.tiles_per_iter

        X = torch.zeros([len(tiles), 3, self.tile_size, self.tile_size])

        start_aug = time.time()
        for i in range(len(tiles)):
            X[i] = self.transform(tiles[i])

        aug_time = time.time() - start_aug
        total_time = time.time() - start_getitem
        if self.print_time:
            time_list = (time_list[0], time_list[1], aug_time, total_time)
        else:
            time_list = [0]
        if self.tiles_to_go is None:
            last_batch = True
        else:
            last_batch = False

        debug_patches_and_transformations = False
        if debug_patches_and_transformations:
            images = torch.zeros_like(X)
            trans = transforms.Compose(
                [transforms.CenterCrop(self.tile_size), transforms.ToTensor()])  # RanS 21.12.20

            for i in range(self.tiles_per_iter):
                images[i] = trans(tiles[i])
            show_patches_and_transformations(X, images, tiles, self.scale_factor, self.tile_size)

        #return X, label, time_list, last_batch, self.initial_num_patches, self.current_slide._filename
        #return X, label, time_list, last_batch, self.initial_num_patches, self.image_file_names[self.slide_num] #RanS 5.5.21
        return X, label, time_list, last_batch, self.initial_num_patches, self.image_file_names[self.slide_num], self.patient_barcode[self.slide_num]  #Omer 24/5/21


class WSI_Segmentation_Master_Dataset(Dataset):
    def __init__(self,
                 DataSet: str = 'TCGA',
                 tile_size: int = 256,
                 test_fold: int = 1,
                 infer_folds: List = [None],
                 train: bool = True,
                 print_timing: bool = False,
                 transform_type: str = 'flip',
                 get_images: bool = False,
                 train_type: str = 'MASTER',
                 color_param: float = 0.1,
                 n_tiles: int = 10,
                 desired_slide_magnification: int = 10,
                 slide_repetitions: int = 1):

        print('Initializing {} DataSet for Segmentation....'.format('Train' if train else 'Test'))

        self.DataSet = DataSet
        self.desired_magnification = desired_slide_magnification
        self.tile_size = tile_size
        self.test_fold = test_fold
        self.train = train
        self.print_time = print_timing
        self.get_images = get_images
        self.train_type = train_type
        self.color_param = color_param

        # Get DataSets location:
        self.dir_dict = get_datasets_dir_dict(Dataset=self.DataSet)
        print('Slide Data will be taken from these locations:')
        print(self.dir_dict)
        locations_list = []

        for _, key in enumerate(self.dir_dict):
            locations_list.append(self.dir_dict[key])

            slide_meta_data_file = os.path.join(self.dir_dict[key], 'slides_data_' + key + '.xlsx')
            grid_meta_data_file = os.path.join(self.dir_dict[key], 'Grids_' + str(self.desired_magnification), 'Grid_data.xlsx')

            slide_meta_data_DF = pd.read_excel(slide_meta_data_file)
            grid_meta_data_DF = pd.read_excel(grid_meta_data_file)
            meta_data_DF = pd.DataFrame({**slide_meta_data_DF.set_index('file').to_dict(),
                                         **grid_meta_data_DF.set_index('file').to_dict()})

            self.meta_data_DF = meta_data_DF if not hasattr(self, 'meta_data_DF') else self.meta_data_DF.append(
                meta_data_DF)
        self.meta_data_DF.reset_index(inplace=True)
        self.meta_data_DF.rename(columns={'index': 'file'}, inplace=True)

        if self.DataSet == 'LUNG':
            # for lung, take only origin: lung
            self.meta_data_DF = self.meta_data_DF[self.meta_data_DF['Origin'] == 'lung']
            self.meta_data_DF.reset_index(inplace=True) #RanS 18.4.21

        all_targets = list(self.meta_data_DF[self.target_kind + ' status'])
        all_patient_barcodes = list(self.meta_data_DF['patient barcode'])

        # We'll use only the valid slides - the ones with a Negative or Positive label. (Some labels have other values)
        # Let's compute which slides are these:
        valid_slide_indices = np.where(np.isin(np.array(all_targets), ['Positive', 'Negative']) == True)[0]

        # Also remove slides without grid data:
        slides_without_grid = set(self.meta_data_DF.index[self.meta_data_DF['Total tiles - ' + str(
            self.tile_size) + ' compatible @ X' + str(self.desired_magnification)] == -1])
        # Remove slides with 0 tiles:
        slides_with_0_tiles = set(self.meta_data_DF.index[self.meta_data_DF['Legitimate tiles - ' + str(
            self.tile_size) + ' compatible @ X' + str(self.desired_magnification)] == 0])

        if 'bad segmentation' in self.meta_data_DF.columns:
            slides_with_bad_seg = set(self.meta_data_DF.index[self.meta_data_DF['bad segmentation'] == 1]) #RanS 9.5.21
        else:
            slides_with_bad_seg = set()

        # Define number of tiles to be used
        if train_type == 'REG':
            n_minimal_tiles = n_tiles
        else:
            n_minimal_tiles = self.bag_size

        slides_with_few_tiles = set(self.meta_data_DF.index[self.meta_data_DF['Legitimate tiles - ' + str(
            self.tile_size) + ' compatible @ X' + str(self.desired_magnification)] < n_minimal_tiles])
        # FIXME: find a way to use slides with less than the minimal amount of slides. and than delete the following if.
        if len(slides_with_few_tiles) > 0:
            print(
                '{} Slides were excluded from DataSet because they had less than {} available tiles or are non legitimate for training'
                .format(len(slides_with_few_tiles), n_minimal_tiles))
        valid_slide_indices = np.array(
            list(set(valid_slide_indices) - slides_without_grid - slides_with_few_tiles - slides_with_0_tiles - slides_with_bad_seg))

        # The train set should be a combination of all sets except the test set and validation set:
        if self.DataSet == 'CAT' or self.DataSet == 'ABCTB_TCGA':
            fold_column_name = 'test fold idx breast'
        else:
            fold_column_name = 'test fold idx'

        if self.train_type in ['REG', 'MIL']:
            if self.train:
                folds = list(self.meta_data_DF[fold_column_name].unique())
                folds.remove(self.test_fold)
                if 'test' in folds:
                    folds.remove('test')
                if 'val' in folds:
                    folds.remove('val')
            else:
                folds = [self.test_fold]
                folds.append('val')
        elif self.train_type == 'Infer':
            folds = infer_folds
        else:
            raise ValueError('Variable train_type is not defined')

        self.folds = folds

        correct_folds = self.meta_data_DF[fold_column_name][valid_slide_indices].isin(folds)
        valid_slide_indices = np.array(correct_folds.index[correct_folds])

        all_image_file_names = list(self.meta_data_DF['file'])

        all_image_ids = list(self.meta_data_DF['id'])

        all_in_fold = list(self.meta_data_DF[fold_column_name])
        all_tissue_tiles = list(self.meta_data_DF['Legitimate tiles - ' + str(self.tile_size) + ' compatible @ X' + str(
            self.desired_magnification)])

        if 'TCGA' not in self.dir_dict:
            self.DX = False
        if self.DX:
            all_is_DX_cut = list(self.meta_data_DF['DX'])

        all_magnifications = list(self.meta_data_DF['Manipulated Objective Power'])

        if train_type == 'Infer':
            self.valid_slide_indices = valid_slide_indices
            self.all_magnifications = all_magnifications
            self.all_is_DX_cut = all_is_DX_cut if self.DX else [True] * len(self.all_magnifications)
            self.all_tissue_tiles = all_tissue_tiles
            self.all_image_file_names = all_image_file_names
            self.all_patient_barcodes = all_patient_barcodes

        self.image_file_names = []
        self.image_path_names = []
        self.in_fold = []
        self.tissue_tiles = []
        self.target = []
        self.magnification = []
        self.slides = []
        self.grid_lists = []
        self.presaved_tiles = []

        for _, index in enumerate(tqdm(valid_slide_indices)):
            if (self.DX and all_is_DX_cut[index]) or not self.DX:
                self.image_file_names.append(all_image_file_names[index])
                # self.image_path_names.append(all_image_path_names[index])
                self.image_path_names.append(self.dir_dict[all_image_ids[index]])
                self.in_fold.append(all_in_fold[index])
                self.tissue_tiles.append(all_tissue_tiles[index])
                self.target.append(all_targets[index])
                self.magnification.append(all_magnifications[index])
                #self.presaved_tiles.append(all_image_ids[index] == 'ABCTB')
                self.presaved_tiles.append(all_image_ids[index] == 'ABCTB_TILES')

                # Preload slides - improves speed during training.
                try:
                    image_file = os.path.join(self.dir_dict[all_image_ids[index]], all_image_file_names[index])
                    if self.presaved_tiles[-1]:
                        tiles_dir = os.path.join(self.dir_dict[all_image_ids[index]], 'tiles', '.'.join((os.path.basename(image_file)).split('.')[:-1]))
                        self.slides.append(tiles_dir)
                        self.grid_lists.append(0)
                    else:
                        self.slides.append(openslide.open_slide(image_file))
                        basic_file_name = '.'.join(all_image_file_names[index].split('.')[:-1])
                        grid_file = os.path.join(self.dir_dict[all_image_ids[index]], 'Grids_' + str(self.desired_magnification),
                                                 basic_file_name + '--tlsz' + str(self.tile_size) + '.data')
                        with open(grid_file, 'rb') as filehandle:
                            grid_list = pickle.load(filehandle)
                            self.grid_lists.append(grid_list)
                except FileNotFoundError:
                    raise FileNotFoundError(
                        'Couldn\'t open slide {} or it\'s Grid file {}'.format(image_file, grid_file))

        # Setting the transformation:
        self.transform = define_transformations(transform_type, self.train, self.tile_size, self.color_param)
        if np.sum(self.presaved_tiles):
            self.rand_crop = transforms.RandomCrop(self.tile_size)

        if train_type == 'REG':
            self.factor = n_tiles
            self.real_length = int(self.__len__() / self.factor)
        elif train_type == 'MIL':
            self.factor = 1
            self.real_length = self.__len__()
        if train is False and test_time_augmentation:
            self.factor = 4
            self.real_length = int(self.__len__() / self.factor)

    def __len__(self):
        return len(self.target) * self.factor

    def __getitem__(self, idx):
        start_getitem = time.time()
        idx = idx % self.real_length

        if self.presaved_tiles[idx]:  # load presaved patches
            time_tile_extraction = time.time()
            idxs = sample(range(self.tissue_tiles[idx]), self.bag_size)
            empty_image = Image.fromarray(np.uint8(np.zeros((self.tile_size, self.tile_size, 3))))
            tiles = [empty_image] * self.bag_size
            for ii, tile_ind in enumerate(idxs):
                #tile_path = os.path.join(self.tiles_dir[idx], 'tile_' + str(tile_ind) + '.data')
                tile_path = os.path.join(self.slides[idx], 'tile_' + str(tile_ind) + '.data')
                with open(tile_path, 'rb') as fh:
                    header = fh.readline()
                    tile_bin = fh.read()
                dtype, w, h, c = header.decode('ascii').strip().split()
                tile = np.frombuffer(tile_bin, dtype=dtype).reshape((int(w), int(h), int(c)))
                tile1 = self.rand_crop(Image.fromarray(tile))
                tiles[ii] = tile1
                time_tile_extraction = (time.time() - time_tile_extraction) / len(idxs)
                time_list = [0, time_tile_extraction]
        else:
            slide = self.slides[idx]

            tiles, time_list, _ = _choose_data(grid_list=self.grid_lists[idx],
                                            slide=slide,
                                            how_many=self.bag_size,
                                            magnification=self.magnification[idx],
                                            #tile_size=int(self.tile_size / (1 - self.scale_factor)),
                                            tile_size=self.tile_size, #RanS 28.4.21, scale out cancelled for simplicity
                                            # Fix boundaries with scale
                                            print_timing=self.print_time,
                                            desired_mag=self.desired_magnification,
                                            random_shift=self.train)

        #label = [1] if self.target[idx] == 'Positive' else [0]
        label = get_label(self.target[idx])
        label = torch.LongTensor(label)

        # X will hold the images after all the transformations
        X = torch.zeros([self.bag_size, 3, self.tile_size, self.tile_size])

        start_aug = time.time()
        for i in range(self.bag_size):
            X[i] = self.transform(tiles[i])

        if self.get_images:
            images = torch.zeros([self.bag_size, 3, self.tile_size, self.tile_size])
            trans = transforms.Compose([transforms.CenterCrop(self.tile_size), transforms.ToTensor()])
            for i in range(self.bag_size):
                images[i] = trans(tiles[i])
        else:
            images = 0

        aug_time = (time.time() - start_aug) / self.bag_size
        total_time = time.time() - start_getitem
        if self.print_time:
            time_list = (time_list[0], time_list[1], aug_time, total_time)
        else:
            time_list = [0]

        # TODO: check what this function does
        debug_patches_and_transformations = False
        if debug_patches_and_transformations and images != 0:
            show_patches_and_transformations(X, images, tiles, self.scale_factor, self.tile_size)

        return X, label, time_list, self.image_file_names[idx], images


class Features_MILdataset(Dataset):
    def __init__(self,
                 dataset: str = r'TCGA_ABCTB',
                 data_location: str = r'/Users/wasserman/Developer/WSI_MIL/All Data/Features/',
                 bag_size: int = 100,
                 minimum_tiles_in_slide: int = 50,
                 is_per_patient: bool = False,  # if True than data will be gathered and returned per patient (else per slide)
                 is_all_tiles: bool = False,  # if True than all slide tiles will be used (else only bag_tiles number of tiles)
                 fixed_tile_num: int = None,
                 is_repeating_tiles: bool = True,  # if True than the tile pick from each slide/patient is with repeating elements
                 target: str = 'ER',
                 is_train: bool = False,
                 data_limit: int = None,  # if 'None' than there will be no data limit. If a number is specified than it'll be the data limit
                 test_fold: int = None,
                 carmel_only: bool = False,  # if true than only feature slides from CARMEL dataset will be taken from all the features given the files
                 print_timing: bool = False,
                 slide_repetitions: int = 1
                 ):

        self.is_per_patient, self.is_all_tiles, self.is_repeating_tiles = is_per_patient, is_all_tiles, is_repeating_tiles
        self.bag_size = bag_size
        self.train_type = 'Features'

        target = target.split('_')[0] if len(target.split('_')) == 2 and target.split('_')[1] == 'Features' else target

        self.slide_names = []
        self.labels = []
        self.targets = []
        self.features = []
        self.num_tiles = []
        self.scores = []
        self.tile_scores = []
        self.tile_location = []
        self.patient_data = {}
        self.bad_patient_list = []
        self.fixed_tile_num = fixed_tile_num  # This instance variable indicates what is the number of fixed tiles to be used. if "None" than all tiles will be used. This feature is used to check the necessity in using more than 500 feature tiles for training
        self.carmel_only = carmel_only
        slides_from_same_patient_with_different_target_values, total_slides, bad_num_of_good_tiles = 0, 0, 0
        slides_with_not_enough_tiles, slides_with_bad_segmentation = 0, 0
        patient_list = []

        if type(data_location) is str:
            data_files = glob(os.path.join(data_location, '*.data'))
        elif type(data_location) is dict:
            data_files = []
            for data_key in data_location.keys():
                data_files.extend(glob(os.path.join(data_location[data_key], '*.data')))

        print('Loading data from files in location: {}'.format(data_location))
        corrected_data_file_list = []
        for data_file in data_files:
            if 'features' in data_file.split('_'):
                corrected_data_file_list.append(data_file)
                #data_files.remove(data_file)

        data_files = corrected_data_file_list


        '''if os.path.join(data_location, 'Model_Epoch_1000-Folds_[2, 3, 4, 5]_ER-Tiles_500.data') in data_files:
            data_files.remove(os.path.join(data_location, 'Model_Epoch_1000-Folds_[2, 3, 4, 5]_ER-Tiles_500.data'))
        if os.path.join(data_location, 'Model_Epoch_1000-Folds_[1]_ER-Tiles_500.data') in data_files:
            data_files.remove(os.path.join(data_location, 'Model_Epoch_1000-Folds_[1]_ER-Tiles_500.data'))'''

        if sys.platform == 'darwin':
            if dataset == 'TCGA_ABCTB':
                if target in ['ER', 'ER_Features'] or (target in ['PR', 'PR_Features', 'Her2', 'Her2_Features'] and test_fold == 1):
                    grid_location_dict = {'TCGA': r'/Users/wasserman/Developer/WSI_MIL/All Data/Features/Grids_data/TCGA_Grid_data.xlsx',
                                          'ABCTB': r'/Users/wasserman/Developer/WSI_MIL/All Data/Features/Grids_data/ABCTB_Grid_data.xlsx'
                                          }

            elif dataset == 'ABCTB':
                grid_location_dict = {'ABCTB': r'/Users/wasserman/Developer/WSI_MIL/All Data/Features/Grids_data/ABCTB_TIF_Grid_data.xlsx'}
                slide_data_DF_dict = {'ABCTB': pd.read_excel('/Users/wasserman/Developer/WSI_MIL/All Data/Features/Grids_data/slides_data_ABCTB.xlsx')}

            elif dataset == 'CAT':
                grid_location_dict = {'TCGA': r'/Users/wasserman/Developer/WSI_MIL/All Data/Features/Grids_data/TCGA_Grid_data.xlsx',
                                      'ABCTB': r'/Users/wasserman/Developer/WSI_MIL/All Data/Features/Grids_data/ABCTB_TIF_Grid_data.xlsx',
                                      'CARMEL': r'/Users/wasserman/Developer/WSI_MIL/All Data/Features/Grids_data/CARMEL_Grid_data.xlsx'
                                      }
                slide_data_DF_dict = {'TCGA': pd.read_excel('/Users/wasserman/Developer/WSI_MIL/All Data/Features/Grids_data/slides_data_TCGA.xlsx'),
                                      'ABCTB': pd.read_excel('/Users/wasserman/Developer/WSI_MIL/All Data/Features/Grids_data/slides_data_ABCTB_TIF.xlsx'),
                                      'CARMEL': pd.read_excel('/Users/wasserman/Developer/WSI_MIL/All Data/Features/Grids_data/slides_data_CARMEL_ALL.xlsx')
                                        }
                '''slides_data_DF_CARMEL = pd.read_excel('/Users/wasserman/Developer/WSI_MIL/All Data/Features/Grids_data/slides_data_CARMEL_ALL.xlsx')
                slides_data_DF_CARMEL.set_index('file', inplace=True)'''

            elif dataset == 'CARMEL':
                grid_location_dict = {'CARMEL': r'/Users/wasserman/Developer/WSI_MIL/All Data/Features/Grids_data/CARMEL_Grid_data.xlsx'}
                slide_data_DF_dict = {'CARMEL': pd.read_excel('/Users/wasserman/Developer/WSI_MIL/All Data/Features/Grids_data/slides_data_CARMEL_ALL.xlsx')}

                '''slides_data_DF_CARMEL = pd.read_excel('/Users/wasserman/Developer/WSI_MIL/All Data/Features/Grids_data/slides_data_CARMEL_ALL.xlsx')
                slides_data_DF_CARMEL.set_index('file', inplace=True)'''

            elif dataset == 'CARMEL 9-11':
                grid_location_dict = {
                    'CARMEL Batch 9-11': r'/Users/wasserman/Developer/WSI_MIL/All Data/Features/Grids_data/CARMEL_Grid_data_9_11.xlsx'}
                slide_data_DF_dict = {'CARMEL Batch 9-11': pd.read_excel('/Users/wasserman/Developer/WSI_MIL/All Data/Features/Grids_data/slides_data_CARMEL_9_11.xlsx')}

                '''slides_data_DF_CARMEL = pd.read_excel('/Users/wasserman/Developer/WSI_MIL/All Data/Features/Grids_data/slides_data_CARMEL_9_11.xlsx')
                slides_data_DF_CARMEL.set_index('file', inplace=True)'''

            elif dataset == 'CARMEL_40':
                grid_location_dict = {
                    'CARMEL_40': r'/Users/wasserman/Developer/WSI_MIL/All Data/Features/Grids_data/CARMEL_40_Grid_data.xlsx'}
                slides_data_DF_CARMEL = pd.read_excel('/Users/wasserman/Developer/WSI_MIL/All Data/Features/Grids_data/slides_data_CARMEL_ALL.xlsx')
                slides_data_DF_CARMEL.set_index('file', inplace=True)

            else:
                raise Exception("Need to write which dictionaries to use in this receptor case")

        elif sys.platform == 'linux':
            if dataset == 'TCGA_ABCTB':
                if target in ['ER', 'ER_Features'] or (target in ['PR', 'PR_Features', 'Her2', 'Her2_Features'] and test_fold == 1):
                    grid_location_dict = {'TCGA': r'/mnt/gipmed_new/Data/Breast/TCGA/Grids_10/Grid_data.xlsx',
                                          'ABCTB': r'/mnt/gipmed_new/Data/Breast/ABCTB/ABCTB/Grids_10/Grid_data.xlsx'}

            elif dataset == 'ABCTB' and target in ['survival', 'survival_Features']:
                grid_location_dict = {'ABCTB': r'/mnt/gipmed_new/Data/ABCTB_TIF/Grids_10/Grid_data.xlsx'}
                slide_data_DF_dict = {'ABCTB': pd.read_excel(r'/mnt/gipmed_new/Data/ABCTB_TIF/slides_data_ABCTB.xlsx')}

            elif dataset == 'CAT':
                grid_location_dict = {
                    'TCGA': r'/mnt/gipmed_new/Data/Breast/TCGA/Grids_10/Grid_data.xlsx',
                    'ABCTB': r'/mnt/gipmed_new/Data/ABCTB_TIF/Grids_10/Grid_data.xlsx',
                    'CARMEL': r'/home/womer/project/All Data/Ran_Features/Grid_data/CARMEL_Grid_data.xlsx'}
                slides_data_DF_CARMEL = pd.read_excel('/home/womer/project/All Data/Ran_Features/Grid_data/slides_data_CARMEL_ALL.xlsx')
                slides_data_DF_CARMEL.set_index('file', inplace=True)

            elif dataset == 'CARMEL':
                grid_location_dict = {
                    'CARMEL': r'/home/womer/project/All Data/Ran_Features/Grid_data/CARMEL_Grid_data.xlsx'}
                slides_data_DF_CARMEL = pd.read_excel('/home/womer/project/All Data/Ran_Features/Grid_data/slides_data_CARMEL_ALL.xlsx')
                slides_data_DF_CARMEL.set_index('file', inplace=True)

            elif dataset == 'CARMEL_40':
                grid_location_dict = {
                    'CARMEL_40': r'/home/womer/project/All Data/Ran_Features/Grid_data/CARMEL_40_Grid_data.xlsx'}
                slides_data_DF_CARMEL = pd.read_excel('/home/womer/project/All Data/Ran_Features/Grid_data/slides_data_CARMEL_ALL.xlsx')
                slides_data_DF_CARMEL.set_index('file', inplace=True)

            else:
                raise Exception("Need to write which dictionaries to use in this receptor case")

        grid_DF = pd.DataFrame()
        slide_data_DF = pd.DataFrame()
        for key in grid_location_dict.keys():
            new_grid_DF = pd.read_excel(grid_location_dict[key])
            grid_DF = pd.concat([grid_DF, new_grid_DF])
            slide_data_DF = pd.concat([slide_data_DF, slide_data_DF_dict[key]])

        grid_DF.set_index('file', inplace=True)
        slide_data_DF.set_index('file', inplace=True)

        for file_idx, file in enumerate(tqdm(data_files)):
            with open(file, 'rb') as filehandle:
                inference_data = pickle.load(filehandle)

            try:
                if len(inference_data) == 6:
                    labels, targets, scores, patch_scores, slide_names, features = inference_data
                    tile_location = np.array([[(np.nan, np.nan)] * patch_scores.shape[1]] * patch_scores.shape[0])
                elif len(inference_data) == 7:
                    labels, targets, scores, patch_scores, slide_names, features, batch_number = inference_data
                    tile_location = np.array([[np.nan, np.nan] * patch_scores.shape[1]] * patch_scores.shape[0])
                elif len(inference_data) == 8:
                    labels, targets, scores, patch_scores, slide_names, features, batch_number, tile_location = inference_data
            except ValueError:
                raise Exception('Debug')

            try:
                num_slides, max_tile_num = features.shape[0], features.shape[2]
            except UnboundLocalError:
                print(file_idx, file, len(inference_data))
                print(features.shape)

            for slide_num in range(num_slides):
                # Skip slides that have a "bad segmentation" marker in GridData.xlsx file
                try:
                    if grid_DF.loc[slide_names[slide_num], 'bad segmentation'] == 1:
                        slides_with_bad_segmentation += 1
                        continue
                except ValueError:
                    raise Exception('Debug')
                except KeyError:
                    raise Exception('Debug')

                # skip slides that don't belong to CARMEL dataset in case carmel_only flag is TRUE:
                if slide_names[slide_num].split('.')[-1] != 'mrxs' and self.carmel_only:  # This is not a CARMEL slide and carmel_only flag is TRUE
                    continue


                total_slides += 1
                feature_1 = features[slide_num, :, :, 0]
                nan_indices = np.argwhere(np.isnan(feature_1)).tolist()
                tiles_in_slide = nan_indices[0][1] if bool(nan_indices) else max_tile_num  # check if there are any nan values in feature_1
                column_title = 'Legitimate tiles - 256 compatible @ X10' if len(dataset.split('_')) == 1 else 'Legitimate tiles - 256 compatible @ X' + dataset.split('_')[1]
                try:
                    tiles_in_slide_from_grid_data = int(grid_DF.loc[slide_names[slide_num], column_title])
                except TypeError:
                    raise Exception('Debug')

                if tiles_in_slide_from_grid_data < tiles_in_slide:  # Checking that the number of tiles in Grid_data.xlsx is equall to the one found in the actual data
                    bad_num_of_good_tiles += 1
                    tiles_in_slide = tiles_in_slide_from_grid_data

                if data_limit is not None and is_train and tiles_in_slide > data_limit:  # Limit the number of feature tiles according to argument "data_limit
                    tiles_in_slide = data_limit

                if tiles_in_slide < minimum_tiles_in_slide:  # Checking that the slide has a minimum number of tiles to be useable
                    slides_with_not_enough_tiles += 1
                    continue

                if is_per_patient:
                    # calculate patient id:
                    patient = slide_names[slide_num].split('.')[0]
                    if patient.split('-')[0] == 'TCGA':
                        patient = '-'.join(patient.split('-')[:3])
                    elif slide_names[slide_num].split('.')[-1] == 'mrxs':  # This is a CARMEL slide
                        #patient = slides_data_DF_CARMEL.loc[slide_names[slide_num], 'patient barcode']
                        patient = slide_data_DF.loc[slide_names[slide_num], 'patient barcode']

                    # insert to the "all patient list"
                    patient_list.append(patient)

                    # Check if the patient has already been observed to be with multiple targets.
                    # if so count the slide as bad slide and move on to the next slide
                    if patient in self.bad_patient_list:
                        slides_from_same_patient_with_different_target_values += 1
                        continue

                    # in case this patient has already been seen, than it has multiple slides
                    if patient in self.patient_data.keys():
                        patient_dict = self.patient_data[patient]

                        # Check if the patient has multiple targets
                        patient_same_target = True if int(targets[slide_num]) == patient_dict['target'] else False  # Checking the the patient target is not changing between slides
                        # if the patient has multiple targets than:
                        if not patient_same_target:
                            slides_from_same_patient_with_different_target_values += 1 + len(patient_dict['slides'])  # we skip more than 1 slide since we need to count the current slide and the ones that are already inserted to the patient_dict
                            self.patient_data.pop(patient)  #  remove it from the dictionary of legitimate patients
                            self.bad_patient_list.append(patient)  # insert it to the list of non legitimate patients
                            continue  # and move on to the next slide

                        patient_dict['num tiles'].append(tiles_in_slide)
                        patient_dict['tile scores'] = np.concatenate((patient_dict['tile scores'], patch_scores[slide_num, :tiles_in_slide]), axis=0)
                        patient_dict['labels'].append(int(labels[slide_num]))
                        # A patient with multiple slides has only 1 target, therefore another target should not be inserted into the dict
                        #patient_dict['target'].append(int(targets[slide_num]))
                        patient_dict['slides'].append(slide_names[slide_num])
                        patient_dict['scores'].append(scores[slide_num])

                        # Now we decide how many feature tiles will be taken w.r.t self.fixed_tile_num parameter
                        if self.fixed_tile_num is not None:
                            tiles_in_slide = tiles_in_slide if tiles_in_slide <= self.fixed_tile_num else self.fixed_tile_num

                        features_old = patient_dict['features']
                        features_new = features[slide_num, :, :tiles_in_slide, :].squeeze(0).astype(np.float32)
                        patient_dict['features'] = np.concatenate((features_old, features_new), axis=0)

                    else:
                        patient_dict = {'num tiles': [tiles_in_slide],
                                        'features': features[slide_num, :, :tiles_in_slide, :].squeeze(0).astype(np.float32),
                                        'tile scores': patch_scores[slide_num, :tiles_in_slide],
                                        'labels': [int(labels[slide_num])],
                                        'target': int(targets[slide_num]),
                                        'slides': [slide_names[slide_num]],
                                        'scores': [scores[slide_num]]
                                        }

                        self.patient_data[patient] = patient_dict

                else:
                    # Now we decide how many feature tiles will be taken w.r.t self.fixed_tile_num parameter
                    if self.fixed_tile_num is not None:
                        tiles_in_slide = tiles_in_slide if tiles_in_slide <= self.fixed_tile_num else self.fixed_tile_num

                    self.num_tiles.append(tiles_in_slide)
                    self.features.append(features[slide_num, :, :tiles_in_slide, :].squeeze(0).astype(np.float32))
                    self.tile_scores.append(patch_scores[slide_num, :tiles_in_slide])
                    self.slide_names.append(slide_names[slide_num])
                    self.labels.append(int(labels[slide_num]))
                    self.targets.append(int(targets[slide_num]))
                    self.scores.append(scores[slide_num])
                    #self.tile_location.append(tile_location[slide_num, :tiles_in_slide, :])
                    self.tile_location.append(tile_location[slide_num, :tiles_in_slide])

                # Checking for consistency between targets loaded from the feature files and slides_data_DF.
                # The location of this check should include per patient dataset or per slide dataset
                if dataset != 'CARMEL 9-11':
                    slide_data_target = slide_data_DF.loc[slide_names[slide_num]][target + ' status']
                    if slide_data_target == 'Positive':
                        slide_data_target = 1
                    elif slide_data_target == 'Negative':
                        slide_data_target = 0
                    else:
                        slide_data_target = -1

                    feature_file_target = targets[slide_num]
                    if slide_data_target != feature_file_target:
                        raise Exception('Found inconsistency between targets in feature files and slide_data_DF')


        print('There are {}/{} slides with \"bad number of good tile\" '.format(bad_num_of_good_tiles, total_slides))
        print('There are {}/{} slides with \"bad segmentation\" '.format(slides_with_bad_segmentation, total_slides))
        print('There are {}/{} slides with less than {} tiles '.format(slides_with_not_enough_tiles, total_slides, minimum_tiles_in_slide))

        if self.is_per_patient:
            self.patient_keys = list(self.patient_data.keys())
            print('Skipped {}/{} slides for {}/{} patients (Inconsistent target value for same patient)'.format(
                slides_from_same_patient_with_different_target_values, total_slides, len(self.bad_patient_list),
                len(set(patient_list))))
            print('Initialized Dataset with {} feature slides in {} patients'.format(total_slides - slides_from_same_patient_with_different_target_values - slides_with_not_enough_tiles,
                                                                                     self.__len__()))
        else:
            print('Initialized Dataset with {} feature slides'.format(self.__len__()))

    def __len__(self):
        if self.is_per_patient:
            return len(self.patient_keys)
        else:
            return len(self.slide_names)

    def __getitem__(self, item):
        if self.is_per_patient:
            patient_data = self.patient_data[self.patient_keys[item]]
            num_tiles = int(np.array(patient_data['num tiles']).sum())

            if self.is_repeating_tiles:
                tile_idx = list(range(num_tiles)) if self.is_all_tiles else choices(range(num_tiles), k=self.bag_size)
            else:
                tile_idx = list(range(num_tiles)) if self.is_all_tiles else sample(range(num_tiles), k=self.bag_size)

            return {'labels': np.array(patient_data['labels']).mean(),
                    'targets': patient_data['target'],
                    'scores': np.array(patient_data['scores']).mean(),
                    'tile scores': patient_data['tile scores'][tile_idx],
                    'features': patient_data['features'][tile_idx],
                    'num tiles': num_tiles
                    }

        else:
            tile_idx = list(range(self.num_tiles[item])) if self.is_all_tiles else choices(range(self.num_tiles[item]), k=self.bag_size)

            return {'labels': self.labels[item],
                    'targets': self.targets[item],
                    'scores': self.scores[item],
                    'tile scores': self.tile_scores[item][tile_idx],
                    'slide name': self.slide_names[item],
                    'features': self.features[item][tile_idx],
                    'num tiles': self.num_tiles[item],
                    'tile locations': self.tile_location[item][tile_idx] if hasattr(self, 'tile_location') else None
                    }


class Features_to_Survival(Dataset):
    def __init__(self,
                 is_train: bool = True,
                 is_per_patient: bool = False,
                 is_all_tiles: bool = False,
                 bag_size: int = 1
                 ):

        if sys.platform == 'darwin':
            if is_train:
                data_location = r'/Users/wasserman/Developer/WSI_MIL/All Data/Features/survival/Ran_Exp_20094-survival-TestFold_1/Train/'
            else:
                data_location = r'/Users/wasserman/Developer/WSI_MIL/All Data/Features/survival/Ran_Exp_20094-survival-TestFold_1/Test/'

        elif sys.platform == 'linux':
            if is_train:
                data_location = r'/mnt/gipnetapp_public/sgils/ran/runs/Exp_20094-survival-TestFold_1/Inference/train_w_features/'
            else:
                data_location = r'/mnt/gipnetapp_public/sgils/ran/runs/Exp_20094-survival-TestFold_1/Inference/test_w_features/'

        dataset = 'ABCTB'
        self.train_type = 'Features'

        self.slide_names = []
        self.labels = []
        self.targets = []
        self.features = []
        self.num_tiles = []
        self.scores = []
        self.tile_scores = []
        self.tile_location = []
        self.patient_data = {}
        self.bad_patient_list = []
        self.is_per_patient = is_per_patient
        self.is_all_tiles = is_all_tiles
        self.bag_size = bag_size
        self.censor = []

        slides_from_same_patient_with_different_target_values, total_slides, bad_num_of_good_tiles = 0, 0, 0
        slides_with_not_enough_tiles, slides_with_bad_segmentation = 0, 0
        patient_list = []

        data_files = glob(os.path.join(data_location, '*.data'))

        print('Loading data from files in location: {}'.format(data_location))
        corrected_data_file_list = []
        for data_file in data_files:
            if 'features' in data_file.split('_'):
                corrected_data_file_list.append(data_file)
                #data_files.remove(data_file)

        data_files = corrected_data_file_list

        if sys.platform == 'darwin':
            if dataset == 'ABCTB':
                grid_location_dict = {'ABCTB': r'/Users/wasserman/Developer/WSI_MIL/All Data/Features/Grids_data/ABCTB_TIF_Grid_data.xlsx'}
                slide_data_DF_dict = {'ABCTB': pd.read_excel('/Users/wasserman/Developer/WSI_MIL/All Data/Features/Grids_data/slides_data_ABCTB.xlsx')}

            else:
                raise Exception("Need to write which dictionaries to use in this receptor case")

        elif sys.platform == 'linux':
            if dataset == 'ABCTB':
                grid_location_dict = {'ABCTB': r'/mnt/gipmed_new/Data/ABCTB_TIF/Grids_10/Grid_data.xlsx'}
                slide_data_DF_dict = {'ABCTB': pd.read_excel(r'/mnt/gipmed_new/Data/ABCTB_TIF/slides_data_ABCTB.xlsx')}

            else:
                raise Exception("Need to write which dictionaries to use in this receptor case")

        grid_DF = pd.DataFrame()
        slide_data_DF = pd.DataFrame()
        for key in grid_location_dict.keys():
            new_grid_DF = pd.read_excel(grid_location_dict[key])
            grid_DF = pd.concat([grid_DF, new_grid_DF])
            slide_data_DF = pd.concat([slide_data_DF, slide_data_DF_dict[key]])

        grid_DF.set_index('file', inplace=True)
        slide_data_DF.set_index('file', inplace=True)

        for file_idx, file in enumerate(tqdm(data_files)):
            with open(file, 'rb') as filehandle:
                inference_data = pickle.load(filehandle)

            try:
                if len(inference_data) == 6:
                    labels, targets, scores, patch_scores, slide_names, features = inference_data
                    tile_location = np.array([[(np.nan, np.nan)] * patch_scores.shape[1]] * patch_scores.shape[0])
                elif len(inference_data) == 7:
                    labels, targets, scores, patch_scores, slide_names, features, batch_number = inference_data
                    tile_location = np.array([[np.nan, np.nan] * patch_scores.shape[1]] * patch_scores.shape[0])
                elif len(inference_data) == 8:
                    labels, targets, scores, patch_scores, slide_names, features, batch_number, tile_location = inference_data
            except ValueError:
                raise Exception('Debug')

            try:
                num_slides, max_tile_num = features.shape[0], features.shape[2]
            except UnboundLocalError:
                print(file_idx, file, len(inference_data))
                print(features.shape)

            for slide_num in range(num_slides):
                # Skip slides that have a "bad segmentation" marker in GridData.xlsx file
                try:
                    if grid_DF.loc[slide_names[slide_num], 'bad segmentation'] == 1:
                        slides_with_bad_segmentation += 1
                        continue
                except ValueError:
                    raise Exception('Debug')
                except KeyError:
                    raise Exception('Debug')

                total_slides += 1
                feature_1 = features[slide_num, :, :, 0]
                nan_indices = np.argwhere(np.isnan(feature_1)).tolist()
                tiles_in_slide = nan_indices[0][1] if bool(nan_indices) else max_tile_num  # check if there are any nan values in feature_1
                column_title = 'Legitimate tiles - 256 compatible @ X10' if len(dataset.split('_')) == 1 else 'Legitimate tiles - 256 compatible @ X' + dataset.split('_')[1]
                try:
                    tiles_in_slide_from_grid_data = int(grid_DF.loc[slide_names[slide_num], column_title])
                except TypeError:
                    raise Exception('Debug')

                if is_per_patient:
                    # calculate patient id:
                    patient = slide_names[slide_num].split('.')[0]
                    if patient.split('-')[0] == 'TCGA':
                        patient = '-'.join(patient.split('-')[:3])
                    elif slide_names[slide_num].split('.')[-1] == 'mrxs':  # This is a CARMEL slide
                        #patient = slides_data_DF_CARMEL.loc[slide_names[slide_num], 'patient barcode']
                        patient = slide_data_DF.loc[slide_names[slide_num], 'patient barcode']

                    # insert to the "all patient list"
                    patient_list.append(patient)

                    # Check if the patient has already been observed to be with multiple targets.
                    # if so count the slide as bad slide and move on to the next slide
                    if patient in self.bad_patient_list:
                        slides_from_same_patient_with_different_target_values += 1
                        continue

                    # in case this patient has already been seen, than it has multiple slides
                    if patient in self.patient_data.keys():
                        patient_dict = self.patient_data[patient]

                        # Check if the patient has multiple targets
                        patient_same_target = True if int(targets[slide_num]) == patient_dict['target'] else False  # Checking the the patient target is not changing between slides
                        # if the patient has multiple targets than:
                        if not patient_same_target:
                            slides_from_same_patient_with_different_target_values += 1 + len(patient_dict['slides'])  # we skip more than 1 slide since we need to count the current slide and the ones that are already inserted to the patient_dict
                            self.patient_data.pop(patient)  #  remove it from the dictionary of legitimate patients
                            self.bad_patient_list.append(patient)  # insert it to the list of non legitimate patients
                            continue  # and move on to the next slide

                        patient_dict['num tiles'].append(tiles_in_slide)
                        patient_dict['tile scores'] = np.concatenate((patient_dict['tile scores'], patch_scores[slide_num, :tiles_in_slide]), axis=0)
                        patient_dict['labels'].append(int(labels[slide_num]))
                        # A patient with multiple slides has only 1 target, therefore another target should not be inserted into the dict
                        #patient_dict['target'].append(int(targets[slide_num]))
                        patient_dict['slides'].append(slide_names[slide_num])
                        patient_dict['scores'].append(scores[slide_num])

                        # Now we decide how many feature tiles will be taken w.r.t self.fixed_tile_num parameter
                        if self.fixed_tile_num is not None:
                            tiles_in_slide = tiles_in_slide if tiles_in_slide <= self.fixed_tile_num else self.fixed_tile_num

                        features_old = patient_dict['features']
                        features_new = features[slide_num, :, :tiles_in_slide, :].squeeze(0).astype(np.float32)
                        patient_dict['features'] = np.concatenate((features_old, features_new), axis=0)

                    else:
                        patient_dict = {'num tiles': [tiles_in_slide],
                                        'features': features[slide_num, :, :tiles_in_slide, :].squeeze(0).astype(np.float32),
                                        'tile scores': patch_scores[slide_num, :tiles_in_slide],
                                        'labels': [int(labels[slide_num])],
                                        'target': int(targets[slide_num]),
                                        'slides': [slide_names[slide_num]],
                                        'scores': [scores[slide_num]]
                                        }

                        self.patient_data[patient] = patient_dict

                else:
                    self.num_tiles.append(tiles_in_slide)
                    self.features.append(features[slide_num, :, :tiles_in_slide, :].squeeze(0).astype(np.float32))
                    self.tile_scores.append(patch_scores[slide_num, :tiles_in_slide])
                    self.slide_names.append(slide_names[slide_num])
                    self.labels.append(int(labels[slide_num]))
                    self.targets.append(int(targets[slide_num]))
                    self.scores.append(scores[slide_num])
                    #self.tile_location.append(tile_location[slide_num, :tiles_in_slide, :])
                    self.tile_location.append(tile_location[slide_num, :tiles_in_slide])

                    censor_status = slide_data_DF.loc[slide_names[slide_num]]['Censored']
                    if censor_status == 1:
                        censor_status = True
                    elif censor_status == 0:
                        censor_status = False
                    else:
                        censor_status = -1
                    self.censor.append(censor_status)

                # Checking for consistency between targets loaded from the feature files and slides_data_DF.
                # The location of this check should include per patient dataset or per slide dataset
                slide_data_target = slide_data_DF.loc[slide_names[slide_num]]['survival status']
                if slide_data_target == 'Positive':
                    slide_data_target = 1
                elif slide_data_target == 'Negative':
                    slide_data_target = 0
                else:
                    slide_data_target = -1

                feature_file_target = targets[slide_num]
                if slide_data_target != feature_file_target:
                    raise Exception('Found inconsistency between targets in feature files and slide_data_DF')


        print('There are {}/{} slides with \"bad number of good tile\" '.format(bad_num_of_good_tiles, total_slides))
        print('There are {}/{} slides with \"bad segmentation\" '.format(slides_with_bad_segmentation, total_slides))

        if self.is_per_patient:
            self.patient_keys = list(self.patient_data.keys())
            print('Skipped {}/{} slides for {}/{} patients (Inconsistent target value for same patient)'.format(
                slides_from_same_patient_with_different_target_values, total_slides, len(self.bad_patient_list),
                len(set(patient_list))))
            print('Initialized Dataset with {} feature slides in {} patients'.format(total_slides - slides_from_same_patient_with_different_target_values - slides_with_not_enough_tiles,
                                                                                     self.__len__()))
        else:
            print('Initialized Dataset with {} feature slides'.format(len(self.targets)))

    def __len__(self):
        if self.is_per_patient:
            raise Exception('Need to implement')
            #return len(self.patient_keys)
        else:
            return len(self.slide_names) * 10

    def __getitem__(self, item):
        if self.is_per_patient:
            raise Exception('Need to implement')
            patient_data = self.patient_data[self.patient_keys[item]]
            num_tiles = int(np.array(patient_data['num tiles']).sum())

            if self.is_repeating_tiles:
                tile_idx = list(range(num_tiles)) if self.is_all_tiles else choices(range(num_tiles), k=self.bag_size)
            else:
                tile_idx = list(range(num_tiles)) if self.is_all_tiles else sample(range(num_tiles), k=self.bag_size)

            return {'labels': np.array(patient_data['labels']).mean(),
                    'targets': patient_data['target'],
                    'scores': np.array(patient_data['scores']).mean(),
                    'tile scores': patient_data['tile scores'][tile_idx],
                    'features': patient_data['features'][tile_idx],
                    'num tiles': num_tiles
                    }

        else:
            item = item % len(self.targets)
            tile_idx = list(range(self.num_tiles[item])) if self.is_all_tiles else choices(range(self.num_tiles[item]), k=self.bag_size)

            return {'Binary Target': self.targets[item],
                    'Time Target': [-1],
                    'Features': self.features[item][tile_idx],
                    'Censored': self.censor[item],
                    'tile scores': self.tile_scores[item][tile_idx],
                    'slide name': self.slide_names[item],
                    'num tiles': self.num_tiles[item],
                    'tile locations': self.tile_location[item][tile_idx] if hasattr(self, 'tile_location') else None
                    }


class Combined_Features_for_MIL_Training_dataset(Dataset):
    def __init__(self,
                 dataset_list: list = ['CAT', 'CARMEL'],  # for Multi_Resolution [CARMEL_10, CARMEL_40]
                 similar_dataset: str = 'CARMEL',
                 bag_size: int = 100,
                 minimum_tiles_in_slide: int = 50,
                 is_per_patient: bool = False,  # if True than data will be gathered and returned per patient (else per slide)
                 is_all_tiles: bool = False,  # if True than all slide tiles will be used (else only bag_tiles number of tiles)
                 fixed_tile_num: int = None,
                 is_repeating_tiles: bool = True,  # if True than the tile pick from each slide/patient is with repeating elements
                 target: str = 'ER',
                 is_train: bool = False,
                 data_limit: int = None,  # if 'None' than there will be no data limit. If a number is specified than it'll be the data limit
                 test_fold: int = 1,
                 print_timing: bool = False,
                 slide_repetitions: int = 1
                 ):

        if similar_dataset != 'CARMEL':
            raise Exception('ONLY the case were CARMEL is the similar_dataset is implemented')

        self.is_per_patient, self.is_all_tiles, self.is_repeating_tiles = is_per_patient, is_all_tiles, is_repeating_tiles
        self.dataset_list = dataset_list
        self.bag_size = bag_size
        self.train_type = 'Features'
        self.fixed_tile_num = fixed_tile_num  # This instance variable indicates what is the number of fixed tiles to be used. if "None" than all tiles will be used. This feature is used to check the necessity in using more than 500 feature tiles for training

        if self.is_per_patient:
            self.patient_data = {}
        else:
            self.slide_data = {}

        # Get data location:
        datasets_location = dataset_properties_to_location(dataset_list, target, test_fold, is_train)

        bad_num_of_good_tiles, slides_with_not_enough_tiles, slides_with_bad_segmentation = 0, 0, 0
        total_slides = 0
        slides_from_same_patient_with_different_target_values = 0

        print('Gathering data for {} Slides'.format(similar_dataset))
        for dataset, data_location, dataset_name, _ in datasets_location:
            print('Loading data from files related to {} Dataset'.format(dataset))

            if self.is_per_patient:  # Variables needed when working per patient:
                patient_list = []
                bad_patient_list = []
                patient_data = {}
                slides_from_same_patient_with_different_target_values = 0
            else:
                dataset_slide_names = []
                dataset_labels = []
                dataset_targets = []
                dataset_features = []
                dataset_num_tiles = []
                dataset_scores = []
                dataset_tile_scores = []

            data_files = glob(os.path.join(data_location, '*.data'))
            for data_file in data_files:
                if 'features' not in data_file.split('_'):
                    data_files.remove(data_file)

            '''if os.path.join(data_location, 'Model_Epoch_1000-Folds_[2, 3, 4, 5]_ER-Tiles_500.data') in data_files:
                data_files.remove(os.path.join(data_location, 'Model_Epoch_1000-Folds_[2, 3, 4, 5]_ER-Tiles_500.data'))
            if os.path.join(data_location, 'Model_Epoch_1000-Folds_[1]_ER-Tiles_500.data') in data_files:
                data_files.remove(os.path.join(data_location, 'Model_Epoch_1000-Folds_[1]_ER-Tiles_500.data'))'''

            if sys.platform == 'darwin':
                if dataset == 'CAT':
                    grid_location_dict = {
                        #'TCGA': r'/Users/wasserman/Developer/WSI_MIL/All Data/Features/Grids_data/TCGA_Grid_data.xlsx',
                        #'ABCTB': r'/Users/wasserman/Developer/WSI_MIL/All Data/Features/Grids_data/ABCTB_TIF_Grid_data.xlsx',
                        'CARMEL': r'/Users/wasserman/Developer/WSI_MIL/All Data/Features/Grids_data/CARMEL_Grid_data.xlsx'}
                    slides_data_DF_CARMEL = pd.read_excel('/Users/wasserman/Developer/WSI_MIL/All Data/Features/Grids_data/slides_data_CARMEL_ALL.xlsx')
                    slides_data_DF_CARMEL.set_index('file', inplace=True)

                elif dataset == 'CARMEL':
                    grid_location_dict = {
                        'CARMEL': r'/Users/wasserman/Developer/WSI_MIL/All Data/Features/Grids_data/CARMEL_Grid_data.xlsx'}
                    slides_data_DF_CARMEL = pd.read_excel('/Users/wasserman/Developer/WSI_MIL/All Data/Features/Grids_data/slides_data_CARMEL_ALL.xlsx')
                    slides_data_DF_CARMEL.set_index('file', inplace=True)
                elif dataset == 'CARMEL_40':
                    grid_location_dict = {
                        'CARMEL_40': r'/Users/wasserman/Developer/WSI_MIL/All Data/Features/Grids_data/CARMEL_40_Grid_data.xlsx'}
                    slides_data_DF_CARMEL = pd.read_excel('/Users/wasserman/Developer/WSI_MIL/All Data/Features/Grids_data/slides_data_CARMEL_ALL.xlsx')
                    slides_data_DF_CARMEL.set_index('file', inplace=True)

                else:
                    raise Exception("Need to write which dictionaries to use for this receptor case")

            elif sys.platform == 'linux':
                if dataset == 'CAT':
                    grid_location_dict = {
                        #'TCGA': r'/mnt/gipmed_new/Data/Breast/TCGA/Grids_10/Grid_data.xlsx',
                        #'ABCTB': r'/mnt/gipmed_new/Data/ABCTB_TIF/Grids_10/Grid_data.xlsx',
                        'CARMEL': r'/home/womer/project/All Data/Ran_Features/Grid_data/CARMEL_Grid_data.xlsx'}
                    slides_data_DF_CARMEL = pd.read_excel('/home/womer/project/All Data/Ran_Features/Grid_data/slides_data_CARMEL_ALL.xlsx')
                    slides_data_DF_CARMEL.set_index('file', inplace=True)

                elif dataset == 'CARMEL':
                    grid_location_dict = {
                        'CARMEL': r'/home/womer/project/All Data/Ran_Features/Grid_data/CARMEL_Grid_data.xlsx'}
                    slides_data_DF_CARMEL = pd.read_excel('/home/womer/project/All Data/Ran_Features/Grid_data/slides_data_CARMEL_ALL.xlsx')
                    slides_data_DF_CARMEL.set_index('file', inplace=True)

                elif dataset == 'CARMEL_40':
                    grid_location_dict = {
                        'CARMEL_40': r'/home/womer/project/All Data/Ran_Features/Grid_data/CARMEL_40_Grid_data.xlsx'}
                    slides_data_DF_CARMEL = pd.read_excel('/home/womer/project/All Data/Ran_Features/Grid_data/slides_data_CARMEL_ALL.xlsx')
                    slides_data_DF_CARMEL.set_index('file', inplace=True)

                else:
                    raise Exception("Need to write which dictionaries to use in this receptor case")

            grid_DF = pd.DataFrame()
            for key in grid_location_dict.keys():
                new_grid_DF = pd.read_excel(grid_location_dict[key])
                grid_DF = pd.concat([grid_DF, new_grid_DF])

            grid_DF.set_index('file', inplace=True)

            for file_idx, file in enumerate(tqdm(data_files)):
                with open(os.path.join(data_location, file), 'rb') as filehandle:
                    inference_data = pickle.load(filehandle)

                try:
                    if len(inference_data) == 6:
                        labels, targets, scores, patch_scores, slide_names, features = inference_data
                    elif len(inference_data) == 7:
                        labels, targets, scores, patch_scores, slide_names, features, batch_number = inference_data
                except ValueError:
                    raise Exception('Debug')

                num_slides, max_tile_num = features.shape[0], features.shape[2]

                for slide_num in range(num_slides):
                    # skip slides that are not in the similar dataset:
                    if slide_names[slide_num].split('.')[-1] != 'mrxs':  # This is NOT a CARMEL slide
                        continue
                    # Skip slides that have a "bad segmentation" marker in GridData.xlsx file
                    try:
                        if grid_DF.loc[slide_names[slide_num], 'bad segmentation'] == 1:
                            slides_with_bad_segmentation += 1
                            continue
                    except ValueError:
                        raise Exception('Debug')
                    except KeyError:
                        raise Exception('Debug')

                    total_slides += 1
                    feature_1 = features[slide_num, :, :, 0]
                    nan_indices = np.argwhere(np.isnan(feature_1)).tolist()
                    tiles_in_slide = nan_indices[0][1] if bool(nan_indices) else max_tile_num  # check if there are any nan values in feature_1
                    column_title = 'Legitimate tiles - 256 compatible @ X10' if len(dataset.split('_')) == 1 else 'Legitimate tiles - 256 compatible @ X' + dataset.split('_')[1]
                    try:
                        tiles_in_slide_from_grid_data = int(grid_DF.loc[slide_names[slide_num], column_title])
                    except TypeError:
                        raise Exception('Debug')

                    if tiles_in_slide_from_grid_data < tiles_in_slide:  # Checking that the number of tiles in Grid_data.xlsx is equall to the one found in the actual data
                        bad_num_of_good_tiles += 1
                        tiles_in_slide = tiles_in_slide_from_grid_data

                    if data_limit is not None and is_train and tiles_in_slide > data_limit:  # Limit the number of feature tiles according to argument "data_limit
                        tiles_in_slide = data_limit

                    if tiles_in_slide < minimum_tiles_in_slide:  # Checking that the slide has a minimum number of tiles to be useable
                        slides_with_not_enough_tiles += 1
                        continue

                    # Now, we'll start going over the slides and save the data. we're doing that in two loops. One for each dataset.
                    if self.is_per_patient:
                        # Calculate patient id:
                        patient = slide_names[slide_num].split('.')[0]
                        if patient.split('-')[0] == 'TCGA':
                            patient = '-'.join(patient.split('-')[:3])
                        elif slide_names[slide_num].split('.')[-1] == 'mrxs':  # This is a CARMEL slide
                            patient = slides_data_DF_CARMEL.loc[slide_names[slide_num], 'patient barcode']

                        # insert to the "all patient list"
                        patient_list.append(patient)

                        # Check if the patient has already been observed to be with multiple targets.
                        # if so count the slide as bad slide and move on to the next slide
                        if patient in bad_patient_list:
                            slides_from_same_patient_with_different_target_values += 1
                            continue

                        # in case this patient has already been seen, than it has multiple slides
                        if patient in patient_data.keys():
                            patient_dict = patient_data[patient]

                            # Check if the patient has multiple targets
                            patient_same_target = True if int(targets[slide_num]) == patient_dict['target'] else False  # Checking the the patient target is not changing between slides
                            # if the patient has multiple targets than:
                            if not patient_same_target:
                                slides_from_same_patient_with_different_target_values += 1 + len(patient_dict['slide names'])  # we skip more than 1 slide since we need to count the current slide and the ones that are already inserted to the patient_dict
                                patient_data.pop(patient)  # remove it from the dictionary of legitimate patients
                                bad_patient_list.append(patient)  # insert it to the list of non legitimate patients
                                continue  # and move on to the next slide
                            patient_dict['num tiles'].append(tiles_in_slide)
                            patient_dict['tile scores'].append(patch_scores[slide_num, :tiles_in_slide])# = np.concatenate((patient_dict['tile scores'], patch_scores[slide_num, :tiles_in_slide]), axis=0)
                            patient_dict['labels'].append(int(labels[slide_num]))
                            patient_dict['slide names'].append(slide_names[slide_num])
                            patient_dict['slide scores'].append(scores[slide_num])

                            # Now we decide how many feature tiles will be taken w.r.t self.fixed_tile_num parameter
                            if self.fixed_tile_num is not None:
                                tiles_in_slide = tiles_in_slide if tiles_in_slide <= self.fixed_tile_num else self.fixed_tile_num

                            #features_old = patient_dict['features']
                            #features_new = features[slide_num, :, :tiles_in_slide, :].squeeze(0).astype(np.float32)
                            #patient_dict['features'] = np.concatenate((features_old, features_new), axis=0)
                            patient_dict['features'].append(features[slide_num, :, :tiles_in_slide, :].squeeze(0).astype(np.float32))

                        else:
                            patient_dict = {'num tiles': [tiles_in_slide],
                                            'features': [features[slide_num, :, :tiles_in_slide, :].squeeze(0).astype(np.float32)],
                                            'tile scores': [patch_scores[slide_num, :tiles_in_slide]],
                                            'labels': [int(labels[slide_num])],
                                            'target': int(targets[slide_num]),
                                            'slide names': [slide_names[slide_num]],
                                            'slide scores': [scores[slide_num]]
                                            }
                            patient_data[patient] = patient_dict

                    else:
                        dataset_num_tiles.append(tiles_in_slide)
                        dataset_features.append(features[slide_num, :, :tiles_in_slide, :].squeeze(0).astype(np.float32))
                        dataset_tile_scores.append(patch_scores[slide_num, :tiles_in_slide])
                        dataset_slide_names.append(slide_names[slide_num])
                        dataset_labels.append(int(labels[slide_num]))
                        dataset_targets.append(int(targets[slide_num]))
                        dataset_scores.append(scores[slide_num])



            if self.is_per_patient:
                print('Found {} slides in {} Dataset, from same patients with different targets. Those slides will be excluded from {}'
                      .format(slides_from_same_patient_with_different_target_values,
                              dataset,
                              'Training' if is_train else 'Testing'))

                #self.slide_data[dataset] = patient_data
                self.patient_data[dataset] = patient_data
            else:
                self.slide_data[dataset] = {'slide names': dataset_slide_names,
                                            'features': dataset_features,
                                            'tile scores': dataset_tile_scores,
                                            'labels': dataset_labels,
                                            'targets': dataset_targets,
                                            'slide scores': dataset_scores,
                                            'num tiles': dataset_num_tiles
                                            }

        # At this point we've extracted all the data relevant for the similar dataset from both feature datasets.
        # Now, we'll check that both datasets has the same slides and that they are sorted in the same order.
        # Checking if both datasets has the same slides:
        if self.is_per_patient:
            # Checking that the patient list in each dataset is equal:
            #if set(self.slide_data[datasets_location[0][0]].keys()) - set(self.slide_data[datasets_location[1][0]].keys()):
            if set(self.patient_data[datasets_location[0][0]].keys()) - set(self.patient_data[datasets_location[1][0]].keys()):
                raise Exception('Datasets has different amount of patients. This case is not implemented')
            # Checking that the slide names for each patient is equal:
            #patient_list = self.slide_data[datasets_location[0][0]].keys()
            patient_list = self.patient_data[datasets_location[0][0]].keys()
            for patient in patient_list:
                #if set(self.slide_data[datasets_location[0][0]][patient]['slide names']) - set(self.slide_data[datasets_location[1][0]][patient]['slide names']):
                if set(self.patient_data[datasets_location[0][0]][patient]['slide names']) - set(self.patient_data[datasets_location[1][0]][patient]['slide names']):
                    raise Exception('Datasets has different amount of slides for patient {}. This case is not implemented'.format(patient))

        else:
            set_1 = set(self.slide_data[datasets_location[0][0]]['slide names'])
            set_2 = set(self.slide_data[datasets_location[1][0]]['slide names'])
            set_1_2 = set_1 - set_2
            set_2_1 = set_2 - set_1
            if bool(set_1_2) or bool(set_2_1):
                print('Datasets has different amount of slides. Removing slides that don\'t reside in both datasets')

                if len(set_1_2) != 0:
                    different_slides_1_2 = list(set_1_2)
                    slide_location_1_2 = []
                    for slide in different_slides_1_2:
                        slide_location_1_2.append(self.slide_data[datasets_location[0][0]]['slide names'].index(slide))

                    # Removing all slide data that do not reside in the other dataset:
                    for slide_location in slide_location_1_2:
                        del self.slide_data[datasets_location[0][0]]['slide names'][slide_location]
                        del self.slide_data[datasets_location[0][0]]['features'][slide_location]
                        del self.slide_data[datasets_location[0][0]]['tile scores'][slide_location]
                        del self.slide_data[datasets_location[0][0]]['labels'][slide_location]
                        del self.slide_data[datasets_location[0][0]]['targets'][slide_location]
                        del self.slide_data[datasets_location[0][0]]['slide scores'][slide_location]
                        del self.slide_data[datasets_location[0][0]]['num tiles'][slide_location]

                    print('Removed slides {} from {} dataset'.format(different_slides_1_2, datasets_location[0][0]))

                if len(set_2_1) != 0:
                    different_slides_2_1 = list(set_2_1)
                    slide_location_2_1 = []
                    for slide in different_slides_2_1:
                        slide_location_2_1.append(self.slide_data[datasets_location[1][0]]['slide names'].index(slide))

                    # Removing all slide data that do not reside in the other dataset:
                    for slide_location in slide_location_2_1:
                        del self.slide_data[datasets_location[1][0]]['slide names'][slide_location]
                        del self.slide_data[datasets_location[1][0]]['features'][slide_location]
                        del self.slide_data[datasets_location[1][0]]['tile scores'][slide_location]
                        del self.slide_data[datasets_location[1][0]]['labels'][slide_location]
                        del self.slide_data[datasets_location[1][0]]['targets'][slide_location]
                        del self.slide_data[datasets_location[1][0]]['slide scores'][slide_location]
                        del self.slide_data[datasets_location[1][0]]['num tiles'][slide_location]

                    print('Removed slides {} from {} dataset'.format(different_slides_2_1, datasets_location[1][0]))

                #raise Exception('Datasets has different amount of slides. This case is not implemented')

        # Sorting both datasets:
        print('Sorting the Data per {} ...'.format('Patient' if self.is_per_patient else 'Slide'))
        for dataset, _, _, _ in datasets_location:
            if self.is_per_patient:
                # The data in both dictionaries is arranged per patient and can be called by the patient number.
                # We need now to sort the tile data in each patient so it'll be the same for both dictionaries.
                # We already checked that both dataset contain the same patients and each patient has the same slides
                for patient in list(self.patient_data[dataset].keys()):
                    sort_order = np.argsort(np.array(self.patient_data[dataset][patient]['slide names']))
                    self.patient_data[dataset][patient]['slide names'] = [self.patient_data[dataset][patient]['slide names'][index] for index in sort_order]
                    self.patient_data[dataset][patient]['features'] = [self.patient_data[dataset][patient]['features'][index] for index in sort_order]
                    self.patient_data[dataset][patient]['tile scores'] = [self.patient_data[dataset][patient]['tile scores'][index] for index in sort_order]
                    self.patient_data[dataset][patient]['labels'] = [self.patient_data[dataset][patient]['labels'][index] for index in sort_order]
                    self.patient_data[dataset][patient]['slide scores'] = [self.patient_data[dataset][patient]['slide scores'][index] for index in sort_order]
                    self.patient_data[dataset][patient]['num tiles'] = [self.patient_data[dataset][patient]['num tiles'][index] for index in sort_order]

                    '''self.patient_data[dataset][patient]['slide names'] =    list(np.array(self.patient_data[dataset][patient]['slide names'])[sort_order])
                    self.patient_data[dataset][patient]['features'] =       list(np.array(self.patient_data[dataset][patient]['features'], dtype=object)[sort_order])
                    self.patient_data[dataset][patient]['tile scores'] =    list(np.array(self.patient_data[dataset][patient]['tile scores'], dtype=object)[sort_order])
                    self.patient_data[dataset][patient]['labels'] =         list(np.array(self.patient_data[dataset][patient]['labels'])[sort_order])
                    self.patient_data[dataset][patient]['slide scores'] =   list(np.array(self.patient_data[dataset][patient]['slide scores'])[sort_order])
                    self.patient_data[dataset][patient]['num tiles'] =      list(np.array(self.patient_data[dataset][patient]['num tiles'])[sort_order])'''

                    # We'll now convert the Features (self.patient_data[dataset][patient]['features']) and the tile scores into one big array:
                    self.patient_data[dataset][patient]['features'] = np.concatenate(self.patient_data[dataset][patient]['features'], axis=0).astype(np.float32)
                    self.patient_data[dataset][patient]['tile scores'] = np.concatenate(self.patient_data[dataset][patient]['tile scores'], axis=0).astype(np.float32)
            else:
                sort_order = np.argsort(np.array(self.slide_data[dataset]['slide names']))
                self.slide_data[dataset]['slide names'] = [self.slide_data[dataset]['slide names'][index] for index in sort_order]
                self.slide_data[dataset]['features'] = [self.slide_data[dataset]['features'][index] for index in sort_order]
                self.slide_data[dataset]['tile scores'] = [self.slide_data[dataset]['tile scores'][index] for index in sort_order]
                self.slide_data[dataset]['labels'] = [self.slide_data[dataset]['labels'][index] for index in sort_order]
                self.slide_data[dataset]['targets'] = [self.slide_data[dataset]['targets'][index] for index in sort_order]
                self.slide_data[dataset]['slide scores'] = [self.slide_data[dataset]['slide scores'][index] for index in sort_order]
                self.slide_data[dataset]['num tiles'] = [self.slide_data[dataset]['num tiles'][index] for index in sort_order]

                '''self.slide_data[dataset]['slide names'] = list(np.array(self.slide_data[dataset]['slide names'])[sort_order])
                self.slide_data[dataset]['features'] = list(np.array(self.slide_data[dataset]['features'], dtype=object)[sort_order])
                self.slide_data[dataset]['tile scores'] = list(np.array(self.slide_data[dataset]['tile scores'], dtype=object)[sort_order])
                self.slide_data[dataset]['labels'] = list(np.array(self.slide_data[dataset]['labels'])[sort_order])
                self.slide_data[dataset]['targets'] = list(np.array(self.slide_data[dataset]['targets'])[sort_order])
                self.slide_data[dataset]['slide scores'] = list(np.array(self.slide_data[dataset]['slide scores'])[sort_order])
                self.slide_data[dataset]['num tiles'] = list(np.array(self.slide_data[dataset]['num tiles'])[sort_order])'''

        if self.is_per_patient:
            self.patient_list = list(patient_list)
            for patient in self.patient_list:
                # Checking that the targets are equal for both datasets and that there is an equal number of tiles per slide:
                if self.patient_data[datasets_location[0][0]][patient]['target'] -\
                        self.patient_data[datasets_location[1][0]][patient]['target'] != 0:
                    raise Exception('Datasets targets for patient {} are not equal'.format(patient))

        else:
            # Checking that the targets are equal for both datasets and that there is an equal number of tiles per slide:
            if abs(np.array(self.slide_data[datasets_location[0][0]]['targets']) - np.array(self.slide_data[datasets_location[1][0]]['targets'])).sum() != 0:
                raise Exception('Datasets targets are not equal')

            # Checking if the num tiles are equal for both datasets:
            if abs(np.array(self.slide_data[datasets_location[0][0]]['num tiles']) - np.array(self.slide_data[datasets_location[1][0]]['num tiles'])).sum() != 0:
                print('Datasets num tiles are not equal')

        bad_num_of_good_tiles //= len(datasets_location)
        slides_with_bad_segmentation //= len(datasets_location)
        slides_with_not_enough_tiles //= len(datasets_location)
        total_slides //= len(datasets_location)
        if bad_num_of_good_tiles:
            print('There are {}/{} slides with \"bad number of good tile\" '.format(bad_num_of_good_tiles, total_slides))
        if slides_with_bad_segmentation:
            print('There are {}/{} slides with \"bad segmentation\" '.format(slides_with_bad_segmentation, total_slides))
        if slides_with_not_enough_tiles:
            print('There are {}/{} slides with less than {} tiles '.format(slides_with_not_enough_tiles, total_slides, minimum_tiles_in_slide))

        print('Initialized Dataset with {} feature slides'.format(self.__len__()))

    def __len__(self):
        if self.is_per_patient:
            return len(self.patient_list)
        else:
            return len(self.slide_data[list(self.slide_data.keys())[0]]['slide names'])

    def __getitem__(self, item):
        if self.is_per_patient:  # Retrieving data per patient
            patient = self.patient_list[item]
            dataset_names = list(self.patient_data.keys())

            patient_data = self.patient_data[self.dataset_list[0]][patient]
            num_tiles = int(np.array(patient_data['num tiles']).sum())

            if self.is_repeating_tiles:
                tile_idx = list(range(num_tiles)) if self.is_all_tiles else choices(range(num_tiles), k=self.bag_size)
            else:
                tile_idx = list(range(num_tiles)) if self.is_all_tiles else sample(range(num_tiles), k=self.bag_size)

            return {dataset_names[0]:
                        {'targets': self.patient_data[dataset_names[0]][patient]['target'],
                         'tile scores': self.patient_data[dataset_names[0]][patient]['tile scores'][tile_idx],
                         'features': self.patient_data[dataset_names[0]][patient]['features'][tile_idx],
                         'num tiles': int(np.array(self.patient_data[dataset_names[0]][patient]['num tiles']).sum())
                         },
                    dataset_names[1]:
                        {'targets': self.patient_data[dataset_names[1]][patient]['target'],
                         'tile scores': self.patient_data[dataset_names[1]][patient]['tile scores'][tile_idx],
                         'features': self.patient_data[dataset_names[1]][patient]['features'][tile_idx],
                         'num tiles': int(np.array(self.patient_data[dataset_names[1]][patient]['num tiles']).sum())
                         }
                    }

        else:  # Retrieving data per slide
            tile_idx = list(range(self.slide_data[list(self.slide_data.keys())[0]]['num tiles'][item])) if self.is_all_tiles else choices(range(self.slide_data[list(self.slide_data.keys())[0]]['num tiles'][item]), k=self.bag_size)
            dataset_names = list(self.slide_data.keys())

            return {dataset_names[0]:
                        {'targets': self.slide_data[dataset_names[0]]['targets'][item],
                         'slide scores': self.slide_data[dataset_names[0]]['slide scores'][item],
                         'tile scores': self.slide_data[dataset_names[0]]['tile scores'][item][tile_idx],
                         'slide name': self.slide_data[dataset_names[0]]['slide names'][item],
                         'features': self.slide_data[dataset_names[0]]['features'][item][tile_idx],
                         'num tiles': self.slide_data[dataset_names[0]]['num tiles'][item]
                         },
                    dataset_names[1]:
                        {'targets': self.slide_data[dataset_names[1]]['targets'][item],
                         'slide scores': self.slide_data[dataset_names[1]]['slide scores'][item],
                         'tile scores': self.slide_data[dataset_names[1]]['tile scores'][item][tile_idx],
                         'slide name': self.slide_data[dataset_names[1]]['slide names'][item],
                         'features': self.slide_data[dataset_names[1]]['features'][item][tile_idx],
                         'num tiles': self.slide_data[dataset_names[1]]['num tiles'][item]
                         }
                    }


class One_Full_Slide_Inference_Dataset(WSI_Master_Dataset):
    """
    This Class provides tile extraction for ONE specific slide WITHOUT using the legitimate tile grid
    """
    def __init__(self,
                 DataSet: str = 'TCGA',
                 slidename: str = '',
                 target_kind: str = 'ER',
                 folds: List = [1],
                 tile_size: int = 256,
                 desired_slide_magnification: int = 10
                 ):
        super(One_Full_Slide_Inference_Dataset, self).__init__(DataSet=DataSet,
                                                               tile_size=256,
                                                               bag_size=None,
                                                               target_kind=target_kind,
                                                               test_fold=1,
                                                               infer_folds=folds,
                                                               train=True,
                                                               print_timing=False,
                                                               transform_type='none',
                                                               get_images=False,
                                                               train_type='Infer',
                                                               desired_slide_magnification=desired_slide_magnification)

        self.tile_size = tile_size

        slide_idx = np.where(np.array(self.all_image_file_names) == slidename)[0][0]

        height = int(self.meta_data_DF.loc[slide_idx, 'Height'])
        width = int(self.meta_data_DF.loc[slide_idx, 'Width'])
        objective_power = self.meta_data_DF.loc[slide_idx, 'Manipulated Objective Power']

        adjusted_tile_size_at_level_0 = int(self.tile_size * (int(objective_power) / self.desired_magnification))
        equivalent_rows = int(np.ceil(height / adjusted_tile_size_at_level_0))
        equivalent_cols = int(np.ceil(width / adjusted_tile_size_at_level_0))

        self.delta_pixel = int(objective_power / self.desired_magnification)

        self.equivalent_grid_size = (equivalent_rows, equivalent_cols)
        self.magnification = self.all_magnifications[slide_idx]
        self.slide_name = self.all_image_file_names[slide_idx]
        self.slide = self.slides[slide_idx]

    def __len__(self):
        return 1

    def __getitem__(self, location: List = None):
        desired_downsample = self.magnification / self.desired_magnification

        level, best_next_level = -1, -1
        for index, downsample in enumerate(self.slide.level_downsamples):
            if isclose(desired_downsample, downsample, rel_tol=1e-3):
                level = index
                level_downsample = 1
                break

            elif downsample < desired_downsample:
                best_next_level = index
                level_downsample = int(
                    desired_downsample / self.slide.level_downsamples[best_next_level])

        self.adjusted_tile_size = self.tile_size * level_downsample

        self.best_slide_level = level if level > best_next_level else best_next_level
        self.level_0_tile_size = int(desired_downsample) * self.tile_size

        tiles, time_list, _ = _get_tiles(slide=self.slide,
                                         locations=location,
                                         tile_size_level_0=self.level_0_tile_size,
                                         adjusted_tile_sz=self.adjusted_tile_size,
                                         output_tile_sz=self.tile_size,
                                         best_slide_level=self.best_slide_level)


        # Converting the tiles to Tensor:
        X, original_data = [], []
        for tile in tiles:
            original_data.append(transforms.ToTensor()(tile))
            X.append(torch.reshape(self.transform(tile), (1, self.transform(tile).size(0), self.transform(tile).size(1), self.transform(tile).size(2))))

        return {'Data': X,
                'Slide Filename': self.slide._filename,
                'Equivalent Grid Size': self.equivalent_grid_size,
                'Original Data': original_data
                }


class Batched_Full_Slide_Inference_Dataset(WSI_Master_Dataset):
    def __init__(self,
                 tile_size: int = 256,
                 tiles_per_iter: int = 500,
                 target_kind: str = 'ER',
                 desired_slide_magnification: int = 10,
                 num_background_tiles: int = 0
                 ):
        f = open('Infer_Slides.txt', 'r')
        DataSet = f.readline().split('\n')[0]
        self.slide_names = []
        for line in f:
            if line.isspace():
                continue
            self.slide_names.append(line.split('\n')[0])
        f.close()

        super(Batched_Full_Slide_Inference_Dataset, self).__init__(DataSet=DataSet,
                                                                   tile_size=tile_size,
                                                                   bag_size=None,
                                                                   target_kind=target_kind,
                                                                   train=True,
                                                                   print_timing=False,
                                                                   transform_type='none',
                                                                   DX=False,
                                                                   get_images=False,
                                                                   train_type='Infer_All_Folds',
                                                                   desired_slide_magnification=desired_slide_magnification)

        self.tiles_per_iter = tiles_per_iter
        self.magnification = []
        self.num_tiles = []
        self.slide_grids = []
        self.equivalent_grid = []
        self.equivalent_grid_size = []
        self.is_tissue_tiles = []
        self.is_last_batch = []
        self.slides = []
        targets, slide_size = [], []

        for _, slide_num in enumerate(self.valid_slide_indices):
            if self.all_image_file_names[slide_num] not in self.slide_names:
                continue
            if (self.DX and self.all_is_DX_cut[slide_num]) or not self.DX:
                try:
                    #slides.append(openslide.open_slide(self.slides[slide_num]))

                    full_slide_file_name = os.path.join(self.dir_dict[self.all_image_ids[slide_num]],
                                                        self.all_image_file_names[slide_num])
                    print(self.all_image_file_names[slide_num])
                    self.slides.append(openslide.open_slide(full_slide_file_name))
                except FileNotFoundError:
                    #raise FileNotFoundError('Couldn\'t open slide {}'.format(self.slides[slide_num]))
                    raise FileNotFoundError('Couldn\'t open slide {}'.format(full_slide_file_name))

                targets.append(self.all_targets[slide_num])

                # Recreate the basic slide grids:
                height = int(self.meta_data_DF.loc[slide_num, 'Height'])
                width = int(self.meta_data_DF.loc[slide_num, 'Width'])
                slide_size.append({'Height': height, 'Width': width})
                objective_power = self.meta_data_DF.loc[slide_num, 'Manipulated Objective Power']

                adjusted_tile_size_at_level_0 = int(self.tile_size * (int(objective_power) / self.desired_magnification))
                equivalent_rows = int(np.ceil(height / adjusted_tile_size_at_level_0))
                equivalent_cols = int(np.ceil(width / adjusted_tile_size_at_level_0))
                basic_grid = [(row, col) for row in range(0, height, adjusted_tile_size_at_level_0) for col in
                              range(0, width, adjusted_tile_size_at_level_0)]
                equivalent_grid_dimensions = (equivalent_rows, equivalent_cols)
                self.equivalent_grid_size.append(equivalent_grid_dimensions)

                if len(basic_grid) != self.meta_data_DF.loc[slide_num, 'Total tiles - ' + str(self.tile_size) + ' compatible @ X' + str(self.desired_magnification)].item():
                    raise Exception('Total tile num do not fit')

                self.magnification.extend([self.all_magnifications[slide_num]])
                basic_file_name = '.'.join(self.all_image_file_names[slide_num].split('.')[:-1])
                grid_file = os.path.join(self.dir_dict[self.all_image_ids[slide_num]], 'Grids_' + str(self.desired_magnification),
                                         basic_file_name + '--tlsz' + str(self.tile_size) + '.data')
                '''grid_file = os.path.join(self.image_path_names[ind], 'Grids_' + str(self.desired_magnification),
                                         basic_file_name + '--tlsz' + str(self.tile_size) + '.data')'''

                with open(grid_file, 'rb') as filehandle:
                    tissue_grid_list = pickle.load(filehandle)
                # Compute which tiles are background tiles and pick "num_background_tiles" from them.
                non_tissue_grid_list = list(set(basic_grid) - set(tissue_grid_list))
                selected_non_tissue_grid_list = sample(non_tissue_grid_list, num_background_tiles)
                # Combine the list of selected non tissue tiles with the list of all tiles:
                combined_grid_list = selected_non_tissue_grid_list + tissue_grid_list
                combined_equivalent_grid_list = map_original_grid_list_to_equiv_grid_list(adjusted_tile_size_at_level_0, combined_grid_list)
                # We'll also create a list that says which tiles are tissue tiles:
                is_tissue_tile = [False] * len(selected_non_tissue_grid_list) + [True] * len(tissue_grid_list)

                self.num_tiles.append(len(combined_grid_list))

                chosen_locations_chunks = chunks(combined_grid_list, self.tiles_per_iter)
                self.slide_grids.extend(chosen_locations_chunks)

                chosen_locations_equivalent_grid_chunks = chunks(combined_equivalent_grid_list, self.tiles_per_iter)
                self.equivalent_grid.extend(chosen_locations_equivalent_grid_chunks)

                is_tissue_tile_chunks = chunks(is_tissue_tile, self.tiles_per_iter)
                self.is_tissue_tiles.extend(is_tissue_tile_chunks)
                self.is_last_batch.extend([False] * (len(chosen_locations_chunks) - 1))
                self.is_last_batch.append(True)

                print('Slide: {}, num tiles: {}, num batches: {}'
                      .format(self.slides[-1], self.num_tiles[-1], len(chosen_locations_chunks)))

        self.targets = targets
        self.slide_size = slide_size

        attributes_to_delete = ['all_image_file_names', 'all_is_DX_cut', 'all_magnifications',
                                'all_patient_barcodes', 'all_tissue_tiles', 'grid_lists', 'in_fold',
                                'target', 'tissue_tiles', 'valid_slide_indices']
        for attribute in attributes_to_delete:
            delattr(self, attribute)
        # The following properties will be used in the __getitem__ function
        self.slide_num = -1
        self.current_file = None
        print(
            'Initiation of WSI Batch Slides for {} INFERENCE is Complete. {} Slides, Working on Tiles of size {}^2 with X{} magnification. {} tiles per iteration, {} iterations to complete full inference'
                .format(self.target_kind,
                        len(self.slides),
                        self.tile_size,
                        self.desired_magnification,
                        self.tiles_per_iter,
                        self.__len__()))

    def __len__(self):
        return int(np.ceil(np.array(self.num_tiles) / self.tiles_per_iter).sum())

    #def __getitem__(self, idx):
    def __getitem__(self, idx, location: List = None, tile_size: int = None):
        start_getitem = time.time()
        if idx == 0 or (idx > 0 and self.is_last_batch[idx - 1]):
            self.slide_num += 1

            if sys.platform == 'win32':
                image_file = os.path.join(self.image_path_names[self.slide_num],
                                          self.image_file_names[self.slide_num])
                self.current_slide = openslide.open_slide(image_file)
            else:
                self.current_slide = self.slides[self.slide_num]

            self.initial_num_patches = self.num_tiles[self.slide_num]

            # RanS 11.3.21
            desired_downsample = self.magnification[self.slide_num] / self.desired_magnification

            level, best_next_level = -1, -1
            for index, downsample in enumerate(self.current_slide.level_downsamples):
                if isclose(desired_downsample, downsample, rel_tol=1e-3):
                    level = index
                    level_downsample = 1
                    break

                elif downsample < desired_downsample:
                    best_next_level = index
                    level_downsample = int(
                        desired_downsample / self.current_slide.level_downsamples[best_next_level])

            if tile_size is not None:
                self.tile_size = tile_size

            self.adjusted_tile_size = self.tile_size * level_downsample

            self.best_slide_level = level if level > best_next_level else best_next_level
            self.level_0_tile_size = int(desired_downsample) * self.tile_size

        #target = [1] if self.targets[self.slide_num] == 'Positive' else [0]
        #target = [1] if self.all_targets[self.slide_num] == 'Positive' else [0]
        target = get_label(self.all_targets[self.slide_num])
        target = torch.LongTensor(target)

        tile_locations = self.slide_grids[idx] if location is None else location

        tiles, time_list, _ = _get_tiles(slide=self.current_slide,
                                         locations=tile_locations,
                                         tile_size_level_0=self.level_0_tile_size,
                                         adjusted_tile_sz=self.adjusted_tile_size,
                                         output_tile_sz=self.tile_size,
                                         best_slide_level=self.best_slide_level)

        X = torch.zeros([len(tiles), 3, self.tile_size, self.tile_size])
        tiles_non_augmented = torch.zeros([len(tiles), 3, self.tile_size, self.tile_size])

        start_aug = time.time()
        for i in range(len(tiles)):
            X[i] = self.transform(tiles[i])
            tiles_non_augmented[i] = transforms.ToTensor()(tiles[i])

        aug_time = time.time() - start_aug
        total_time = time.time() - start_getitem
        if self.print_time:
            time_list = (time_list[0], time_list[1], aug_time, total_time)
        else:
            time_list = [0]

        debug_patches_and_transformations = False
        if debug_patches_and_transformations:
            images = torch.zeros_like(X)
            trans = transforms.Compose(
                [transforms.CenterCrop(self.tile_size), transforms.ToTensor()])  # RanS 21.12.20

            for i in range(self.tiles_per_iter):
                images[i] = trans(tiles[i])
            show_patches_and_transformations(X, images, tiles, self.scale_factor, self.tile_size)

        return {'Data': X,
                'Target': target,
                'Time List': time_list,
                'Is Last Batch': self.is_last_batch[idx],
                'Initial Num Tiles': self.initial_num_patches,
                'Slide Filename': self.current_slide._filename.split('/')[-1],
                'Equivalent Grid': self.equivalent_grid[idx],
                'Is Tissue Tiles': self.is_tissue_tiles[idx],
                'Equivalent Grid Size': self.equivalent_grid_size[self.slide_num],
                'Level 0 Locations': self.slide_grids[idx],
                'Original Data': tiles_non_augmented,
                'Slide Dimensions': self.slide_size[self.slide_num]
                }


class C_Index_Test_Dataset(Dataset):
    def __init__(self,
                 train: bool = True,
                 is_all_censored: bool = False,
                 is_all_not_censored: bool = False):

        if is_all_censored and is_all_not_censored:
            raise Exception('\'is_all_censored\' and \'is_all_not_censored\' CANNOT be TRUE at the same time')

        self.train_type = 'Features'

        if sys.platform == 'darwin':
            #file_location = r'/Users/wasserman/Developer/WSI_MIL/All Data/survival_synthetic/Survival_time_synthetic.xlsx'
            #file_location = r'/Users/wasserman/Developer/WSI_MIL/All Data/survival_synthetic/Survival_time_synthetic_80_censored.xlsx'
            file_location = r'/Users/wasserman/Developer/WSI_MIL/All Data/survival_synthetic/Survival_time_synthetic_hard.xlsx'
        elif sys.platform == 'linux':
            file_location = r'/home/womer/project/All Data/survival_synthetic/Survival_time_synthetic.xlsx'
        DF = pd.read_excel(file_location)

        print("Loading data from file {}".format(file_location))
        num_cases = DF.shape[0]

        legit_cases = list(range(0, int(0.8 * num_cases)) if train else range(int(0.8 * num_cases), num_cases))

        self.data = []
        for case_index in tqdm(legit_cases):
            if (is_all_not_censored and DF.loc[case_index]['Censored']) or (is_all_censored and not DF.loc[case_index]['Censored']):
                continue
            case = {'Binary Target': DF.loc[case_index]['Binary label'],
                    'Time Target': DF.loc[case_index, 'Observed survival time'],
                    'Features': np.array(DF.loc[case_index, [0, 1, 2, 3, 4, 5, 6, 7]]).astype(np.float32),
                    'Censored': DF.loc[case_index, 'Censored'],
                    'True Time Targets': DF.loc[case_index, 'True survival time']
                    }
            self.data.append(case)

    def __len__(self):
        return len(self.data)

    def __getitem__(self, item):
        return self.data[item]


class C_Index_Test_Dataset_Original(Dataset):
    def __init__(self,
                 train: bool = True,
                 binary_target: bool = False,
                 without_censored: bool = False):

        self.train_type = 'Features'

        if sys.platform == 'darwin':
            #file_location = r'/Users/wasserman/Developer/WSI_MIL/All Data/survival_synthetic/Survival_time_synthetic.xlsx'
            file_location = r'/Users/wasserman/Developer/WSI_MIL/All Data/survival_synthetic/Survival_time_synthetic_hard.xlsx'

        elif sys.platform == 'linux':
            file_location = r'/home/womer/project/All Data/survival_synthetic/Survival_time_synthetic.xlsx'
        DF = pd.read_excel(file_location)

        num_cases = DF.shape[0]

        legit_cases = list(range(0, int(0.8 * num_cases)) if train else range(int(0.8 * num_cases), num_cases))

        all_targets = DF['Observed survival time']

        self.data = []
        for case_index in tqdm(legit_cases):
            if binary_target and (DF.loc[case_index]['Binary label'] == -1 or DF.loc[case_index, 'Censored']):
                #if DF.loc[case_index]['Binary label'] == -1 or DF.loc[case_index, 'Censored']:
                continue
            if without_censored and DF.loc[case_index]['Censored']:
                continue
            case = {'Binary Target': DF.loc[case_index]['Binary label'],
                    'Time Target': DF.loc[case_index, 'Observed survival time'],
                    'Features': np.array(DF.loc[case_index, [0, 1, 2, 3, 4, 5, 6, 7]]).astype(np.float32),
                    'Censored': DF.loc[case_index, 'Censored']
                    }
            self.data.append(case)

    def __len__(self):
        return len(self.data)

    def __getitem__(self, item):
        return self.data[item]



class WSI_Master_Dataset_Survival(Dataset):
    def __init__(self,
                 DataSet: str = 'TCGA',
                 tile_size: int = 256,
                 bag_size: int = 50,
                 target_kind: str = 'ER',
                 test_fold: int = 1,
                 infer_folds: List = [None],
                 train: bool = True,
                 transform_type: str = 'flip',
                 DX: bool = False,
                 get_images: bool = False,
                 train_type: str = 'MASTER',
                 color_param: float = 0.1,
                 n_tiles: int = 10,
                 test_time_augmentation: bool = False,
                 desired_slide_magnification: int = 20,
                 slide_repetitions: int = 1,
                 loan: bool = False,
                 er_eq_pr: bool = False,
                 slide_per_block: bool = False,
                 balanced_dataset: bool = False,
                 is_all_censored: bool = False,
                 is_all_not_censored: bool = False):


        # Check if the target receptor is available for the requested train DataSet:
        assert_dataset_target(DataSet, target_kind)

        if is_all_censored and is_all_not_censored:
            raise Exception('\'is_all_censored\' and \'is_all_not_censored\' CANNOT be TRUE at the same time')

        print('Initializing {} DataSet....'.format('Train' if train else 'Test'))
        self.DataSet = DataSet
        self.desired_magnification = desired_slide_magnification
        self.tile_size = tile_size
        self.target_kind = target_kind
        self.test_fold = test_fold
        self.bag_size = bag_size
        self.train = train
        self.DX = DX
        self.get_images = get_images
        self.train_type = train_type
        self.color_param = color_param
        self.loan = loan

        # Get DataSets location:
        self.dir_dict = get_datasets_dir_dict(Dataset=self.DataSet)
        print('Slide Data will be taken from these locations:')
        print(self.dir_dict)
        locations_list = []

        for _, key in enumerate(self.dir_dict):
            locations_list.append(self.dir_dict[key])

            slide_meta_data_file = os.path.join(self.dir_dict[key], 'slides_data_' + key + '.xlsx')
            grid_meta_data_file = os.path.join(self.dir_dict[key], 'Grids_' + str(self.desired_magnification), 'Grid_data.xlsx')

            slide_meta_data_DF = pd.read_excel(slide_meta_data_file)
            grid_meta_data_DF = pd.read_excel(grid_meta_data_file)
            meta_data_DF = pd.DataFrame({**slide_meta_data_DF.set_index('file').to_dict(),
                                         **grid_meta_data_DF.set_index('file').to_dict()})

            self.meta_data_DF = meta_data_DF if not hasattr(self, 'meta_data_DF') else self.meta_data_DF.append(
                meta_data_DF)
        self.meta_data_DF.reset_index(inplace=True)
        self.meta_data_DF.rename(columns={'index': 'file'}, inplace=True)

        if self.DataSet == 'PORTO_HE' or self.DataSet == 'PORTO_PDL1':
            # for lung, take only origin: lung
            self.meta_data_DF = self.meta_data_DF[self.meta_data_DF['Origin'] == 'lung']
            self.meta_data_DF.reset_index(inplace=True) #RanS 18.4.21

        if balanced_dataset and self.target_kind == 'ER':
            self.meta_data_DF = balance_dataset(self.meta_data_DF)
            #take only selected patients
            self.meta_data_DF = self.meta_data_DF[self.meta_data_DF['use_in_balanced_data_ER'] == 1]
            self.meta_data_DF.reset_index(inplace=True)

        if self.target_kind == 'OR':
            PR_targets = list(self.meta_data_DF['PR status'])
            ER_targets = list(self.meta_data_DF['ER status'])
            all_targets = ['Missing Data']*len(ER_targets)
            for ii, (PR_target, ER_target) in enumerate(zip(PR_targets, ER_targets)):
                if (PR_target == 'Positive' or ER_target == 'Positive'):
                    all_targets[ii] = 'Positive'
                elif (PR_target == 'Negative' or ER_target == 'Negative'): #avoid 'Missing Data'
                    all_targets[ii] = 'Negative'

        if self.target_kind == 'survival':
            all_censored = list(self.meta_data_DF['Censored'])
            all_time_targets = list(self.meta_data_DF['Follow-up Months Since Diagnosis'])
            all_binary_targets = list(self.meta_data_DF['survival status'])
            all_is_excluded = list(self.meta_data_DF['Exclude for time prediction?'])

        else:
            all_targets = list(self.meta_data_DF[self.target_kind + ' status'])

        all_patient_barcodes = list(self.meta_data_DF['patient barcode'])

        #RanS 17.8.21
        if slide_per_block:
            if DataSet == 'CARMEL':
                #all_patient_barcodes1 = ['17-5_1_1_a', '17-5_1_1_b', '18-81_1_2_e', '18-81_1_2_k', '17-10008_1_1_e'] ######temp

                all_blocks = []
                for barcode in all_patient_barcodes:
                    if barcode is not np.nan:
                        all_blocks.append(barcode[:-2])
                    else:
                        all_blocks.append(barcode)

                _, unique_inds = np.unique(all_blocks, return_index=True)
                all_inds = np.arange(0, len(all_blocks))
                excess_block_slides = set(all_inds) - set(unique_inds)
                print('slide_per_block: removing ' + str(len(excess_block_slides)) + ' slides')
            else:
                IOError('slide_per_block only implemented for CARMEL dataset')
        elif (DataSet == 'LEUKEMIA') and (target_kind in ['ALL', 'is_B', 'is_HR', 'is_over_6', 'is_over_10', 'is_over_15', 'WBC_over_20', 'WBC_over_50', 'is_HR_B', 'is_tel_aml_B', 'is_tel_aml_non_hr_B']):
            #remove slides with diagnosis day != 0
            excess_block_slides = set(self.meta_data_DF.index[self.meta_data_DF['Day_0/15/33_fixed'] != 0])
        else:
            excess_block_slides = set()

        # We'll use only the valid slides - the ones with a Negative or Positive label. (Some labels have other values)
        # Let's compute which slides are these:
        if self.target_kind == 'survival':
            # In the case where the target is survival we need to exclude slides that are:
            # 1) Excluded
            # 2) without Censor data

            valid_slide_indices_exclude = np.where(np.array(all_is_excluded) != 'Exclude')[0]
            valid_slide_indices_censor = np.where(np.isnan(all_censored) == False)[0]
            # Combining all those conditions:
            valid_slide_indices = np.intersect1d(valid_slide_indices_exclude, valid_slide_indices_censor)
        else:
            valid_slide_indices = np.where(np.isin(np.array(all_targets), ['Positive', 'Negative']) == True)[0]

        # Also remove slides without grid data:
        slides_without_grid = set(self.meta_data_DF.index[self.meta_data_DF['Total tiles - ' + str(
            self.tile_size) + ' compatible @ X' + str(self.desired_magnification)] == -1])
        # Remove slides with 0 tiles:
        slides_with_0_tiles = set(self.meta_data_DF.index[self.meta_data_DF['Legitimate tiles - ' + str(
            self.tile_size) + ' compatible @ X' + str(self.desired_magnification)] == 0])

        if 'bad segmentation' in self.meta_data_DF.columns:
            slides_with_bad_seg = set(self.meta_data_DF.index[self.meta_data_DF['bad segmentation'] == 1])  #RanS 9.5.21
        else:
            slides_with_bad_seg = set()

        # train only on samples with ER=PR, RanS 27.6.21
        if er_eq_pr and self.train:
            slides_with_er_not_eq_pr = set(self.meta_data_DF.index[self.meta_data_DF['ER status'] != self.meta_data_DF['PR status']])
        else:
            slides_with_er_not_eq_pr = set()

        # Define number of tiles to be used
        if train_type == 'REG':
            n_minimal_tiles = n_tiles
        else:
            n_minimal_tiles = self.bag_size

        slides_with_few_tiles = set(self.meta_data_DF.index[self.meta_data_DF['Legitimate tiles - ' + str(
            self.tile_size) + ' compatible @ X' + str(self.desired_magnification)] < n_minimal_tiles])
        # FIXME: find a way to use slides with less than the minimal amount of slides. and than delete the following if.
        if len(slides_with_few_tiles) > 0:
            print(
                '{} Slides were excluded from DataSet because they had less than {} available tiles or are non legitimate for training'
                .format(len(slides_with_few_tiles), n_minimal_tiles))
        valid_slide_indices = np.array(
            list(set(valid_slide_indices) - slides_without_grid - slides_with_few_tiles - slides_with_0_tiles - slides_with_bad_seg - slides_with_er_not_eq_pr - excess_block_slides))

        # The train set should be a combination of all sets except the test set and validation set:
        if self.DataSet == 'CAT' or self.DataSet == 'ABCTB_TCGA':
            fold_column_name = 'test fold idx breast'
        else:
            fold_column_name = 'test fold idx'

        if self.train_type in ['REG', 'MIL']:
            if self.train:
                folds = list(self.meta_data_DF[fold_column_name].unique())
                folds.remove(self.test_fold)
                if 'test' in folds:
                    folds.remove('test')
                if 'val' in folds:
                    folds.remove('val')
            else:
                folds = [self.test_fold]
                folds.append('val')
        elif self.train_type == 'Infer':
            folds = infer_folds
        elif self.train_type == 'Infer_All_Folds':
            folds = list(self.meta_data_DF[fold_column_name].unique())
        else:
            raise ValueError('Variable train_type is not defined')

        self.folds = folds

        if type(folds) is int:
            folds = [folds]

        correct_folds = self.meta_data_DF[fold_column_name][valid_slide_indices].isin(folds)
        valid_slide_indices = np.array(correct_folds.index[correct_folds])

        all_image_file_names = list(self.meta_data_DF['file'])
        all_image_ids = list(self.meta_data_DF['id'])

        all_in_fold = list(self.meta_data_DF[fold_column_name])
        all_tissue_tiles = list(self.meta_data_DF['Legitimate tiles - ' + str(self.tile_size) + ' compatible @ X' + str(
            self.desired_magnification)])

        if 'TCGA' not in self.dir_dict:
            self.DX = False
        if self.DX:
            all_is_DX_cut = list(self.meta_data_DF['DX'])

        all_magnifications = list(self.meta_data_DF['Manipulated Objective Power'])

        if train_type in ['Infer', 'Infer_All_Folds']:
            temp_select = False
            if temp_select:  # RanS 10.8.21, hard coded selection of specific slides
                slidenames = ['19-14722_1_1_a.mrxs', '19-14722_1_1_b.mrxs', '19-14722_1_1_e.mrxs', '19-5229_2_1_a.mrxs',
                              '19-5229_2_1_b.mrxs', '19-5229_2_1_e.mrxs']
                valid_slide_indices = []
                for slidename in slidenames:
                    valid_slide_index = self.meta_data_DF[self.meta_data_DF['file'] == slidename].index.to_list()
                    valid_slide_indices.append(valid_slide_index[0])

            self.valid_slide_indices = valid_slide_indices
            self.all_magnifications = all_magnifications
            self.all_is_DX_cut = all_is_DX_cut if self.DX else [True] * len(self.all_magnifications)
            self.all_tissue_tiles = all_tissue_tiles
            self.all_image_file_names = all_image_file_names
            self.all_patient_barcodes = all_patient_barcodes
            self.all_image_ids = all_image_ids
            self.all_targets = all_targets


        self.image_file_names = []
        self.image_path_names = []
        self.in_fold = []
        self.tissue_tiles = []
        self.target = []
        self.magnification = []
        self.slides = []
        self.grid_lists = []
        self.presaved_tiles = []


        if self.target_kind == 'survival':  # TODO: maybe i can change this ?
            self.target_binary, self.target_time, self.censored = [], [], []

        for _, index in enumerate(tqdm(valid_slide_indices)):
            if (self.DX and all_is_DX_cut[index]) or not self.DX:
                self.image_file_names.append(all_image_file_names[index])
                self.image_path_names.append(self.dir_dict[all_image_ids[index]])
                self.in_fold.append(all_in_fold[index])
                self.tissue_tiles.append(all_tissue_tiles[index])
                self.magnification.append(all_magnifications[index])
                self.presaved_tiles.append(all_image_ids[index] == 'ABCTB_TILES')
                if self.target_kind == 'survival':
                    self.target.append(-1)
                else:
                    self.target.append(all_targets[index])

                if self.target_kind == 'survival':
                    if all_censored[index] == 1:
                        censor_status = True
                    elif all_censored[index] == 0:
                        censor_status = False
                    else:
                        pass
                    if (is_all_not_censored and censor_status) or (is_all_censored and not censor_status):
                        continue
                    self.censored.append(censor_status)
                    self.target_binary.append(all_binary_targets[index])
                    self.target_time.append(all_time_targets[index])

                # Preload slides - improves speed during training.
                grid_file = []
                image_file = []
                try:
                    image_file = os.path.join(self.dir_dict[all_image_ids[index]], all_image_file_names[index])
                    if self.presaved_tiles[-1]:
                        tiles_dir = os.path.join(self.dir_dict[all_image_ids[index]], 'tiles', '.'.join((os.path.basename(image_file)).split('.')[:-1]))
                        self.slides.append(tiles_dir)
                        self.grid_lists.append(0)
                    else:
                        #if self.train_type == 'Infer_All_Folds':
                        if self.train_type in ['Infer_All_Folds', 'Infer']:
                            self.slides.append(image_file)
                        else:
                            self.slides.append(openslide.open_slide(image_file))

                        basic_file_name = '.'.join(all_image_file_names[index].split('.')[:-1])

                        grid_file = os.path.join(self.dir_dict[all_image_ids[index]], 'Grids_' + str(self.desired_magnification),
                                                 basic_file_name + '--tlsz' + str(self.tile_size) + '.data')
                        with open(grid_file, 'rb') as filehandle:
                            grid_list = pickle.load(filehandle)
                            self.grid_lists.append(grid_list)
                except FileNotFoundError:
                    raise FileNotFoundError(
                        'Couldn\'t open slide {} or its Grid file {}'.format(image_file, grid_file))


        # Setting the transformation:
        self.transform = define_transformations(transform_type, self.train, self.tile_size, self.color_param)
        if np.sum(self.presaved_tiles):
            self.rand_crop = transforms.RandomCrop(self.tile_size)

        if train_type == 'REG':
            self.factor = n_tiles
            self.real_length = int(self.__len__() / self.factor)
        elif train_type == 'MIL':
            self.factor = 1
            self.real_length = self.__len__()
        if train is False and test_time_augmentation:
            self.factor = 4
            self.real_length = int(self.__len__() / self.factor)

        # Deleting attributes not needed.
        if train_type == 'Infer_All_Folds':
            attributes_to_delete = ['image_file_names', 'image_path_names', 'slides', 'presaved_tiles']
            for attribute in attributes_to_delete:
                delattr(self, attribute)


    def __len__(self):
        return len(self.target) * self.factor


    def __getitem__(self, idx):
        start_getitem = time.time()
        idx = idx % self.real_length

        if self.presaved_tiles[idx]:  # load presaved patches
            time_tile_extraction = time.time()
            idxs = sample(range(self.tissue_tiles[idx]), self.bag_size)
            empty_image = Image.fromarray(np.uint8(np.zeros((self.tile_size, self.tile_size, 3))))
            tiles = [empty_image] * self.bag_size
            for ii, tile_ind in enumerate(idxs):
                #tile_path = os.path.join(self.tiles_dir[idx], 'tile_' + str(tile_ind) + '.data')
                tile_path = os.path.join(self.slides[idx], 'tile_' + str(tile_ind) + '.data')
                with open(tile_path, 'rb') as fh:
                    header = fh.readline()
                    tile_bin = fh.read()
                dtype, w, h, c = header.decode('ascii').strip().split()
                tile = np.frombuffer(tile_bin, dtype=dtype).reshape((int(w), int(h), int(c)))
                tile1 = self.rand_crop(Image.fromarray(tile))
                tiles[ii] = tile1
                time_tile_extraction = (time.time() - time_tile_extraction) / len(idxs)
                time_list = [0, time_tile_extraction]
        else:
            slide = self.slides[idx]

            tiles, time_list, label = _choose_data(grid_list=self.grid_lists[idx],
                                                   slide=slide,
                                                   how_many=self.bag_size,
                                                   magnification=self.magnification[idx],
                                                   #tile_size=int(self.tile_size / (1 - self.scale_factor)),
                                                   tile_size=self.tile_size, #RanS 28.4.21, scale out cancelled for simplicity
                                                   # Fix boundaries with scale
                                                   print_timing=True,
                                                   desired_mag=self.desired_magnification,
                                                   loan=self.loan,
                                                   random_shift=self.train)

        if not self.loan:
            if self.target_kind == 'survival':
                if self.target_binary[idx] == 'Positive':
                    label_binary = [1]
                elif self.target_binary[idx] == 'Negative':
                    label_binary = [0]
                else:
                    label_binary = [-1]

                label_binary = torch.LongTensor(label_binary)

                label_time = [self.target_time[idx]]
                label_time = torch.FloatTensor(label_time)
            else:
                label = [1] if self.target[idx] == 'Positive' else [0]
                label = torch.LongTensor(label)

        # X will hold the images after all the transformations
        X = torch.zeros([self.bag_size, 3, self.tile_size, self.tile_size])

        start_aug = time.time()
        for i in range(self.bag_size):
            X[i] = self.transform(tiles[i])

        if self.get_images:
            images = torch.zeros([self.bag_size, 3, self.tile_size, self.tile_size])
            trans = transforms.Compose([transforms.CenterCrop(self.tile_size), transforms.ToTensor()])
            for i in range(self.bag_size):
                images[i] = trans(tiles[i])
        else:
            images = 0

        aug_time = (time.time() - start_aug) / self.bag_size
        total_time = time.time() - start_getitem
        time_list = (time_list[0], time_list[1], aug_time, total_time)
        time_dict = {'Average time to extract a tile': time_list[1],
                     'Augmentation time': aug_time,
                     'Total time': total_time
                     }

        # TODO: check what this function does
        debug_patches_and_transformations = False
        if debug_patches_and_transformations and images != 0:
            show_patches_and_transformations(X, images, tiles, self.scale_factor, self.tile_size)

        return {'Data': X,
                'Target': label,
                'Time List': time_list,
                'Time dict': time_dict,
                'File Names': self.image_file_names[idx],
                'Images': images,
                'Binary Target': label_binary,
                'Time Target': self.target_time[idx] if self.target_kind == 'survival' else torch.LongTensor([-1]),
                'Censored': bool(self.censored[idx]) if self.target_kind == 'survival' else torch.LongTensor([-1])
                }


class WSI_REGdataset_Survival(WSI_Master_Dataset_Survival):
    def __init__(self,
                 DataSet: str = 'TCGA',
                 tile_size: int = 256,
                 target_kind: str = 'ER',
                 test_fold: int = 1,
                 train: bool = True,
                 transform_type: str = 'flip',
                 DX: bool = False,
                 get_images: bool = False,
                 color_param: float = 0.1,
                 n_tiles: int = 10,
                 desired_slide_magnification: int = 10,
                 loan: bool = False,
                 er_eq_pr: bool = False,
                 slide_per_block: bool = False,
                 balanced_dataset: bool = False
                 ):
        super(WSI_REGdataset_Survival, self).__init__(DataSet=DataSet,
                                                      tile_size=tile_size,
                                                      bag_size=1,
                                                      target_kind=target_kind,
                                                      test_fold=test_fold,
                                                      train=train,
                                                      transform_type=transform_type,
                                                      DX=DX,
                                                      get_images=get_images,
                                                      train_type='REG',
                                                      color_param=color_param,
                                                      n_tiles=n_tiles,
                                                      desired_slide_magnification=desired_slide_magnification,
                                                      er_eq_pr=er_eq_pr,
                                                      slide_per_block=slide_per_block,
                                                      balanced_dataset=balanced_dataset
                                                      )

        self.loan = loan
        print(
            'Initiation of WSI({}) {} {} DataSet for {} is Complete. Magnification is X{}, {} Slides, Tiles of size {}^2. {} tiles in a bag, {} Transform. TestSet is fold #{}. DX is {}'
                .format(self.train_type,
                        'Train' if self.train else 'Test',
                        self.DataSet,
                        self.target_kind,
                        self.desired_magnification,
                        self.real_length,
                        self.tile_size,
                        self.bag_size,
                        'Without' if transform_type == 'none' else 'With',
                        self.test_fold,
                        'ON' if self.DX else 'OFF'))

    def __getitem__(self, idx):
        data_dict = super(WSI_REGdataset_Survival, self).__getitem__(idx=idx)
        X = data_dict['Data']
        X = torch.reshape(X, (3, self.tile_size, self.tile_size))

        #return X, label, time_list, image_file_names, images
        return {'Data': X,
                'Target': data_dict['Target'],
                'Censored': data_dict['Censored'],
                'Binary Target': data_dict['Binary Target'],
                'Time Target': data_dict['Time Target'],
                'Time List': data_dict['Time List'],
                'Time dict': data_dict['Time dict'],
                'File Names': data_dict['File Names'],
                'Images': data_dict['Images']
                }<|MERGE_RESOLUTION|>--- conflicted
+++ resolved
@@ -43,13 +43,8 @@
                  loan: bool = False,
                  er_eq_pr: bool = False,
                  slide_per_block: bool = False,
-<<<<<<< HEAD
-                 balanced_dataset: bool = False
-=======
                  balanced_dataset: bool = False,
-                 RAM_saver: bool = False,
-                 is_Censored: bool = None
->>>>>>> c1683707
+                 RAM_saver: bool = False
                  ):
 
         # Check if the target receptor is available for the requested train DataSet:
@@ -69,10 +64,6 @@
         self.train_type = train_type
         self.color_param = color_param
         self.loan = loan
-<<<<<<< HEAD
-=======
-        self.is_Censored = is_Censored
->>>>>>> c1683707
 
         # Get DataSets location:
         self.dir_dict = get_datasets_dir_dict(Dataset=self.DataSet)
@@ -117,11 +108,7 @@
                 elif (PR_target == 'Negative' or ER_target == 'Negative'): #avoid 'Missing Data'
                     all_targets[ii] = 'Negative'
 
-<<<<<<< HEAD
-        if self.target_kind in ['Survival_Time', 'Survival_Binary']:  # TODO: maybe i can change this ?
-=======
         if self.target_kind in ['Survival_Time', 'Survival_Binary']:
->>>>>>> c1683707
             all_censored = list(self.meta_data_DF['Censored'])
             all_targets_cont = list(self.meta_data_DF['Time (months)'])
             all_binary_targets = list(self.meta_data_DF['Survival Binary (5 Yr)'])
@@ -164,18 +151,15 @@
 
         # We'll use only the valid slides - the ones with a Negative or Positive label. (Some labels have other values)
         # Let's compute which slides are these:
-        if self.target_kind == 'Survival_Time':  # TODO: maybe i can change this ?
+        if self.target_kind == 'Survival_Time':
             valid_slide_indices = np.where(np.invert(np.isnan(all_targets)) == True)[0]
         else:
             valid_slide_indices = np.where(np.isin(np.array(all_targets), ['Positive', 'Negative']) == True)[0]
-<<<<<<< HEAD
-=======
 
         #inference on unknown labels in case of (blind) test inference or Batched_Full_Slide_Inference_Dataset
         if len(valid_slide_indices) == 0 or self.train_type == 'Infer_All_Folds':
             #valid_slide_indices = np.where(np.isin(np.array(all_targets), ['Missing Data']) == True)[0]
             valid_slide_indices = np.where(np.array(all_targets))[0] #RanS 17.11.21, take all slides
->>>>>>> c1683707
 
         # Also remove slides without grid data:
         slides_without_grid = set(self.meta_data_DF.index[self.meta_data_DF['Total tiles - ' + str(
@@ -282,10 +266,6 @@
             self.all_image_ids = all_image_ids
             self.all_targets = all_targets
 
-<<<<<<< HEAD
-
-=======
->>>>>>> c1683707
         self.image_file_names = []
         self.image_path_names = []
         self.in_fold = []
@@ -297,25 +277,10 @@
         self.presaved_tiles = []
 
 
-<<<<<<< HEAD
-        if self.target_kind in ['Survival_Time', 'Survival_Binary']:  # TODO: maybe i can change this ?
-            self.target_binary, self.target_cont, self.censored = [], [], []
-
-        for _, index in enumerate(tqdm(valid_slide_indices)):
-=======
         if self.target_kind in ['Survival_Time', 'Survival_Binary']:
             self.target_binary, self.target_cont, self.censored = [], [], []
 
         for _, index in enumerate(tqdm(valid_slide_indices)):
-            if self.is_Censored is not None:  # if we want to divide censored slides from not censored slides
-                if self.is_Censored:  # We want censored slides
-                    if all_censored[index] != 1:
-                        continue
-                else:  # We want un-censored slides:
-                    if all_censored[index] != 0:
-                        continue
-
->>>>>>> c1683707
             if (self.DX and all_is_DX_cut[index]) or not self.DX:
                 self.image_file_names.append(all_image_file_names[index])
                 self.image_path_names.append(self.dir_dict[all_image_ids[index]])
@@ -357,10 +322,7 @@
                     raise FileNotFoundError(
                         'Couldn\'t open slide {} or its Grid file {}'.format(image_file, grid_file))
 
-<<<<<<< HEAD
-=======
         #self.tile_size = 64 #temp RanS 31.10.21!
->>>>>>> c1683707
 
         # Setting the transformation:
         self.transform = define_transformations(transform_type, self.train, self.tile_size, self.color_param)
@@ -553,13 +515,9 @@
                  loan: bool = False,
                  er_eq_pr: bool = False,
                  slide_per_block: bool = False,
-<<<<<<< HEAD
-                 balanced_dataset: bool = False
-=======
                  balanced_dataset: bool = False,
-                 RAM_saver: bool = False,
-                 is_Censored: bool = None
->>>>>>> c1683707
+                 balanced_dataset: bool = False,
+                 RAM_saver: bool = False
                  ):
         super(WSI_REGdataset, self).__init__(DataSet=DataSet,
                                              tile_size=tile_size,
@@ -577,14 +535,8 @@
                                              desired_slide_magnification=desired_slide_magnification,
                                              er_eq_pr=er_eq_pr,
                                              slide_per_block=slide_per_block,
-<<<<<<< HEAD
-                                             balanced_dataset=balanced_dataset
-                                             )
-=======
                                              balanced_dataset=balanced_dataset,
-                                             RAM_saver=RAM_saver,
-                                             is_Censored=is_Censored)
->>>>>>> c1683707
+                                             RAM_saver=RAM_saver)
 
         self.loan = loan
         print(
