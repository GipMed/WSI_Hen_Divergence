import numpy as np
import os
import pandas as pd
import pickle
from random import sample, choices
import torch
from torchvision import transforms
import torchvision.transforms.functional as TF
import time
from torch.utils.data import Dataset
from typing import List
from utils import MyRotation, Cutout, _get_tiles, _choose_data, chunks, map_original_grid_list_to_equiv_grid_list
from utils import define_transformations, assert_dataset_target
from utils import dataset_properties_to_location, get_label, num_2_bool
from utils import show_patches_and_transformations, get_datasets_dir_dict, balance_dataset
from utils import get_optimal_slide_level
import openslide
from tqdm import tqdm
import sys
from math import isclose
from PIL import Image
from glob import glob


class WSI_Master_Dataset(Dataset):
    def __init__(self,
                 DataSet: str = 'TCGA',
                 tile_size: int = 256,
                 bag_size: int = 50,
                 target_kind: str = 'ER',
                 test_fold: int = 1,
                 infer_folds: List = [None],
                 train: bool = True,
                 print_timing: bool = False,
                 transform_type: str = 'flip',
                 DX: bool = False,
                 get_images: bool = False,
                 train_type: str = 'MASTER',
                 color_param: float = 0.1,
                 n_tiles: int = 10,
                 test_time_augmentation: bool = False,
                 desired_slide_magnification: int = 10,
                 slide_repetitions: int = 1,
                 loan: bool = False,
                 er_eq_pr: bool = False,
                 slide_per_block: bool = False,
                 balanced_dataset: bool = False,
                 RAM_saver: bool = False
                 ):

        # Support multitarget training, RanS 8.12.21
        if len(target_kind.split('+')) > 1:
            target_kind = target_kind.split('+')
            N_targets = 2 #currently support only two targets!
            self.multi_target = True
        else:
            self.multi_target = False

        # Check if the target receptor is available for the requested train DataSet:
        assert_dataset_target(DataSet, target_kind)

        print('Initializing {} DataSet....'.format('Train' if train else 'Test'))
        self.DataSet = DataSet
        self.desired_magnification = desired_slide_magnification
        self.tile_size = tile_size
        self.target_kind = target_kind
        self.test_fold = test_fold
        self.bag_size = bag_size
        self.train = train
        self.print_time = print_timing
        self.DX = DX
        self.get_images = get_images
        self.train_type = train_type
        self.color_param = color_param
        self.loan = loan

        # Get DataSets location:
        self.dir_dict = get_datasets_dir_dict(Dataset=self.DataSet)
        print('Slide Data will be taken from these locations:')
        print(self.dir_dict)
        locations_list = []

        for _, key in enumerate(self.dir_dict):
            locations_list.append(self.dir_dict[key])

            slide_meta_data_file = os.path.join(self.dir_dict[key], 'slides_data_' + key + '.xlsx')
            grid_meta_data_file = os.path.join(self.dir_dict[key], 'Grids_' + str(self.desired_magnification), 'Grid_data.xlsx')

            slide_meta_data_DF = pd.read_excel(slide_meta_data_file)
            grid_meta_data_DF = pd.read_excel(grid_meta_data_file)
            meta_data_DF = pd.DataFrame({**slide_meta_data_DF.set_index('file').to_dict(),
                                         **grid_meta_data_DF.set_index('file').to_dict()})

            self.meta_data_DF = meta_data_DF if not hasattr(self, 'meta_data_DF') else self.meta_data_DF.append(
                meta_data_DF)
        self.meta_data_DF.reset_index(inplace=True)
        self.meta_data_DF.rename(columns={'index': 'file'}, inplace=True)

        if self.DataSet == 'PORTO_HE' or self.DataSet == 'PORTO_PDL1':
            # for lung, take only origin: lung
            self.meta_data_DF = self.meta_data_DF[self.meta_data_DF['Origin'] == 'lung']
            self.meta_data_DF.reset_index(inplace=True)

        if balanced_dataset and self.target_kind in ['ER', 'ER100']:
            self.meta_data_DF = balance_dataset(self.meta_data_DF)
            #take only selected patients
            self.meta_data_DF = self.meta_data_DF[self.meta_data_DF['use_in_balanced_data_ER'] == 1]
            self.meta_data_DF.reset_index(inplace=True)

        if self.target_kind == 'OR':
            PR_targets = list(self.meta_data_DF['PR status'])
            ER_targets = list(self.meta_data_DF['ER status'])
            all_targets = ['Missing Data']*len(ER_targets)
            for ii, (PR_target, ER_target) in enumerate(zip(PR_targets, ER_targets)):
                if (PR_target == 'Positive' or ER_target == 'Positive'):
                    all_targets[ii] = 'Positive'
                elif (PR_target == 'Negative' or ER_target == 'Negative'): #avoid 'Missing Data'
                    all_targets[ii] = 'Negative'

        if self.target_kind in ['Survival_Time', 'Survival_Binary']:  # TODO: Check if this part can be removed - it might be useless
            all_censored = list(self.meta_data_DF['Censored'])
            all_targets_cont = list(self.meta_data_DF['Time (months)'])
            all_binary_targets = list(self.meta_data_DF['Survival Binary (5 Yr)'])

            if self.target_kind == 'Survival_Binary':
                all_targets = all_binary_targets
            elif self.target_kind == 'Survival_Time':
                all_targets = all_targets_cont

        else:
            if self.multi_target:
                all_targets = np.zeros((len(self.meta_data_DF), len(self.target_kind)), dtype=object)
                for ii in range(N_targets):
                    all_targets[:, ii] = list(self.meta_data_DF[self.target_kind[ii] + ' status'])
            else:
                all_targets = list(self.meta_data_DF[self.target_kind + ' status'])

        all_patient_barcodes = list(self.meta_data_DF['patient barcode'])

        #RanS 17.8.21
        if slide_per_block:
            if DataSet == 'CARMEL':
                all_blocks = []
                for barcode in all_patient_barcodes:
                    if barcode is not np.nan:
                        all_blocks.append(barcode[:-2])
                    else:
                        all_blocks.append(barcode)

                _, unique_inds = np.unique(all_blocks, return_index=True)
                all_inds = np.arange(0, len(all_blocks))
                excess_block_slides = set(all_inds) - set(unique_inds)
                print('slide_per_block: removing ' + str(len(excess_block_slides)) + ' slides')
            else:
                IOError('slide_per_block only implemented for CARMEL dataset')
        elif (DataSet == 'LEUKEMIA') and (target_kind in ['ALL', 'is_B', 'is_HR', 'is_over_6', 'is_over_10', 'is_over_15', 'WBC_over_20', 'WBC_over_50', 'is_HR_B', 'is_tel_aml_B', 'is_tel_aml_non_hr_B']):
            #remove slides with diagnosis day != 0
            excess_block_slides = set(self.meta_data_DF.index[self.meta_data_DF['Day_0/15/33_fixed'] != 0])
        elif (DataSet == 'LEUKEMIA') and (target_kind == 'MRD'):
            excess_block_slides = set(self.meta_data_DF.index[self.meta_data_DF['Day_0/15/33_fixed'] != 33])
        else:
            excess_block_slides = set()

        # We'll use only the valid slides - the ones with a Negative or Positive label. (Some labels have other values)
        # Let's compute which slides are these:
        if self.target_kind == 'Survival_Time':
            valid_slide_indices = np.where(np.invert(np.isnan(all_targets)) == True)[0]
        else:
            if self.multi_target:
                valid_slide_indices = np.where(np.isin(all_targets[:, 0], ['Positive', 'Negative']) | np.isin(all_targets[:, 1], ['Positive', 'Negative']))[0]
            else:
                valid_slide_indices = np.where(np.isin(np.array(all_targets), ['Positive', 'Negative']) == True)[0]

        #inference on unknown labels in case of (blind) test inference or Batched_Full_Slide_Inference_Dataset
        if len(valid_slide_indices) == 0 or self.train_type == 'Infer_All_Folds' or (self.target_kind == 'survival' and self.train_type == 'Infer'):
            if self.multi_target:
                valid_slide_indices = np.where(all_targets[:, 0])[0]
            else:
                valid_slide_indices = np.where(np.array(all_targets))[0]  # take all slides

        # Also remove slides without grid data:
        slides_without_grid = set(self.meta_data_DF.index[self.meta_data_DF['Total tiles - ' + str(
            self.tile_size) + ' compatible @ X' + str(self.desired_magnification)] == -1])
        # Remove slides with 0 tiles:
        slides_with_0_tiles = set(self.meta_data_DF.index[self.meta_data_DF['Legitimate tiles - ' + str(
            self.tile_size) + ' compatible @ X' + str(self.desired_magnification)] == 0])

        if 'bad segmentation' in self.meta_data_DF.columns:
            slides_with_bad_seg = set(self.meta_data_DF.index[self.meta_data_DF['bad segmentation'] == 1])  #RanS 9.5.21
        else:
            slides_with_bad_seg = set()

        # train only on samples with ER=PR, RanS 27.6.21
        if er_eq_pr and self.train:
            slides_with_er_not_eq_pr = set(self.meta_data_DF.index[self.meta_data_DF['ER status'] != self.meta_data_DF['PR status']])
        else:
            slides_with_er_not_eq_pr = set()

        # Define number of tiles to be used
        if train_type == 'REG':
            n_minimal_tiles = n_tiles
        else:
            n_minimal_tiles = self.bag_size

        slides_with_few_tiles = set(self.meta_data_DF.index[self.meta_data_DF['Legitimate tiles - ' + str(
            self.tile_size) + ' compatible @ X' + str(self.desired_magnification)] < n_minimal_tiles])
        # FIXME: find a way to use slides with less than the minimal amount of slides. and than delete the following if.
        if len(slides_with_few_tiles) > 0:
            print(
                '{} Slides were excluded from DataSet because they had less than {} available tiles or are non legitimate for training'
                .format(len(slides_with_few_tiles), n_minimal_tiles))

        valid_slide_indices = np.array(
            list(set(valid_slide_indices) - slides_without_grid - slides_with_few_tiles - slides_with_0_tiles - slides_with_bad_seg - slides_with_er_not_eq_pr - excess_block_slides))

        if RAM_saver:
            #randomly select 1/4 of the slides
            shuffle_factor = 4
            #shuffle_factor = 1 #temp
            valid_slide_indices = np.random.choice(valid_slide_indices, round(len(valid_slide_indices) / shuffle_factor), replace=False)

        # The train set should be a combination of all sets except the test set and validation set:
        if self.DataSet == 'CAT' or self.DataSet == 'ABCTB_TCGA':
            fold_column_name = 'test fold idx breast'
        else:
            fold_column_name = 'test fold idx'

        if self.train_type in ['REG', 'MIL']:
            if self.train:
                folds = list(self.meta_data_DF[fold_column_name].unique())
                folds.remove(self.test_fold)
                if 'test' in folds:
                    folds.remove('test')
                if 'val' in folds:
                    folds.remove('val')
            else:
                folds = [self.test_fold]
                folds.append('val')
        elif self.train_type == 'Infer':
            folds = infer_folds
        elif self.train_type == 'Infer_All_Folds':
            folds = list(self.meta_data_DF[fold_column_name].unique())
        else:
            raise ValueError('Variable train_type is not defined')

        self.folds = folds

        if type(folds) is int:
            folds = [folds]

        correct_folds = self.meta_data_DF[fold_column_name][valid_slide_indices].isin(folds)
        valid_slide_indices = np.array(correct_folds.index[correct_folds])

        all_image_file_names = list(self.meta_data_DF['file'])
        all_image_ids = list(self.meta_data_DF['id'])

        all_in_fold = list(self.meta_data_DF[fold_column_name])
        all_tissue_tiles = list(self.meta_data_DF['Legitimate tiles - ' + str(self.tile_size) + ' compatible @ X' + str(
            self.desired_magnification)])

        if 'TCGA' not in self.dir_dict:
            self.DX = False
        if self.DX:
            all_is_DX_cut = list(self.meta_data_DF['DX'])

        all_magnifications = list(self.meta_data_DF['Manipulated Objective Power'])

        if train_type in ['Infer', 'Infer_All_Folds']:
            temp_select = False
            if temp_select:  # RanS 10.8.21, hard coded selection of specific slides
                slidenames = ['19-14722_1_1_a.mrxs', '19-14722_1_1_b.mrxs', '19-14722_1_1_e.mrxs', '19-5229_2_1_a.mrxs',
                              '19-5229_2_1_b.mrxs', '19-5229_2_1_e.mrxs']
                valid_slide_indices = []
                for slidename in slidenames:
                    valid_slide_index = self.meta_data_DF[self.meta_data_DF['file'] == slidename].index.to_list()
                    valid_slide_indices.append(valid_slide_index[0])

            self.valid_slide_indices = valid_slide_indices
            self.all_magnifications = all_magnifications
            self.all_is_DX_cut = all_is_DX_cut if self.DX else [True] * len(self.all_magnifications)
            self.all_tissue_tiles = all_tissue_tiles
            self.all_image_file_names = all_image_file_names
            self.all_patient_barcodes = all_patient_barcodes
            self.all_image_ids = all_image_ids
            self.all_targets = all_targets

        self.image_file_names = []
        self.image_path_names = []
        self.in_fold = []
        self.tissue_tiles = []
        self.target = []
        self.magnification = []
        self.slides = []
        self.grid_lists = []
        self.presaved_tiles = []


        if self.target_kind in ['Survival_Time', 'Survival_Binary']:
            self.target_binary, self.target_cont, self.censored = [], [], []

        for _, index in enumerate(tqdm(valid_slide_indices)):
            if (self.DX and all_is_DX_cut[index]) or not self.DX:
                self.image_file_names.append(all_image_file_names[index])
                self.image_path_names.append(self.dir_dict[all_image_ids[index]])
                self.in_fold.append(all_in_fold[index])
                self.tissue_tiles.append(all_tissue_tiles[index])
                self.target.append(all_targets[index])
                self.magnification.append(all_magnifications[index])
                self.presaved_tiles.append(all_image_ids[index] == 'ABCTB_TILES')

                if self.target_kind in ['Survival_Time', 'Survival_Binary']:
                    self.censored.append(all_censored[index])
                    self.target_binary.append(all_binary_targets[index])
                    self.target_cont.append(all_targets_cont[index])

                # Preload slides - improves speed during training.
                grid_file = []
                image_file = []
                try:
                    image_file = os.path.join(self.dir_dict[all_image_ids[index]], all_image_file_names[index])
                    if self.presaved_tiles[-1]:
                        tiles_dir = os.path.join(self.dir_dict[all_image_ids[index]], 'tiles', '.'.join((os.path.basename(image_file)).split('.')[:-1]))
                        self.slides.append(tiles_dir)
                        self.grid_lists.append(0)
                    else:
                        #if self.train_type == 'Infer_All_Folds':
                        if self.train_type in ['Infer_All_Folds', 'Infer']:
                            self.slides.append(image_file)
                        else:
                            self.slides.append(openslide.open_slide(image_file))

                        basic_file_name = '.'.join(all_image_file_names[index].split('.')[:-1])

                        grid_file = os.path.join(self.dir_dict[all_image_ids[index]], 'Grids_' + str(self.desired_magnification),
                                                 basic_file_name + '--tlsz' + str(self.tile_size) + '.data')
                        with open(grid_file, 'rb') as filehandle:
                            grid_list = pickle.load(filehandle)
                            self.grid_lists.append(grid_list)
                except FileNotFoundError:
                    raise FileNotFoundError(
                        'Couldn\'t open slide {} or its Grid file {}'.format(image_file, grid_file))

        #self.tile_size = 64 #temp RanS 31.10.21!

        # Setting the transformation:
        self.transform = define_transformations(transform_type, self.train, self.tile_size, self.color_param)
        if np.sum(self.presaved_tiles):
            self.rand_crop = transforms.RandomCrop(self.tile_size)

        if train_type == 'REG':
            self.factor = n_tiles
            self.real_length = int(self.__len__() / self.factor)
        elif train_type == 'MIL':
            self.factor = 1
            self.real_length = self.__len__()
        if train is False and test_time_augmentation:
            self.factor = 4
            self.real_length = int(self.__len__() / self.factor)

        # Deleting attributes not needed.
        if train_type == 'Infer_All_Folds':
            attributes_to_delete = ['image_file_names', 'image_path_names', 'slides', 'presaved_tiles']
            for attribute in attributes_to_delete:
                delattr(self, attribute)


    def __len__(self):
        return len(self.target) * self.factor


    def __getitem__(self, idx):
        start_getitem = time.time()
        idx = idx % self.real_length

        if self.presaved_tiles[idx]:  # load presaved patches
            time_tile_extraction = time.time()
            idxs = sample(range(self.tissue_tiles[idx]), self.bag_size)
            empty_image = Image.fromarray(np.uint8(np.zeros((self.tile_size, self.tile_size, 3))))
            tiles = [empty_image] * self.bag_size
            for ii, tile_ind in enumerate(idxs):
                #tile_path = os.path.join(self.tiles_dir[idx], 'tile_' + str(tile_ind) + '.data')
                tile_path = os.path.join(self.slides[idx], 'tile_' + str(tile_ind) + '.data')
                with open(tile_path, 'rb') as fh:
                    header = fh.readline()
                    tile_bin = fh.read()
                dtype, w, h, c = header.decode('ascii').strip().split()
                tile = np.frombuffer(tile_bin, dtype=dtype).reshape((int(w), int(h), int(c)))
                tile1 = self.rand_crop(Image.fromarray(tile))
                tiles[ii] = tile1
                time_tile_extraction = (time.time() - time_tile_extraction) / len(idxs)
                time_list = [0, time_tile_extraction]
        else:
            slide = self.slides[idx]

            tiles, time_list, label = _choose_data(grid_list=self.grid_lists[idx],
                                                   slide=slide,
                                                   how_many=self.bag_size,
                                                   magnification=self.magnification[idx],
                                                   #tile_size=int(self.tile_size / (1 - self.scale_factor)),
                                                   tile_size=self.tile_size, #RanS 28.4.21, scale out cancelled for simplicity
                                                   # Fix boundaries with scale
                                                   print_timing=self.print_time,
                                                   desired_mag=self.desired_magnification,
                                                   loan=self.loan,
                                                   random_shift=self.train)

        if not self.loan:
            if self.target_kind == 'Survival_Time':
                label = [self.target[idx]]
                label = torch.FloatTensor(label)
            else:
                #label = [1] if self.target[idx] == 'Positive' else [0]
                label = get_label(self.target[idx], self.multi_target)
                label = torch.LongTensor(label)

        # X will hold the images after all the transformations
        X = torch.zeros([self.bag_size, 3, self.tile_size, self.tile_size])

        start_aug = time.time()
        for i in range(self.bag_size):
            X[i] = self.transform(tiles[i])

        if self.get_images:
            images = torch.zeros([self.bag_size, 3, self.tile_size, self.tile_size])
            trans = transforms.Compose([transforms.CenterCrop(self.tile_size), transforms.ToTensor()])
            for i in range(self.bag_size):
                images[i] = trans(tiles[i])
        else:
            images = 0

        aug_time = (time.time() - start_aug) / self.bag_size
        total_time = time.time() - start_getitem

        if self.print_time:
            time_list = (time_list[0], time_list[1], aug_time, total_time)
            time_dict = {'Average time to extract a tile': time_list[1],
                         'Augmentation time': aug_time,
                         'Total time': total_time
                         }
        else:
            time_list = [0]
            time_dict = {'Average time to extract a tile': 0,
                         'Augmentation time': 0,
                         'Total time': 0
                         }

        # TODO: check what this function does
        debug_patches_and_transformations = False
        if debug_patches_and_transformations and images != 0:
            show_patches_and_transformations(X, images, tiles, self.scale_factor, self.tile_size)

        '''return X, label, time_list, self.image_file_names[idx], images'''
        # picking the right value for Target Binary:

        if self.target_kind in ['Survival_Time', 'Survival_Binary']:
            if self.target_binary[idx] == 'Positive':
                target_binary = [1]
            elif self.target_binary[idx] == 'Negative':
                target_binary = [0]
            else:
                target_binary = [-1]
        else:
            target_binary = [-1]

        target_binary = torch.LongTensor(target_binary)

        return {'Data': X,
                'Target': label,
                'Time List': time_list,
                'Time dict': time_dict,
                'File Names': self.image_file_names[idx],
                'Images': images,
                'Target Binary': target_binary,
                'Survival Time': self.target_cont[idx] if self.target_kind in ['Survival_Time', 'Survival_Binary'] else torch.LongTensor([-1]),
                'Censored': bool(self.censored[idx]) if self.target_kind in ['Survival_Time', 'Survival_Binary'] else torch.LongTensor([-1])
                }


########################################################################################################################

class WSI_MILdataset(WSI_Master_Dataset):
    def __init__(self,
                 DataSet: str = 'TCGA',
                 tile_size: int = 256,
                 bag_size: int = 10,
                 target_kind: str = 'ER',
                 test_fold: int = 1,
                 train: bool = True,
                 print_timing: bool = False,
                 transform_type: str = 'flip',
                 DX: bool = False,
                 get_images: bool = False,
                 color_param: float = 0.1,
                 test_time_augmentation: bool = False,
                 desired_slide_magnification: int = 20,
                 slide_repetitions: int = 1
                 ):
        super(WSI_MILdataset, self).__init__(DataSet=DataSet,
                                             tile_size=tile_size,
                                             bag_size=bag_size,
                                             target_kind=target_kind,
                                             test_fold=test_fold,
                                             train=train,
                                             print_timing=print_timing,
                                             transform_type=transform_type,
                                             DX=DX,
                                             get_images=get_images,
                                             train_type='MIL',
                                             color_param=color_param,
                                             test_time_augmentation=test_time_augmentation,
                                             desired_slide_magnification=desired_slide_magnification,
                                             slide_repetitions=slide_repetitions)

        print(
            'Initiation of WSI({}) {} {} DataSet for {} is Complete. Magnification is X{}, {} Slides, Tiles of size {}^2. {} tiles in a bag, {} Transform. TestSet is fold #{}. DX is {}'
                .format(self.train_type,
                        'Train' if self.train else 'Test',
                        self.DataSet,
                        self.target_kind,
                        self.desired_magnification,
                        self.real_length,
                        self.tile_size,
                        self.bag_size,
                        'Without' if transform_type == 'none' else 'With',
                        self.test_fold,
                        'ON' if self.DX else 'OFF'))


class WSI_REGdataset(WSI_Master_Dataset):
    def __init__(self,
                 DataSet: str = 'TCGA',
                 tile_size: int = 256,
                 target_kind: str = 'ER',
                 test_fold: int = 1,
                 train: bool = True,
                 print_timing: bool = False,
                 transform_type: str = 'flip',
                 DX: bool = False,
                 get_images: bool = False,
                 color_param: float = 0.1,
                 n_tiles: int = 10,
                 desired_slide_magnification: int = 10,
                 loan: bool = False,
                 er_eq_pr: bool = False,
                 slide_per_block: bool = False,
                 balanced_dataset: bool = False,
                 RAM_saver: bool = False
                 ):
        super(WSI_REGdataset, self).__init__(DataSet=DataSet,
                                             tile_size=tile_size,
                                             bag_size=1,
                                             target_kind=target_kind,
                                             test_fold=test_fold,
                                             train=train,
                                             print_timing=print_timing,
                                             transform_type=transform_type,
                                             DX=DX,
                                             get_images=get_images,
                                             train_type='REG',
                                             color_param=color_param,
                                             n_tiles=n_tiles,
                                             desired_slide_magnification=desired_slide_magnification,
                                             er_eq_pr=er_eq_pr,
                                             slide_per_block=slide_per_block,
                                             balanced_dataset=balanced_dataset,
                                             RAM_saver=RAM_saver)

        self.loan = loan
        print(
            'Initiation of WSI({}) {} {} DataSet for {} is Complete. Magnification is X{}, {} Slides, Tiles of size {}^2. {} tiles in a bag, {} Transform. TestSet is fold #{}. DX is {}'
                .format(self.train_type,
                        'Train' if self.train else 'Test',
                        self.DataSet,
                        self.target_kind,
                        self.desired_magnification,
                        self.real_length,
                        self.tile_size,
                        self.bag_size,
                        'Without' if transform_type == 'none' else 'With',
                        self.test_fold,
                        'ON' if self.DX else 'OFF'))

    def __getitem__(self, idx):
        # X, target, time_list, image_file_names, images = super(WSI_REGdataset, self).__getitem__(idx=idx)
        data_dict = super(WSI_REGdataset, self).__getitem__(idx=idx)
        X = data_dict['Data']
        X = torch.reshape(X, (3, self.tile_size, self.tile_size))

        #return X, label, time_list, image_file_names, images
        return {'Data': X,
                'Target': data_dict['Target'],
                'Censored': data_dict['Censored'],
                'Target Binary': data_dict['Target Binary'],
                'Survival Time': data_dict['Survival Time'],
                'Time List': data_dict['Time List'],
                'Time dict': data_dict['Time dict'],
                'File Names': data_dict['File Names'],
                'Images': data_dict['Images']
                }


class Infer_Dataset(WSI_Master_Dataset):
    def __init__(self,
                 DataSet: str = 'TCGA',
                 tile_size: int = 256,
                 tiles_per_iter: int = 500,
                 target_kind: str = 'ER',
                 folds: List = [1],
                 num_tiles: int = 500,
                 dx: bool = False,
                 desired_slide_magnification: int = 10,
                 resume_slide: int = 0,
                 patch_dir: str = ''
                 ):
        super(Infer_Dataset, self).__init__(DataSet=DataSet,
                                            tile_size=tile_size,
                                            bag_size=None,
                                            target_kind=target_kind,
                                            test_fold=1,
                                            infer_folds=folds,
                                            train=True,
                                            print_timing=False,
                                            transform_type='none',
                                            DX=dx,
                                            get_images=False,
                                            train_type='Infer',
                                            desired_slide_magnification=desired_slide_magnification)

        self.tiles_per_iter = tiles_per_iter
        self.patch_dir = patch_dir
        self.folds = folds
        self.magnification = []
        self.num_tiles = []
        self.slide_grids = []
        self.grid_lists = []
        self.patient_barcode = []
        self.slide_dataset = []

        ind = 0
        slide_with_not_enough_tiles = 0

        self.valid_slide_indices = self.valid_slide_indices[resume_slide:] #RanS 6.10.21
        self.tissue_tiles = self.tissue_tiles[resume_slide:] #RanS 7.10.21
        self.image_file_names = self.image_file_names[resume_slide:] #RanS 7.10.21
        self.image_path_names = self.image_path_names[resume_slide:] #RanS 7.10.21
        self.slides = self.slides[resume_slide:] #RanS 15.11.21
        self.presaved_tiles = self.presaved_tiles[resume_slide:] #RanS 15.11.21
        self.target = self.target[resume_slide:] #RanS 15.11.21

        if self.patch_dir != '':
            # RanS 24.10.21
            # load patches position from excel file
            xfile = glob(os.path.join(self.patch_dir, '*_x.csv'))
            yfile = glob(os.path.join(self.patch_dir, '*_y.csv'))
            if len(xfile) == 0 or len(yfile) == 0:
                raise IOError('patch location files not found in dir!')
            elif len(xfile) > 1 or len(yfile) > 1:
                raise IOError('more than one patch location file in dir!')
            self.x_pd = pd.read_csv(xfile[0])
            self.y_pd = pd.read_csv(yfile[0])


        for _, slide_num in enumerate(self.valid_slide_indices):
            if (self.DX and self.all_is_DX_cut[slide_num]) or not self.DX:
                if num_tiles <= self.all_tissue_tiles[slide_num] and self.all_tissue_tiles[slide_num] > 0:
                    self.num_tiles.append(num_tiles)
                else:
                    self.num_tiles.append(int(self.all_tissue_tiles[slide_num]))
                    slide_with_not_enough_tiles += 1
                    '''print('{} Slide available tiles are less than {}'.format(self.all_image_file_names[slide_num],
                                                                             num_tiles))'''

                self.magnification.extend([self.all_magnifications[slide_num]])
                self.patient_barcode.append(self.all_patient_barcodes[slide_num])
                self.slide_dataset.append(self.all_image_ids[slide_num])
                if self.patch_dir == '':
                    which_patches = sample(range(int(self.tissue_tiles[ind])), self.num_tiles[-1])
                else:
                    #RanS 24.10.21
                    which_patches = [ii for ii in range(self.num_tiles[-1])]

                patch_ind_chunks = chunks(which_patches, self.tiles_per_iter)
                self.slide_grids.extend(patch_ind_chunks)

                if self.presaved_tiles[ind]:
                    self.grid_lists.append(0)
                else:
                    if self.patch_dir == '':
                        basic_file_name = '.'.join(self.image_file_names[ind].split('.')[:-1])
                        grid_file = os.path.join(self.image_path_names[ind], 'Grids_' + str(self.desired_magnification), basic_file_name + '--tlsz' + str(self.tile_size) + '.data')
                        with open(grid_file, 'rb') as filehandle:
                            grid_list = pickle.load(filehandle)
                            self.grid_lists.append(grid_list)

                ind += 1  # RanS 29.1.21

        print('There are {} slides with less than {} tiles'.format(slide_with_not_enough_tiles, num_tiles))

        # The following properties will be used in the __getitem__ function
        self.tiles_to_go = None
        self.slide_num = -1
        self.current_file = None
        print(
            'Initiation of WSI INFERENCE for {} DataSet and {} of folds {} is Complete. {} Slides, Working on Tiles of size {}^2. {} Tiles per slide, {} tiles per iteration, {} iterations to complete full inference'
                .format(self.DataSet,
                        self.target_kind,
                        str(self.folds),
                        len(self.image_file_names),
                        self.tile_size,
                        num_tiles,
                        self.tiles_per_iter,
                        self.__len__()))

    def __len__(self):
        return int(np.ceil(np.array(self.num_tiles) / self.tiles_per_iter).sum())

    def __getitem__(self, idx):
        start_getitem = time.time()
        if self.tiles_to_go is None:
            self.slide_num += 1  #RanS 5.5.21
            self.tiles_to_go = self.num_tiles[self.slide_num]
            self.slide_name = self.image_file_names[self.slide_num]

            #self.current_slide = self.slides[self.slide_num]
            self.current_slide = openslide.OpenSlide(self.slides[self.slide_num]) #RanS 5.9.21, open the slides one at a time

            self.initial_num_patches = self.num_tiles[self.slide_num]

            if not self.presaved_tiles[self.slide_num]: #RanS 5.5.21
                # RanS 11.3.21
                '''desired_downsample = self.magnification[self.slide_num] / self.desired_magnification

                level, best_next_level = -1, -1
                for index, downsample in enumerate(self.current_slide.level_downsamples):
                    if isclose(desired_downsample, downsample, rel_tol=1e-3):
                        level = index
                        level_downsample = 1
                        break

                    elif downsample < desired_downsample:
                        best_next_level = index
                        level_downsample = int(desired_downsample / self.current_slide.level_downsamples[best_next_level])
                        
                self.adjusted_tile_size = self.tile_size * level_downsample
                self.best_slide_level = level if level > best_next_level else best_next_level
                self.level_0_tile_size = int(desired_downsample) * self.tile_size'''

                self.best_slide_level, self.adjusted_tile_size, self.level_0_tile_size = \
                    get_optimal_slide_level(self.current_slide, self.magnification[self.slide_num], self.desired_magnification, self.tile_size)

        #label = [1] if self.target[self.slide_num] == 'Positive' else [0]
        label = get_label(self.target[self.slide_num], self.multi_target)
        label = torch.LongTensor(label)


        if self.presaved_tiles[self.slide_num]: #RanS 5.5.21
            idxs = self.slide_grids[idx]
            empty_image = Image.fromarray(np.uint8(np.zeros((self.tile_size, self.tile_size, 3))))
            tiles = [empty_image] * len(idxs)
            for ii, tile_ind in enumerate(idxs):
                # tile_path = os.path.join(self.tiles_dir[idx], 'tile_' + str(tile_ind) + '.data')
                tile_path = os.path.join(self.slides[self.slide_num], 'tile_' + str(tile_ind) + '.data')
                with open(tile_path, 'rb') as fh:
                    header = fh.readline()
                    tile_bin = fh.read()
                dtype, w, h, c = header.decode('ascii').strip().split()
                tile = np.frombuffer(tile_bin, dtype=dtype).reshape((int(w), int(h), int(c)))
                tile1 = self.rand_crop(Image.fromarray(tile))
                tiles[ii] = tile1
        else:
            if self.patch_dir == '':
                locs = [self.grid_lists[self.slide_num][loc] for loc in self.slide_grids[idx]]
            else:
                x_loc = [int(self.x_pd.loc[self.x_pd['slide_name'] == self.slide_name][str(loc)].item()) for loc in self.slide_grids[idx]]
                y_loc = [int(self.y_pd.loc[self.y_pd['slide_name'] == self.slide_name][str(loc)].item()) for loc in self.slide_grids[idx]]
                locs = [ii for ii in zip(x_loc, y_loc)]
            tiles, time_list, _ = _get_tiles(slide=self.current_slide,
                                          #locations=self.slide_grids[idx],
                                          locations=locs,
                                          tile_size_level_0=self.level_0_tile_size,
                                          adjusted_tile_sz=self.adjusted_tile_size,
                                          output_tile_sz=self.tile_size,
                                          best_slide_level=self.best_slide_level,
                                          random_shift=False)

        if self.tiles_to_go <= self.tiles_per_iter:
            self.tiles_to_go = None
            #self.slide_num += 1 #moved RanS 5.5.21
        else:
            self.tiles_to_go -= self.tiles_per_iter

        X = torch.zeros([len(tiles), 3, self.tile_size, self.tile_size])

        start_aug = time.time()
        for i in range(len(tiles)):
            X[i] = self.transform(tiles[i])

        aug_time = time.time() - start_aug
        total_time = time.time() - start_getitem
        if self.print_time:
            time_list = (time_list[0], time_list[1], aug_time, total_time)
        else:
            time_list = [0]
        if self.tiles_to_go is None:
            last_batch = True
        else:
            last_batch = False

        debug_patches_and_transformations = False
        if debug_patches_and_transformations:
            images = torch.zeros_like(X)
            trans = transforms.Compose(
                [transforms.CenterCrop(self.tile_size), transforms.ToTensor()])  # RanS 21.12.20

            for i in range(self.tiles_per_iter):
                images[i] = trans(tiles[i])
            show_patches_and_transformations(X, images, tiles, self.scale_factor, self.tile_size)

        #return X, label, time_list, last_batch, self.initial_num_patches, self.current_slide._filename
        #return X, label, time_list, last_batch, self.initial_num_patches, self.image_file_names[self.slide_num] #RanS 5.5.21
        #return X, label, time_list, last_batch, self.initial_num_patches, self.image_file_names[self.slide_num], self.patient_barcode[self.slide_num]  #Omer 24/5/21

        return {'Data': X,
                'Label': label,
                'Time List': time_list,
                'Is Last Batch': last_batch,
                'Initial Num Tiles': self.initial_num_patches,
                #'Slide Filename': self.image_file_names[self.slide_num],
                'Slide Filename': self.slide_name,
                #'Patch loc index': locs_ind,
                'Patient barcode': self.patient_barcode[self.slide_num],
                'Slide DataSet': self.slide_dataset[self.slide_num],
                #'Slide Index Size': self.equivalent_grid_size[self.slide_num],
                #'Slide Size': self.slide_size,
                'Patch Loc': locs,
                }


class Full_Slide_Inference_Dataset(WSI_Master_Dataset):
    def __init__(self,
                 DataSet: str = 'TCGA',
                 tile_size: int = 256,
                 tiles_per_iter: int = 500,
                 target_kind: str = 'ER',
                 folds: List = [1],
                 dx: bool = False,
                 desired_slide_magnification: int = 10,
                 num_background_tiles: int = 0
                 ):
        super(Full_Slide_Inference_Dataset, self).__init__(DataSet=DataSet,
                                                           tile_size=tile_size,
                                                           bag_size=None,
                                                           target_kind=target_kind,
                                                           test_fold=1,
                                                           infer_folds=folds,
                                                           train=True,
                                                           print_timing=False,
                                                           transform_type='none',
                                                           DX=dx,
                                                           get_images=False,
                                                           train_type='Infer',
                                                           desired_slide_magnification=desired_slide_magnification)

        self.tiles_per_iter = tiles_per_iter
        self.folds = folds
        self.magnification = []
        self.num_tiles = []
        self.slide_grids = []
        self.equivalent_grid = []
        self.equivalent_grid_size = []
        self.is_tissue_tiles = []
        self.is_last_batch = []

        ind = 0
        for _, slide_num in enumerate(self.valid_slide_indices):
            if (self.DX and self.all_is_DX_cut[slide_num]) or not self.DX:
                # Recreate the basic slide grids:
                height = int(self.meta_data_DF.loc[slide_num, 'Height'])
                width = int(self.meta_data_DF.loc[slide_num, 'Width'])
                objective_power = self.meta_data_DF.loc[slide_num, 'Manipulated Objective Power']

                adjusted_tile_size_at_level_0 = int(self.tile_size * (int(objective_power) / self.desired_magnification))
                equivalent_rows = int(np.ceil(height / adjusted_tile_size_at_level_0))
                equivalent_cols = int(np.ceil(width / adjusted_tile_size_at_level_0))
                basic_grid = [(row, col) for row in range(0, height, adjusted_tile_size_at_level_0) for col in
                              range(0, width, adjusted_tile_size_at_level_0)]
                equivalent_grid_dimensions = (equivalent_rows, equivalent_cols)
                self.equivalent_grid_size.append(equivalent_grid_dimensions)

                if len(basic_grid) != self.meta_data_DF.loc[slide_num, 'Total tiles - ' + str(self.tile_size) + ' compatible @ X' + str(self.desired_magnification)].item():
                    raise Exception('Total tile num do not fit')

                self.magnification.extend([self.all_magnifications[slide_num]])

                basic_file_name = '.'.join(self.image_file_names[ind].split('.')[:-1])
                grid_file = os.path.join(self.image_path_names[ind], 'Grids_' + str(self.desired_magnification),
                                         basic_file_name + '--tlsz' + str(self.tile_size) + '.data')

                #which_patches = sample(range(int(self.tissue_tiles[ind])), self.num_tiles[-1])

                with open(grid_file, 'rb') as filehandle:
                    tissue_grid_list = pickle.load(filehandle)
                # Compute wich tiles are background tiles and pick "num_background_tiles" from them.
                non_tissue_grid_list = list(set(basic_grid) - set(tissue_grid_list))
                selected_non_tissue_grid_list = sample(non_tissue_grid_list, num_background_tiles)
                # Combine the list of selected non tissue tiles with the list of all tiles:
                combined_grid_list = selected_non_tissue_grid_list + tissue_grid_list
                combined_equivalent_grid_list = map_original_grid_list_to_equiv_grid_list(adjusted_tile_size_at_level_0, combined_grid_list)
                # We'll also create a list that says which tiles are tissue tiles:
                is_tissue_tile = [False] * len(selected_non_tissue_grid_list) + [True] * len(tissue_grid_list)

                self.num_tiles.append(len(combined_grid_list))

                chosen_locations_chunks = chunks(combined_grid_list, self.tiles_per_iter)
                self.slide_grids.extend(chosen_locations_chunks)

                chosen_locations_equivalent_grid_chunks = chunks(combined_equivalent_grid_list, self.tiles_per_iter)
                self.equivalent_grid.extend(chosen_locations_equivalent_grid_chunks)

                is_tissue_tile_chunks = chunks(is_tissue_tile, self.tiles_per_iter)
                self.is_tissue_tiles.extend(is_tissue_tile_chunks)
                self.is_last_batch.extend([False] * (len(chosen_locations_chunks) - 1))
                self.is_last_batch.append(True)

                ind += 1

        # The following properties will be used in the __getitem__ function
        #self.tiles_to_go = None
        #self.new_slide = True
        self.slide_num = -1
        self.current_file = None
        print(
            'Initiation of WSI INFERENCE for {} DataSet and {} of folds {} is Complete. {} Slides, Working on Tiles of size {}^2 with X{} magnification. {} tiles per iteration, {} iterations to complete full inference'
                .format(self.DataSet,
                        self.target_kind,
                        str(self.folds),
                        len(self.image_file_names),
                        self.tile_size,
                        self.desired_magnification,
                        self.tiles_per_iter,
                        self.__len__()))

    def __len__(self):
        return int(np.ceil(np.array(self.num_tiles) / self.tiles_per_iter).sum())

    def __getitem__(self, idx, location: List = None, tile_size: int = None):
        start_getitem = time.time()
        if idx == 0 or (idx > 0 and self.is_last_batch[idx - 1]):
            self.slide_num += 1

            if sys.platform == 'win32':
                image_file = os.path.join(self.image_path_names[self.slide_num],
                                          self.image_file_names[self.slide_num])
                self.current_slide = openslide.open_slide(image_file)
            else:
                self.current_slide = self.slides[self.slide_num]

            self.initial_num_patches = self.num_tiles[self.slide_num]
            if tile_size is not None:
                self.tile_size = tile_size

            '''desired_downsample = self.magnification[self.slide_num] / self.desired_magnification

            level, best_next_level = -1, -1
            for index, downsample in enumerate(self.current_slide.level_downsamples):
                if isclose(desired_downsample, downsample, rel_tol=1e-3):
                    level = index
                    level_downsample = 1
                    break

                elif downsample < desired_downsample:
                    best_next_level = index
                    level_downsample = int(
                        desired_downsample / self.current_slide.level_downsamples[best_next_level])

            self.adjusted_tile_size = self.tile_size * level_downsample
            self.best_slide_level = level if level > best_next_level else best_next_level
            self.level_0_tile_size = int(desired_downsample) * self.tile_size'''

            self.best_slide_level, self.adjusted_tile_size, self.level_0_tile_size = \
                get_optimal_slide_level(self.current_slide, self.magnification[self.slide_num], self.desired_magnification, self.tile_size)

        #label = [1] if self.target[self.slide_num] == 'Positive' else [0]
        label = get_label(self.target[self.slide_num], self.multi_target)
        label = torch.LongTensor(label)

        tile_locations = self.slide_grids[idx] if location is None else location

        tiles, time_list, _ = _get_tiles(slide=self.current_slide,
                                         locations=tile_locations,
                                         tile_size_level_0=self.level_0_tile_size,
                                         adjusted_tile_sz=self.adjusted_tile_size,
                                         output_tile_sz=self.tile_size,
                                         best_slide_level=self.best_slide_level)

        X = torch.zeros([len(tiles), 3, self.tile_size, self.tile_size])

        start_aug = time.time()
        for i in range(len(tiles)):
            X[i] = self.transform(tiles[i])

        aug_time = time.time() - start_aug
        total_time = time.time() - start_getitem
        if self.print_time:
            time_list = (time_list[0], time_list[1], aug_time, total_time)
        else:
            time_list = [0]

        debug_patches_and_transformations = False
        if debug_patches_and_transformations:
            images = torch.zeros_like(X)
            trans = transforms.Compose(
                [transforms.CenterCrop(self.tile_size), transforms.ToTensor()])  # RanS 21.12.20

            for i in range(self.tiles_per_iter):
                images[i] = trans(tiles[i])
            show_patches_and_transformations(X, images, tiles, self.scale_factor, self.tile_size)

        #return X, label, time_list, self.is_last_batch[idx], self.initial_num_patches, self.current_slide._filename, self.equivalent_grid[idx], self.is_tissue_tiles[idx], self.equivalent_grid_size[self.slide_num]
        return {'Data': X,
                'Label': label,
                'Time List': time_list,
                'Is Last Batch': self.is_last_batch[idx],
                'Initial Num Tiles': self.initial_num_patches,
                'Slide Filename': self.current_slide._filename,
                'Equivalent Grid': self.equivalent_grid[idx],
                'Is Tissue Tiles': self.is_tissue_tiles[idx],
                'Equivalent Grid Size': self.equivalent_grid_size[self.slide_num],
                'Level 0 Locations': self.slide_grids[idx],
                'Original Data': transforms.ToTensor()(tiles[0])
                }


class Infer_Dataset_Background(WSI_Master_Dataset):
    """
    This dataset was created on 21/7/2021 to support extraction of background tiles in order to check the features and
    scores that they get from the model
    """
    def __init__(self,
                 DataSet: str = 'TCGA',
                 tile_size: int = 256,
                 tiles_per_iter: int = 500,
                 target_kind: str = 'ER',
                 folds: List = [1],
                 num_tiles: int = 500,
                 dx: bool = False,
                 desired_slide_magnification: int = 10
                 ):
        super(Infer_Dataset_Background, self).__init__(DataSet=DataSet,
                                                       tile_size=tile_size,
                                                       bag_size=None,
                                                       target_kind=target_kind,
                                                       test_fold=1,
                                                       infer_folds=folds,
                                                       train=True,
                                                       print_timing=False,
                                                       transform_type='none',
                                                       DX=dx,
                                                       get_images=False,
                                                       train_type='Infer',
                                                       desired_slide_magnification=desired_slide_magnification)

        self.tiles_per_iter = tiles_per_iter
        self.folds = folds
        self.magnification = []
        self.num_tiles = []
        self.slide_grids = []
        self.grid_lists = []
        self.patient_barcode = []

        ind = 0
        slide_with_not_enough_tiles = 0
        for _, slide_num in enumerate(self.valid_slide_indices):
            if (self.DX and self.all_is_DX_cut[slide_num]) or not self.DX:
                if num_tiles <= self.all_tissue_tiles[slide_num] and self.all_tissue_tiles[slide_num] > 0:
                    self.num_tiles.append(num_tiles)
                else:
                    # self.num_patches.append(self.all_tissue_tiles[slide_num])
                    self.num_tiles.append(int(self.all_tissue_tiles[slide_num]))  # RanS 10.3.21
                    slide_with_not_enough_tiles += 1
                    '''print('{} Slide available tiles are less than {}'.format(self.all_image_file_names[slide_num],
                                                                             num_tiles))'''

                # self.magnification.extend([self.all_magnifications[slide_num]] * self.num_patches[-1])
                self.magnification.extend([self.all_magnifications[slide_num]])  # RanS 11.3.21
                self.patient_barcode.append(self.all_patient_barcodes[slide_num])
                which_patches = sample(range(int(self.tissue_tiles[ind])), self.num_tiles[-1])

                if self.presaved_tiles[ind]:
                    self.grid_lists.append(0)
                else:
                    basic_file_name = '.'.join(self.image_file_names[ind].split('.')[:-1])
                    grid_file = os.path.join(self.image_path_names[ind], 'Grids_' + str(self.desired_magnification), basic_file_name + '--tlsz' + str(self.tile_size) + '.data')
                    with open(grid_file, 'rb') as filehandle:
                        grid_list = pickle.load(filehandle)
                        self.grid_lists.append(grid_list)
                    #chosen_locations = [grid_list[loc] for loc in which_patches] #moved to get_item, RanS 5.5.21

                #chosen_locations_chunks = chunks(chosen_locations, self.tiles_per_iter)
                patch_ind_chunks = chunks(which_patches, self.tiles_per_iter) #RanS 5.5.21
                self.slide_grids.extend(patch_ind_chunks)

                ind += 1  # RanS 29.1.21

        print('There are {} slides with less than {} tiles'.format(slide_with_not_enough_tiles, num_tiles))

        # The following properties will be used in the __getitem__ function
        self.tiles_to_go = None
        self.slide_num = -1
        self.current_file = None
        print(
            'Initiation of WSI INFERENCE for {} DataSet and {} of folds {} is Complete. {} Slides, Working on Tiles of size {}^2. {} Tiles per slide, {} tiles per iteration, {} iterations to complete full inference'
                .format(self.DataSet,
                        self.target_kind,
                        str(self.folds),
                        len(self.image_file_names),
                        self.tile_size,
                        num_tiles,
                        self.tiles_per_iter,
                        self.__len__()))

    def __len__(self):
        return int(np.ceil(np.array(self.num_tiles) / self.tiles_per_iter).sum())

    def __getitem__(self, idx):
        start_getitem = time.time()
        if self.tiles_to_go is None:
            self.slide_num += 1  #RanS 5.5.21
            self.tiles_to_go = self.num_tiles[self.slide_num]

            self.current_slide = self.slides[self.slide_num]

            self.initial_num_patches = self.num_tiles[self.slide_num]

            if not self.presaved_tiles[self.slide_num]:
                '''desired_downsample = self.magnification[self.slide_num] / self.desired_magnification

                level, best_next_level = -1, -1
                for index, downsample in enumerate(self.current_slide.level_downsamples):
                    if isclose(desired_downsample, downsample, rel_tol=1e-3):
                        level = index
                        level_downsample = 1
                        break

                    elif downsample < desired_downsample:
                        best_next_level = index
                        level_downsample = int(desired_downsample / self.current_slide.level_downsamples[best_next_level])

                self.adjusted_tile_size = self.tile_size * level_downsample
                self.best_slide_level = level if level > best_next_level else best_next_level
                self.level_0_tile_size = int(desired_downsample) * self.tile_size'''

                self.best_slide_level, self.adjusted_tile_size, self.level_0_tile_size = \
                    get_optimal_slide_level(self.current_slide, self.magnification[self.slide_num], self.desired_magnification, self.tile_size)

        #label = [1] if self.target[self.slide_num] == 'Positive' else [0]
        label = get_label(self.target[self.slide_num], self.multi_target)
        label = torch.LongTensor(label)


        if self.presaved_tiles[self.slide_num]: #RanS 5.5.21
            idxs = self.slide_grids[idx]
            empty_image = Image.fromarray(np.uint8(np.zeros((self.tile_size, self.tile_size, 3))))
            tiles = [empty_image] * len(idxs)
            for ii, tile_ind in enumerate(idxs):
                # tile_path = os.path.join(self.tiles_dir[idx], 'tile_' + str(tile_ind) + '.data')
                tile_path = os.path.join(self.slides[self.slide_num], 'tile_' + str(tile_ind) + '.data')
                with open(tile_path, 'rb') as fh:
                    header = fh.readline()
                    tile_bin = fh.read()
                dtype, w, h, c = header.decode('ascii').strip().split()
                tile = np.frombuffer(tile_bin, dtype=dtype).reshape((int(w), int(h), int(c)))
                tile1 = self.rand_crop(Image.fromarray(tile))
                tiles[ii] = tile1
        else:
            locs = [self.grid_lists[self.slide_num][loc] for loc in self.slide_grids[idx]]
            tiles, time_list, _ = _get_tiles(slide=self.current_slide,
                                          #locations=self.slide_grids[idx],
                                          locations=locs,
                                          tile_size_level_0=self.level_0_tile_size,
                                          adjusted_tile_sz=self.adjusted_tile_size,
                                          output_tile_sz=self.tile_size,
                                          best_slide_level=self.best_slide_level,
                                          random_shift=False)

        if self.tiles_to_go <= self.tiles_per_iter:
            self.tiles_to_go = None
            #self.slide_num += 1 #moved RanS 5.5.21
        else:
            self.tiles_to_go -= self.tiles_per_iter

        X = torch.zeros([len(tiles), 3, self.tile_size, self.tile_size])

        start_aug = time.time()
        for i in range(len(tiles)):
            X[i] = self.transform(tiles[i])

        aug_time = time.time() - start_aug
        total_time = time.time() - start_getitem
        if self.print_time:
            time_list = (time_list[0], time_list[1], aug_time, total_time)
        else:
            time_list = [0]
        if self.tiles_to_go is None:
            last_batch = True
        else:
            last_batch = False

        debug_patches_and_transformations = False
        if debug_patches_and_transformations:
            images = torch.zeros_like(X)
            trans = transforms.Compose(
                [transforms.CenterCrop(self.tile_size), transforms.ToTensor()])  # RanS 21.12.20

            for i in range(self.tiles_per_iter):
                images[i] = trans(tiles[i])
            show_patches_and_transformations(X, images, tiles, self.scale_factor, self.tile_size)

        #return X, label, time_list, last_batch, self.initial_num_patches, self.current_slide._filename
        #return X, label, time_list, last_batch, self.initial_num_patches, self.image_file_names[self.slide_num] #RanS 5.5.21
        return X, label, time_list, last_batch, self.initial_num_patches, self.image_file_names[self.slide_num], self.patient_barcode[self.slide_num]  #Omer 24/5/21


class WSI_Segmentation_Master_Dataset(Dataset):
    def __init__(self,
                 DataSet: str = 'TCGA',
                 tile_size: int = 256,
                 test_fold: int = 1,
                 infer_folds: List = [None],
                 train: bool = True,
                 print_timing: bool = False,
                 transform_type: str = 'flip',
                 get_images: bool = False,
                 train_type: str = 'MASTER',
                 color_param: float = 0.1,
                 n_tiles: int = 10,
                 desired_slide_magnification: int = 10,
                 slide_repetitions: int = 1):

        print('Initializing {} DataSet for Segmentation....'.format('Train' if train else 'Test'))

        self.DataSet = DataSet
        self.desired_magnification = desired_slide_magnification
        self.tile_size = tile_size
        self.test_fold = test_fold
        self.train = train
        self.print_time = print_timing
        self.get_images = get_images
        self.train_type = train_type
        self.color_param = color_param

        # Get DataSets location:
        self.dir_dict = get_datasets_dir_dict(Dataset=self.DataSet)
        print('Slide Data will be taken from these locations:')
        print(self.dir_dict)
        locations_list = []

        for _, key in enumerate(self.dir_dict):
            locations_list.append(self.dir_dict[key])

            slide_meta_data_file = os.path.join(self.dir_dict[key], 'slides_data_' + key + '.xlsx')
            grid_meta_data_file = os.path.join(self.dir_dict[key], 'Grids_' + str(self.desired_magnification), 'Grid_data.xlsx')

            slide_meta_data_DF = pd.read_excel(slide_meta_data_file)
            grid_meta_data_DF = pd.read_excel(grid_meta_data_file)
            meta_data_DF = pd.DataFrame({**slide_meta_data_DF.set_index('file').to_dict(),
                                         **grid_meta_data_DF.set_index('file').to_dict()})

            self.meta_data_DF = meta_data_DF if not hasattr(self, 'meta_data_DF') else self.meta_data_DF.append(
                meta_data_DF)
        self.meta_data_DF.reset_index(inplace=True)
        self.meta_data_DF.rename(columns={'index': 'file'}, inplace=True)

        if self.DataSet == 'LUNG':
            # for lung, take only origin: lung
            self.meta_data_DF = self.meta_data_DF[self.meta_data_DF['Origin'] == 'lung']
            self.meta_data_DF.reset_index(inplace=True) #RanS 18.4.21

        all_targets = list(self.meta_data_DF[self.target_kind + ' status'])
        all_patient_barcodes = list(self.meta_data_DF['patient barcode'])

        # We'll use only the valid slides - the ones with a Negative or Positive label. (Some labels have other values)
        # Let's compute which slides are these:
        valid_slide_indices = np.where(np.isin(np.array(all_targets), ['Positive', 'Negative']) == True)[0]

        # Also remove slides without grid data:
        slides_without_grid = set(self.meta_data_DF.index[self.meta_data_DF['Total tiles - ' + str(
            self.tile_size) + ' compatible @ X' + str(self.desired_magnification)] == -1])
        # Remove slides with 0 tiles:
        slides_with_0_tiles = set(self.meta_data_DF.index[self.meta_data_DF['Legitimate tiles - ' + str(
            self.tile_size) + ' compatible @ X' + str(self.desired_magnification)] == 0])

        if 'bad segmentation' in self.meta_data_DF.columns:
            slides_with_bad_seg = set(self.meta_data_DF.index[self.meta_data_DF['bad segmentation'] == 1]) #RanS 9.5.21
        else:
            slides_with_bad_seg = set()

        # Define number of tiles to be used
        if train_type == 'REG':
            n_minimal_tiles = n_tiles
        else:
            n_minimal_tiles = self.bag_size

        slides_with_few_tiles = set(self.meta_data_DF.index[self.meta_data_DF['Legitimate tiles - ' + str(
            self.tile_size) + ' compatible @ X' + str(self.desired_magnification)] < n_minimal_tiles])
        # FIXME: find a way to use slides with less than the minimal amount of slides. and than delete the following if.
        if len(slides_with_few_tiles) > 0:
            print(
                '{} Slides were excluded from DataSet because they had less than {} available tiles or are non legitimate for training'
                .format(len(slides_with_few_tiles), n_minimal_tiles))
        valid_slide_indices = np.array(
            list(set(valid_slide_indices) - slides_without_grid - slides_with_few_tiles - slides_with_0_tiles - slides_with_bad_seg))

        # The train set should be a combination of all sets except the test set and validation set:
        if self.DataSet == 'CAT' or self.DataSet == 'ABCTB_TCGA':
            fold_column_name = 'test fold idx breast'
        else:
            fold_column_name = 'test fold idx'

        if self.train_type in ['REG', 'MIL']:
            if self.train:
                folds = list(self.meta_data_DF[fold_column_name].unique())
                folds.remove(self.test_fold)
                if 'test' in folds:
                    folds.remove('test')
                if 'val' in folds:
                    folds.remove('val')
            else:
                folds = [self.test_fold]
                folds.append('val')
        elif self.train_type == 'Infer':
            folds = infer_folds
        else:
            raise ValueError('Variable train_type is not defined')

        self.folds = folds

        correct_folds = self.meta_data_DF[fold_column_name][valid_slide_indices].isin(folds)
        valid_slide_indices = np.array(correct_folds.index[correct_folds])

        all_image_file_names = list(self.meta_data_DF['file'])

        all_image_ids = list(self.meta_data_DF['id'])

        all_in_fold = list(self.meta_data_DF[fold_column_name])
        all_tissue_tiles = list(self.meta_data_DF['Legitimate tiles - ' + str(self.tile_size) + ' compatible @ X' + str(
            self.desired_magnification)])

        if 'TCGA' not in self.dir_dict:
            self.DX = False
        if self.DX:
            all_is_DX_cut = list(self.meta_data_DF['DX'])

        all_magnifications = list(self.meta_data_DF['Manipulated Objective Power'])

        if train_type == 'Infer':
            self.valid_slide_indices = valid_slide_indices
            self.all_magnifications = all_magnifications
            self.all_is_DX_cut = all_is_DX_cut if self.DX else [True] * len(self.all_magnifications)
            self.all_tissue_tiles = all_tissue_tiles
            self.all_image_file_names = all_image_file_names
            self.all_patient_barcodes = all_patient_barcodes

        self.image_file_names = []
        self.image_path_names = []
        self.in_fold = []
        self.tissue_tiles = []
        self.target = []
        self.magnification = []
        self.slides = []
        self.grid_lists = []
        self.presaved_tiles = []

        for _, index in enumerate(tqdm(valid_slide_indices)):
            if (self.DX and all_is_DX_cut[index]) or not self.DX:
                self.image_file_names.append(all_image_file_names[index])
                # self.image_path_names.append(all_image_path_names[index])
                self.image_path_names.append(self.dir_dict[all_image_ids[index]])
                self.in_fold.append(all_in_fold[index])
                self.tissue_tiles.append(all_tissue_tiles[index])
                self.target.append(all_targets[index])
                self.magnification.append(all_magnifications[index])
                #self.presaved_tiles.append(all_image_ids[index] == 'ABCTB')
                self.presaved_tiles.append(all_image_ids[index] == 'ABCTB_TILES')

                # Preload slides - improves speed during training.
                try:
                    image_file = os.path.join(self.dir_dict[all_image_ids[index]], all_image_file_names[index])
                    if self.presaved_tiles[-1]:
                        tiles_dir = os.path.join(self.dir_dict[all_image_ids[index]], 'tiles', '.'.join((os.path.basename(image_file)).split('.')[:-1]))
                        self.slides.append(tiles_dir)
                        self.grid_lists.append(0)
                    else:
                        self.slides.append(openslide.open_slide(image_file))
                        basic_file_name = '.'.join(all_image_file_names[index].split('.')[:-1])
                        grid_file = os.path.join(self.dir_dict[all_image_ids[index]], 'Grids_' + str(self.desired_magnification),
                                                 basic_file_name + '--tlsz' + str(self.tile_size) + '.data')
                        with open(grid_file, 'rb') as filehandle:
                            grid_list = pickle.load(filehandle)
                            self.grid_lists.append(grid_list)
                except FileNotFoundError:
                    raise FileNotFoundError(
                        'Couldn\'t open slide {} or it\'s Grid file {}'.format(image_file, grid_file))

        # Setting the transformation:
        self.transform = define_transformations(transform_type, self.train, self.tile_size, self.color_param)
        if np.sum(self.presaved_tiles):
            self.rand_crop = transforms.RandomCrop(self.tile_size)

        if train_type == 'REG':
            self.factor = n_tiles
            self.real_length = int(self.__len__() / self.factor)
        elif train_type == 'MIL':
            self.factor = 1
            self.real_length = self.__len__()
        if train is False and test_time_augmentation:
            self.factor = 4
            self.real_length = int(self.__len__() / self.factor)

    def __len__(self):
        return len(self.target) * self.factor

    def __getitem__(self, idx):
        start_getitem = time.time()
        idx = idx % self.real_length

        if self.presaved_tiles[idx]:  # load presaved patches
            time_tile_extraction = time.time()
            idxs = sample(range(self.tissue_tiles[idx]), self.bag_size)
            empty_image = Image.fromarray(np.uint8(np.zeros((self.tile_size, self.tile_size, 3))))
            tiles = [empty_image] * self.bag_size
            for ii, tile_ind in enumerate(idxs):
                #tile_path = os.path.join(self.tiles_dir[idx], 'tile_' + str(tile_ind) + '.data')
                tile_path = os.path.join(self.slides[idx], 'tile_' + str(tile_ind) + '.data')
                with open(tile_path, 'rb') as fh:
                    header = fh.readline()
                    tile_bin = fh.read()
                dtype, w, h, c = header.decode('ascii').strip().split()
                tile = np.frombuffer(tile_bin, dtype=dtype).reshape((int(w), int(h), int(c)))
                tile1 = self.rand_crop(Image.fromarray(tile))
                tiles[ii] = tile1
                time_tile_extraction = (time.time() - time_tile_extraction) / len(idxs)
                time_list = [0, time_tile_extraction]
        else:
            slide = self.slides[idx]

            tiles, time_list, _ = _choose_data(grid_list=self.grid_lists[idx],
                                            slide=slide,
                                            how_many=self.bag_size,
                                            magnification=self.magnification[idx],
                                            #tile_size=int(self.tile_size / (1 - self.scale_factor)),
                                            tile_size=self.tile_size, #RanS 28.4.21, scale out cancelled for simplicity
                                            # Fix boundaries with scale
                                            print_timing=self.print_time,
                                            desired_mag=self.desired_magnification,
                                            random_shift=self.train)

        #label = [1] if self.target[idx] == 'Positive' else [0]
        label = get_label(self.target[idx])
        label = torch.LongTensor(label)

        # X will hold the images after all the transformations
        X = torch.zeros([self.bag_size, 3, self.tile_size, self.tile_size])

        start_aug = time.time()
        for i in range(self.bag_size):
            X[i] = self.transform(tiles[i])

        if self.get_images:
            images = torch.zeros([self.bag_size, 3, self.tile_size, self.tile_size])
            trans = transforms.Compose([transforms.CenterCrop(self.tile_size), transforms.ToTensor()])
            for i in range(self.bag_size):
                images[i] = trans(tiles[i])
        else:
            images = 0

        aug_time = (time.time() - start_aug) / self.bag_size
        total_time = time.time() - start_getitem
        if self.print_time:
            time_list = (time_list[0], time_list[1], aug_time, total_time)
        else:
            time_list = [0]

        # TODO: check what this function does
        debug_patches_and_transformations = False
        if debug_patches_and_transformations and images != 0:
            show_patches_and_transformations(X, images, tiles, self.scale_factor, self.tile_size)

        return X, label, time_list, self.image_file_names[idx], images


class Features_MILdataset(Dataset):
    def __init__(self,
                 dataset: str = r'TCGA_ABCTB',
                 data_location: str = r'/Users/wasserman/Developer/WSI_MIL/All Data/Features/',
                 bag_size: int = 100,
                 minimum_tiles_in_slide: int = 50,
                 is_per_patient: bool = False,  # if True than data will be gathered and returned per patient (else per slide)
                 is_all_tiles: bool = False,  # if True than all slide tiles will be used (else only bag_tiles number of tiles)
                 fixed_tile_num: int = None,
                 is_repeating_tiles: bool = True,  # if True than the tile pick from each slide/patient is with repeating elements
                 target: str = 'ER',
                 is_train: bool = False,
                 data_limit: int = None,  # if 'None' than there will be no data limit. If a number is specified than it'll be the data limit
                 test_fold: int = None,
                 carmel_only: bool = False,  # if true than only feature slides from CARMEL dataset will be taken from all the features given the files
                 print_timing: bool = False,
                 slide_repetitions: int = 1
                 ):

        self.is_per_patient, self.is_all_tiles, self.is_repeating_tiles = is_per_patient, is_all_tiles, is_repeating_tiles
        self.bag_size = bag_size
        self.train_type = 'Features'

        target = target.split('_')[0] if len(target.split('_')) == 2 and target.split('_')[1] == 'Features' else target

        self.slide_names = []
        self.labels = []
        self.targets = []
        self.features = []
        self.num_tiles = []
        self.scores = []
        self.tile_scores = []
        self.tile_location = []
        self.patient_data = {}
        self.bad_patient_list = []
        self.fixed_tile_num = fixed_tile_num  # This instance variable indicates what is the number of fixed tiles to be used. if "None" than all tiles will be used. This feature is used to check the necessity in using more than 500 feature tiles for training
        self.carmel_only = carmel_only
        slides_from_same_patient_with_different_target_values, total_slides, bad_num_of_good_tiles = 0, 0, 0
        slides_with_not_enough_tiles, slides_with_bad_segmentation = 0, 0
        patient_list = []

        if type(data_location) is str:
            data_files = glob(os.path.join(data_location, '*.data'))
        elif type(data_location) is dict:
            data_files = []
            for data_key in data_location.keys():
                data_files.extend(glob(os.path.join(data_location[data_key], '*.data')))

        print('Loading data from files in location: {}'.format(data_location))
        corrected_data_file_list = []
        for data_file in data_files:
            if 'features' in data_file.split('_'):
                corrected_data_file_list.append(data_file)
                #data_files.remove(data_file)

        data_files = corrected_data_file_list


        '''if os.path.join(data_location, 'Model_Epoch_1000-Folds_[2, 3, 4, 5]_ER-Tiles_500.data') in data_files:
            data_files.remove(os.path.join(data_location, 'Model_Epoch_1000-Folds_[2, 3, 4, 5]_ER-Tiles_500.data'))
        if os.path.join(data_location, 'Model_Epoch_1000-Folds_[1]_ER-Tiles_500.data') in data_files:
            data_files.remove(os.path.join(data_location, 'Model_Epoch_1000-Folds_[1]_ER-Tiles_500.data'))'''

        if sys.platform == 'darwin':
            if dataset == 'TCGA_ABCTB':
                if target in ['ER', 'ER_Features'] or (target in ['PR', 'PR_Features', 'Her2', 'Her2_Features'] and test_fold == 1):
                    grid_location_dict = {'TCGA': r'/Users/wasserman/Developer/WSI_MIL/All Data/Features/Grids_data/TCGA_Grid_data.xlsx',
                                          'ABCTB': r'/Users/wasserman/Developer/WSI_MIL/All Data/Features/Grids_data/ABCTB_Grid_data.xlsx'
                                          }

            elif dataset == 'ABCTB':
                grid_location_dict = {'ABCTB': r'/Users/wasserman/Developer/WSI_MIL/All Data/Features/Grids_data/ABCTB_TIF_Grid_data.xlsx'}
                slide_data_DF_dict = {'ABCTB': pd.read_excel('/Users/wasserman/Developer/WSI_MIL/All Data/Features/Grids_data/slides_data_ABCTB.xlsx')}

            elif dataset == 'CAT':
                grid_location_dict = {'TCGA': r'/Users/wasserman/Developer/WSI_MIL/All Data/Features/Grids_data/TCGA_Grid_data.xlsx',
                                      'ABCTB': r'/Users/wasserman/Developer/WSI_MIL/All Data/Features/Grids_data/ABCTB_TIF_Grid_data.xlsx',
                                      'CARMEL': r'/Users/wasserman/Developer/WSI_MIL/All Data/Features/Grids_data/CARMEL_Grid_data.xlsx'
                                      }
                slide_data_DF_dict = {'TCGA': pd.read_excel('/Users/wasserman/Developer/WSI_MIL/All Data/Features/Grids_data/slides_data_TCGA.xlsx'),
                                      'ABCTB': pd.read_excel('/Users/wasserman/Developer/WSI_MIL/All Data/Features/Grids_data/slides_data_ABCTB_TIF.xlsx'),
                                      'CARMEL': pd.read_excel('/Users/wasserman/Developer/WSI_MIL/All Data/Features/Grids_data/slides_data_CARMEL_ALL.xlsx')
                                      }
                '''slides_data_DF_CARMEL = pd.read_excel('/Users/wasserman/Developer/WSI_MIL/All Data/Features/Grids_data/slides_data_CARMEL_ALL.xlsx')
                slides_data_DF_CARMEL.set_index('file', inplace=True)'''

            elif dataset == 'CARMEL':
                grid_location_dict = {'CARMEL': r'/Users/wasserman/Developer/WSI_MIL/All Data/Features/Grids_data/CARMEL_Grid_data.xlsx'}
                slide_data_DF_dict = {'CARMEL': pd.read_excel('/Users/wasserman/Developer/WSI_MIL/All Data/Features/Grids_data/slides_data_CARMEL_ALL.xlsx')}

                '''slides_data_DF_CARMEL = pd.read_excel('/Users/wasserman/Developer/WSI_MIL/All Data/Features/Grids_data/slides_data_CARMEL_ALL.xlsx')
                slides_data_DF_CARMEL.set_index('file', inplace=True)'''

            elif dataset == 'CARMEL 9-11':
                grid_location_dict = {
                    'CARMEL Batch 9-11': r'/Users/wasserman/Developer/WSI_MIL/All Data/Features/Grids_data/CARMEL_Grid_data_9_11.xlsx'}
                slide_data_DF_dict = {'CARMEL Batch 9-11': pd.read_excel('/Users/wasserman/Developer/WSI_MIL/All Data/Features/Grids_data/slides_data_CARMEL_9_11.xlsx')}

                '''slides_data_DF_CARMEL = pd.read_excel('/Users/wasserman/Developer/WSI_MIL/All Data/Features/Grids_data/slides_data_CARMEL_9_11.xlsx')
                slides_data_DF_CARMEL.set_index('file', inplace=True)'''

            elif dataset == 'CARMEL_40':
                grid_location_dict = {
                    'CARMEL_40': r'/Users/wasserman/Developer/WSI_MIL/All Data/Features/Grids_data/CARMEL_40_Grid_data.xlsx'}
                slides_data_DF_CARMEL = pd.read_excel('/Users/wasserman/Developer/WSI_MIL/All Data/Features/Grids_data/slides_data_CARMEL_ALL.xlsx')
                slides_data_DF_CARMEL.set_index('file', inplace=True)

            else:
                raise Exception("Need to write which dictionaries to use in this receptor case")

        elif sys.platform == 'linux':
            if dataset == 'TCGA_ABCTB':
                if target in ['ER', 'ER_Features'] or (target in ['PR', 'PR_Features', 'Her2', 'Her2_Features'] and test_fold == 1):
                    grid_location_dict = {'TCGA': r'/mnt/gipmed_new/Data/Breast/TCGA/Grids_10/Grid_data.xlsx',
                                          'ABCTB': r'/mnt/gipmed_new/Data/Breast/ABCTB/ABCTB/Grids_10/Grid_data.xlsx'}

            elif dataset == 'ABCTB' and target in ['survival', 'survival_Features']:
                grid_location_dict = {'ABCTB': r'/mnt/gipmed_new/Data/ABCTB_TIF/Grids_10/Grid_data.xlsx'}
                slide_data_DF_dict = {'ABCTB': pd.read_excel(r'/mnt/gipmed_new/Data/ABCTB_TIF/slides_data_ABCTB.xlsx')}

            elif dataset == 'CAT':
                grid_location_dict = {'TCGA': r'/mnt/gipmed_new/Data/Breast/TCGA/Grids_10/Grid_data.xlsx',
                                      'ABCTB': r'/mnt/gipmed_new/Data/ABCTB_TIF/Grids_10/Grid_data.xlsx',
                                      'CARMEL': r'/home/womer/project/All Data/Ran_Features/Grid_data/CARMEL_Grid_data.xlsx'}

                slide_data_DF_dict = {'TCGA': pd.read_excel(r'/mnt/gipmed_new/Data/Breast/TCGA/slides_data_TCGA.xlsx'),
                                      'ABCTB': pd.read_excel(r'/mnt/gipmed_new/Data/ABCTB_TIF/slides_data_ABCTB.xlsx'),
                                      'CARMEL': pd.read_excel('/home/womer/project/All Data/Ran_Features/Grid_data/slides_data_CARMEL_ALL.xlsx')
                                      }
                #slides_data_DF_CARMEL = pd.read_excel('/home/womer/project/All Data/Ran_Features/Grid_data/slides_data_CARMEL_ALL.xlsx')
                #slides_data_DF_CARMEL.set_index('file', inplace=True)

            elif dataset == 'CARMEL':
                grid_location_dict = {'CARMEL': r'/home/womer/project/All Data/Ran_Features/Grid_data/CARMEL_Grid_data.xlsx'}
                slide_data_DF_dict = {'CARMEL': pd.read_excel('/home/womer/project/All Data/Ran_Features/Grid_data/slides_data_CARMEL_ALL.xlsx')}
                #slides_data_DF_CARMEL = pd.read_excel('/home/womer/project/All Data/Ran_Features/Grid_data/slides_data_CARMEL_ALL.xlsx')
                #slides_data_DF_CARMEL.set_index('file', inplace=True)

            elif dataset == 'CARMEL_40':
                grid_location_dict = {
                    'CARMEL_40': r'/home/womer/project/All Data/Ran_Features/Grid_data/CARMEL_40_Grid_data.xlsx'}
                slides_data_DF_CARMEL = pd.read_excel('/home/womer/project/All Data/Ran_Features/Grid_data/slides_data_CARMEL_ALL.xlsx')
                slides_data_DF_CARMEL.set_index('file', inplace=True)

            else:
                raise Exception("Need to write which dictionaries to use in this receptor case")

        grid_DF = pd.DataFrame()
        slide_data_DF = pd.DataFrame()
        for key in grid_location_dict.keys():
            new_grid_DF = pd.read_excel(grid_location_dict[key])
            grid_DF = pd.concat([grid_DF, new_grid_DF])
            slide_data_DF = pd.concat([slide_data_DF, slide_data_DF_dict[key]])

        grid_DF.set_index('file', inplace=True)
        slide_data_DF.set_index('file', inplace=True)

        for file_idx, file in enumerate(tqdm(data_files)):
            with open(file, 'rb') as filehandle:
                inference_data = pickle.load(filehandle)

            try:
                if len(inference_data) == 6:
                    labels, targets, scores, patch_scores, slide_names, features = inference_data
                    tile_location = np.array([[(np.nan, np.nan)] * patch_scores.shape[1]] * patch_scores.shape[0])
                elif len(inference_data) == 7:
                    labels, targets, scores, patch_scores, slide_names, features, batch_number = inference_data
                    tile_location = np.array([[np.nan, np.nan] * patch_scores.shape[1]] * patch_scores.shape[0])
                elif len(inference_data) == 8:
                    labels, targets, scores, patch_scores, slide_names, features, batch_number, tile_location = inference_data
            except ValueError:
                raise Exception('Debug')

            try:
                num_slides, max_tile_num = features.shape[0], features.shape[2]
            except UnboundLocalError:
                print(file_idx, file, len(inference_data))
                print(features.shape)

            for slide_num in range(num_slides):
                # The slide '10-14248_1_1_a.mrxs' in Carmel 9 should be named '20-14248_1_1_a.mrxs':
                if slide_names[slide_num] == '10-14248_1_1_a.mrxs':
                    slide_names[slide_num] = '20-14248_1_1_a.mrxs'
                # Skip slides that have a "bad segmentation" marker in GridData.xlsx file
                try:
                    if grid_DF.loc[slide_names[slide_num], 'bad segmentation'] == 1:
                        slides_with_bad_segmentation += 1
                        continue
                except ValueError:
                    raise Exception('Debug')
                except KeyError:
                    raise Exception('Debug')


                # skip slides that don't belong to CARMEL dataset in case carmel_only flag is TRUE:
                if slide_names[slide_num].split('.')[-1] != 'mrxs' and self.carmel_only:  # This is not a CARMEL slide and carmel_only flag is TRUE
                    continue


                total_slides += 1
                feature_1 = features[slide_num, :, :, 0]
                nan_indices = np.argwhere(np.isnan(feature_1)).tolist()
                tiles_in_slide = nan_indices[0][1] if bool(nan_indices) else max_tile_num  # check if there are any nan values in feature_1
                column_title = 'Legitimate tiles - 256 compatible @ X10' if len(dataset.split('_')) == 1 else 'Legitimate tiles - 256 compatible @ X' + dataset.split('_')[1]
                try:
                    tiles_in_slide_from_grid_data = int(grid_DF.loc[slide_names[slide_num], column_title])
                except TypeError:
                    raise Exception('Debug')

                if tiles_in_slide_from_grid_data < tiles_in_slide:  # Checking that the number of tiles in Grid_data.xlsx is equall to the one found in the actual data
                    bad_num_of_good_tiles += 1
                    tiles_in_slide = tiles_in_slide_from_grid_data

                if data_limit is not None and is_train and tiles_in_slide > data_limit:  # Limit the number of feature tiles according to argument "data_limit
                    tiles_in_slide = data_limit

                if tiles_in_slide < minimum_tiles_in_slide:  # Checking that the slide has a minimum number of tiles to be useable
                    slides_with_not_enough_tiles += 1
                    continue

                if is_per_patient:
                    # calculate patient id:
                    patient = slide_names[slide_num].split('.')[0]
                    if patient.split('-')[0] == 'TCGA':
                        patient = '-'.join(patient.split('-')[:3])
                    elif slide_names[slide_num].split('.')[-1] == 'mrxs':  # This is a CARMEL slide
                        #patient = slides_data_DF_CARMEL.loc[slide_names[slide_num], 'patient barcode']
                        patient = slide_data_DF.loc[slide_names[slide_num], 'patient barcode']

                    # insert to the "all patient list"
                    patient_list.append(patient)

                    # Check if the patient has already been observed to be with multiple targets.
                    # if so count the slide as bad slide and move on to the next slide
                    if patient in self.bad_patient_list:
                        slides_from_same_patient_with_different_target_values += 1
                        continue

                    # in case this patient has already been seen, than it has multiple slides
                    if patient in self.patient_data.keys():
                        patient_dict = self.patient_data[patient]

                        # Check if the patient has multiple targets
                        patient_same_target = True if int(targets[slide_num]) == patient_dict['target'] else False  # Checking the the patient target is not changing between slides
                        # if the patient has multiple targets than:
                        if not patient_same_target:
                            slides_from_same_patient_with_different_target_values += 1 + len(patient_dict['slides'])  # we skip more than 1 slide since we need to count the current slide and the ones that are already inserted to the patient_dict
                            self.patient_data.pop(patient)  #  remove it from the dictionary of legitimate patients
                            self.bad_patient_list.append(patient)  # insert it to the list of non legitimate patients
                            continue  # and move on to the next slide

                        patient_dict['num tiles'].append(tiles_in_slide)
                        patient_dict['tile scores'] = np.concatenate((patient_dict['tile scores'], patch_scores[slide_num, :tiles_in_slide]), axis=0)
                        patient_dict['labels'].append(int(labels[slide_num]))
                        # A patient with multiple slides has only 1 target, therefore another target should not be inserted into the dict
                        #patient_dict['target'].append(int(targets[slide_num]))
                        patient_dict['slides'].append(slide_names[slide_num])
                        patient_dict['scores'].append(scores[slide_num])

                        # Now we decide how many feature tiles will be taken w.r.t self.fixed_tile_num parameter
                        if self.fixed_tile_num is not None:
                            tiles_in_slide = tiles_in_slide if tiles_in_slide <= self.fixed_tile_num else self.fixed_tile_num

                        features_old = patient_dict['features']
                        features_new = features[slide_num, :, :tiles_in_slide, :].squeeze(0).astype(np.float32)
                        patient_dict['features'] = np.concatenate((features_old, features_new), axis=0)

                    else:
                        patient_dict = {'num tiles': [tiles_in_slide],
                                        'features': features[slide_num, :, :tiles_in_slide, :].squeeze(0).astype(np.float32),
                                        'tile scores': patch_scores[slide_num, :tiles_in_slide],
                                        'labels': [int(labels[slide_num])],
                                        'target': int(targets[slide_num]),
                                        'slides': [slide_names[slide_num]],
                                        'scores': [scores[slide_num]]
                                        }

                        self.patient_data[patient] = patient_dict

                else:
                    # Now we decide how many feature tiles will be taken w.r.t self.fixed_tile_num parameter
                    if self.fixed_tile_num is not None:
                        tiles_in_slide = tiles_in_slide if tiles_in_slide <= self.fixed_tile_num else self.fixed_tile_num

                    self.num_tiles.append(tiles_in_slide)
                    self.features.append(features[slide_num, :, :tiles_in_slide, :].squeeze(0).astype(np.float32))
                    self.tile_scores.append(patch_scores[slide_num, :tiles_in_slide])
                    self.slide_names.append(slide_names[slide_num])
                    self.labels.append(int(labels[slide_num]))
                    self.targets.append(int(targets[slide_num]))
                    self.scores.append(scores[slide_num])
                    #self.tile_location.append(tile_location[slide_num, :tiles_in_slide, :])
                    self.tile_location.append(tile_location[slide_num, :tiles_in_slide])

                # Checking for consistency between targets loaded from the feature files and slides_data_DF.
                # The location of this check should include per patient dataset or per slide dataset
                if dataset != 'CARMEL 9-11':
                    slide_data_target = slide_data_DF.loc[slide_names[slide_num]][target + ' status']
                    if slide_data_target == 'Positive':
                        slide_data_target = 1
                    elif slide_data_target == 'Negative':
                        slide_data_target = 0
                    else:
                        slide_data_target = -1

                    feature_file_target = targets[slide_num]
                    if slide_data_target != feature_file_target:
                        raise Exception('Found inconsistency between targets in feature files and slide_data_DF')


        print('There are {}/{} slides whose tile amount in Grid_data.xlsx is lower than amount found in the feature files'.format(bad_num_of_good_tiles, total_slides))
        print('There are {}/{} slides with \"bad segmentation\" '.format(slides_with_bad_segmentation, total_slides))
        print('There are {}/{} slides with less than {} tiles '.format(slides_with_not_enough_tiles, total_slides, minimum_tiles_in_slide))

        if self.is_per_patient:
            self.patient_keys = list(self.patient_data.keys())
            self.patient_set = set(patient_list)
            print('Skipped {}/{} slides for {}/{} patients (Inconsistent target value for same patient)'.format(
                slides_from_same_patient_with_different_target_values, total_slides, len(self.bad_patient_list),
                len(set(patient_list))))
            print('Initialized Dataset with {} feature slides in {} patients'.format(total_slides - slides_from_same_patient_with_different_target_values - slides_with_not_enough_tiles,
                                                                                     self.__len__()))
        else:
            print('Initialized Dataset with {} feature slides'.format(self.__len__()))

    def __len__(self):
        if self.is_per_patient:
            return len(self.patient_keys)
        else:
            return len(self.slide_names)

    def __getitem__(self, item):
        if self.is_per_patient:
            patient_data = self.patient_data[self.patient_keys[item]]
            num_tiles = int(np.array(patient_data['num tiles']).sum())

            if self.is_repeating_tiles:
                tile_idx = list(range(num_tiles)) if self.is_all_tiles else choices(range(num_tiles), k=self.bag_size)
            else:
                tile_idx = list(range(num_tiles)) if self.is_all_tiles else sample(range(num_tiles), k=self.bag_size)

            return {'labels': np.array(patient_data['labels']).mean(),
                    'targets': patient_data['target'],
                    'scores': np.array(patient_data['scores']).mean(),
                    'tile scores': patient_data['tile scores'][tile_idx],
                    'features': patient_data['features'][tile_idx],
                    'num tiles': num_tiles
                    }

        else:
            tile_idx = list(range(self.num_tiles[item])) if self.is_all_tiles else choices(range(self.num_tiles[item]), k=self.bag_size)

            return {'labels': self.labels[item],
                    'targets': self.targets[item],
                    'scores': self.scores[item],
                    'tile scores': self.tile_scores[item][tile_idx],
                    'slide name': self.slide_names[item],
                    'features': self.features[item][tile_idx],
                    'num tiles': self.num_tiles[item],
                    'tile locations': self.tile_location[item][tile_idx] if hasattr(self, 'tile_location') else None
                    }


class Features_to_Survival_Old(Dataset):
    def __init__(self,
                 is_train: bool = True,
                 is_per_patient: bool = False,
                 is_per_slide: bool = False,
                 is_all_tiles: bool = False,
                 bag_size: int = 1,
                 is_all_censored: bool = False,
                 is_all_not_censored: bool = False,
                 ):

        if is_all_censored and is_all_not_censored:
            raise Exception('\'is_all_censored\' and \'is_all_not_censored\' CANNOT be TRUE at the same time')

        if is_per_patient and is_per_slide:
            raise Exception('Data arrangement cannot be "per slide" and "per patient" at the same time')

        if sys.platform == 'darwin':
            if is_train:
                data_location = r'/Users/wasserman/Developer/WSI_MIL/All Data/Features/survival/Ran_Exp_20094-survival-TestFold_1/Train/'
            else:
                data_location = r'/Users/wasserman/Developer/WSI_MIL/All Data/Features/survival/Ran_Exp_20094-survival-TestFold_1/Test/'

        elif sys.platform == 'linux':
            if is_train:
                data_location = r'/mnt/gipnetapp_public/sgils/ran/runs/Exp_20094-survival-TestFold_1/Inference/train_w_features_new/'
            else:
                data_location = r'/mnt/gipnetapp_public/sgils/ran/runs/Exp_20094-survival-TestFold_1/Inference/test_w_features_new/'

        dataset = 'ABCTB'
        self.train_type = 'Features'
        self.is_train = is_train

        self.slide_names = []
        self.labels = []
        #self.targets = []
        self.features = []
        self.num_tiles = []
        self.scores = []
        self.tile_scores = []
        self.tile_location = []
        self.patient_data = {}
        self.bad_patient_list = []
        self.is_per_patient, self.is_per_slide = is_per_patient, is_per_slide
        self.is_all_tiles = is_all_tiles
        self.bag_size = bag_size
        self.censor, self.time_target, self.binary_target = [], [], []

        slides_from_same_patient_with_different_target_values, total_slides, bad_num_of_good_tiles = 0, 0, 0
        slides_with_not_enough_tiles, slides_with_bad_segmentation = 0, 0
        patient_list = []

        data_files = glob(os.path.join(data_location, '*.data'))

        print('Loading data from files in location: {}'.format(data_location))
        corrected_data_file_list = []
        for data_file in data_files:
            if 'features' in data_file.split('/')[-1].split('_'):
                corrected_data_file_list.append(data_file)

        data_files = corrected_data_file_list

        if sys.platform == 'darwin':
            if dataset == 'ABCTB':
                grid_location_dict = {'ABCTB': r'/Users/wasserman/Developer/WSI_MIL/All Data/Features/Grids_data/ABCTB_TIF_Grid_data.xlsx'}
                slide_data_DF_dict = {'ABCTB': pd.read_excel('/Users/wasserman/Developer/WSI_MIL/All Data/Features/Grids_data/slides_data_ABCTB.xlsx')}

            else:
                raise Exception("Need to write which dictionaries to use in this receptor case")

        elif sys.platform == 'linux':
            if dataset == 'ABCTB':
                grid_location_dict = {'ABCTB': r'/mnt/gipmed_new/Data/ABCTB_TIF/Grids_10/Grid_data.xlsx'}
                slide_data_DF_dict = {'ABCTB': pd.read_excel(r'/mnt/gipmed_new/Data/ABCTB_TIF/slides_data_ABCTB.xlsx')}

            else:
                raise Exception("Need to write which dictionaries to use in this receptor case")

        grid_DF = pd.DataFrame()
        slide_data_DF = pd.DataFrame()
        for key in grid_location_dict.keys():
            new_grid_DF = pd.read_excel(grid_location_dict[key])
            grid_DF = pd.concat([grid_DF, new_grid_DF])
            slide_data_DF = pd.concat([slide_data_DF, slide_data_DF_dict[key]])

        grid_DF.set_index('file', inplace=True)
        slide_data_DF.set_index('file', inplace=True)

        for file_idx, file in enumerate(tqdm(data_files)):
            with open(file, 'rb') as filehandle:
                inference_data = pickle.load(filehandle)

            try:
                if len(inference_data) == 6:
                    labels, targets, scores, patch_scores, slide_names, features = inference_data
                    tile_location = np.array([[(np.nan, np.nan)] * patch_scores.shape[1]] * patch_scores.shape[0])
                elif len(inference_data) == 7:
                    labels, targets, scores, patch_scores, slide_names, features, batch_number = inference_data
                    tile_location = np.array([[np.nan, np.nan] * patch_scores.shape[1]] * patch_scores.shape[0])
                elif len(inference_data) == 8:
                    labels, targets, scores, patch_scores, slide_names, features, batch_number, tile_location = inference_data
            except ValueError:
                raise Exception('Debug')

            try:
                num_slides, max_tile_num = features.shape[0], features.shape[2]
            except UnboundLocalError:
                print(file_idx, file, len(inference_data))
                print(features.shape)

            for slide_num in range(num_slides):
                # Skip slides that have a "bad segmentation" marker in GridData.xlsx file
                try:
                    if grid_DF.loc[slide_names[slide_num], 'bad segmentation'] == 1:
                        slides_with_bad_segmentation += 1
                        continue
                except ValueError:
                    raise Exception('Debug')
                except KeyError:
                    raise Exception('Debug')

                # Skip slides that have a "Exclude" marker in Slides_data.xlsx file
                if slide_data_DF.loc[slide_names[slide_num]]['Exclude for time prediction?'] == 'Exclude':
                    continue

                total_slides += 1
                feature_1 = features[slide_num, :, :, 0]
                nan_indices = np.argwhere(np.isnan(feature_1)).tolist()
                tiles_in_slide = nan_indices[0][1] if bool(nan_indices) else max_tile_num  # check if there are any nan values in feature_1
                column_title = 'Legitimate tiles - 256 compatible @ X10' if len(dataset.split('_')) == 1 else 'Legitimate tiles - 256 compatible @ X' + dataset.split('_')[1]
                try:
                    tiles_in_slide_from_grid_data = int(grid_DF.loc[slide_names[slide_num], column_title])
                except TypeError:
                    raise Exception('Debug')

                # Get censor status and targets (Binary and time).
                censor_status = slide_data_DF.loc[slide_names[slide_num]]['Censored']
                censor_status = num_2_bool(censor_status)
                target_time = slide_data_DF.loc[slide_names[slide_num]]['Follow-up Months Since Diagnosis']
                target_binary = slide_data_DF.loc[slide_names[slide_num]]['survival status']
                target_binary = get_label(target_binary)[0]

                # Check that binary target from feature files matched the data in slides_data.xlsx:
                if target_binary != targets[slide_num]:
                    raise Exception('Mismatch found between targets')

                if is_per_patient:
                    # calculate patient id:
                    patient = slide_names[slide_num].split('.')[0]
                    '''if patient.split('-')[0] == 'TCGA':
                        patient = '-'.join(patient.split('-')[:3])
                    elif slide_names[slide_num].split('.')[-1] == 'mrxs':  # This is a CARMEL slide
                        #patient = slides_data_DF_CARMEL.loc[slide_names[slide_num], 'patient barcode']
                        patient = slide_data_DF.loc[slide_names[slide_num], 'patient barcode']'''

                    # insert to the "all patient list"
                    patient_list.append(patient)

                    # Check if the patient has already been observed to be with multiple targets.
                    # if so count the slide as bad slide and move on to the next slide
                    if patient in self.bad_patient_list:
                        slides_from_same_patient_with_different_target_values += 1
                        continue

                    # in case this patient has already been seen, than it has multiple slides
                    if patient in self.patient_data.keys():
                        patient_dict = self.patient_data[patient]

                        # Check if the patient has multiple targets
                        patient_same_target = True if int(targets[slide_num]) == patient_dict['target'] else False  # Checking the the patient target is not changing between slides
                        # if the patient has multiple targets than we need to remove it from the valid data:
                        if not patient_same_target:
                            slides_from_same_patient_with_different_target_values += 1 + len(patient_dict['slides'])  # we skip more than 1 slide since we need to count the current slide and the ones that are already inserted to the patient_dict
                            self.patient_data.pop(patient)  #  remove it from the dictionary of legitimate patients
                            self.bad_patient_list.append(patient)  # insert it to the list of non legitimate patients
                            continue  # and move on to the next slide

                        patient_dict['num tiles'].append(tiles_in_slide)
                        patient_dict['tile scores'] = np.concatenate((patient_dict['tile scores'], patch_scores[slide_num, :tiles_in_slide]), axis=0)
                        patient_dict['labels'].append(int(labels[slide_num]))
                        # A patient with multiple slides has only 1 target, therefore another target should not be inserted into the dict
                        #patient_dict['target'].append(int(targets[slide_num]))
                        patient_dict['slides'].append(slide_names[slide_num])
                        patient_dict['scores'].append(scores[slide_num])

                        features_old = patient_dict['features']
                        features_new = features[slide_num, :, :tiles_in_slide, :].squeeze(0).astype(np.float32)
                        patient_dict['features'] = np.concatenate((features_old, features_new), axis=0)

                        # Check that the censor status, target_time and target_binary has not changed:
                        if censor_status != self.patient_data[patient]['Censored']:
                            raise Exception('This patient has multiple censor status')
                        if target_binary != self.patient_data[patient]['Binary Target']:
                            raise Exception('This patient has multiple Binary Targets')
                        if target_time != self.patient_data[patient]['Time Target']:
                            raise Exception('This patient has multiple Time Targets')

                    else:
                        patient_dict = {'num tiles': [tiles_in_slide],
                                        'features': features[slide_num, :, :tiles_in_slide, :].squeeze(0).astype(np.float32),
                                        'tile scores': patch_scores[slide_num, :tiles_in_slide],
                                        'labels': [int(labels[slide_num])],
                                        'target': int(targets[slide_num]),
                                        'slides': [slide_names[slide_num]],
                                        'scores': [scores[slide_num]],
                                        'Censored': censor_status,
                                        'Time Target': target_time,
                                        'Binary Target': target_binary
                                        }

                        self.patient_data[patient] = patient_dict

                else:
                    if (is_all_not_censored and censor_status) or (is_all_censored and not censor_status):  # FIXME: fix this line
                        continue

                    self.num_tiles.append(tiles_in_slide)
                    self.features.append(features[slide_num, :, :tiles_in_slide, :].squeeze(0).astype(np.float32))
                    self.tile_scores.append(patch_scores[slide_num, :tiles_in_slide])
                    self.slide_names.append(slide_names[slide_num])
                    self.labels.append(int(labels[slide_num]))
                    #self.targets.append(int(targets[slide_num]))
                    self.scores.append(scores[slide_num])
                    #self.tile_location.append(tile_location[slide_num, :tiles_in_slide, :])
                    self.tile_location.append(tile_location[slide_num, :tiles_in_slide])

                    self.censor.append(censor_status)
                    self.time_target.append(target_time)
                    self.binary_target.append(target_binary)

        print('There are {}/{} slides with \"bad number of good tile\" '.format(bad_num_of_good_tiles, total_slides))
        print('There are {}/{} slides with \"bad segmentation\" '.format(slides_with_bad_segmentation, total_slides))

        if self.is_per_patient:
            self.patient_keys = list(self.patient_data.keys())
            print('Skipped {}/{} slides for {}/{} patients (Inconsistent target value for same patient)'.format(
                slides_from_same_patient_with_different_target_values, total_slides, len(self.bad_patient_list),
                len(set(patient_list))))
            print('Initialized Dataset with {} feature slides in {} patients'.format(total_slides - slides_from_same_patient_with_different_target_values - slides_with_not_enough_tiles,
                                                                                     self.__len__()))
        else:
            print('Initialized Dataset with {} feature slides'.format(len(self.censor)))

    def __len__(self):
        if self.is_per_patient:
            return len(self.patient_keys)

        elif self.is_per_slide:
            return len(self.slide_names)

        else:
            if self.is_all_tiles:
                return len(self.slide_names)
            else:
                return len(self.slide_names) * 10

    def __getitem__(self, item):
        if self.is_per_patient:
            patient_data = self.patient_data[self.patient_keys[item]]

            return {'Binary Target': patient_data['Binary Target'],
                    'Time Target': patient_data['Time Target'],
                    'Features': patient_data['features'],
                    'Censored': patient_data['Censored']
                    }

        else:
            if not self.is_all_tiles: # In case we're not getting all the tiles of a slide we want to fo over each slide for 10 times during each epoch
                item = item % len(self.censor)
            if self.is_per_slide:
                tile_idx = list(range(self.num_tiles[item]))
            else:
                tile_idx = list(range(self.num_tiles[item])) if self.is_all_tiles else choices(range(self.num_tiles[item]), k=self.bag_size)

            return {'Binary Target': self.binary_target[item],
                    'Time Target': self.time_target[item],
                    'Features': self.features[item][tile_idx],
                    'Censored': self.censor[item],
                    'tile scores': self.tile_scores[item][tile_idx],
                    'slide name': self.slide_names[item],
                    'num tiles': self.num_tiles[item],
                    'tile locations': self.tile_location[item][tile_idx] if hasattr(self, 'tile_location') else None
                    }


class Features_to_Survival(Dataset):
    def __init__(self,
                 is_train: bool = True,
                 # is_per_patient: bool = False,
                 # is_per_slide: bool = False,
                 is_all_tiles: bool = False,
                 bag_size: int = 1,
                 is_all_censored: bool = False,
                 is_all_not_censored: bool = False,
                 ):

        if is_all_censored and is_all_not_censored:
            raise Exception('\'is_all_censored\' and \'is_all_not_censored\' CANNOT be TRUE at the same time')

        if sys.platform == 'darwin':
            if is_train:
                data_location = r'/Users/wasserman/Developer/WSI_MIL/All Data/Features/survival/Ran_Exp_20094-survival-TestFold_1/Train/'
            else:
                data_location = r'/Users/wasserman/Developer/WSI_MIL/All Data/Features/survival/Ran_Exp_20094-survival-TestFold_1/Test/'

        elif sys.platform == 'linux':
            if is_train:
                data_location = r'/mnt/gipnetapp_public/sgils/ran/runs/Exp_20094-survival-TestFold_1/Inference/train_w_features_new/'
            else:
                data_location = r'/mnt/gipnetapp_public/sgils/ran/runs/Exp_20094-survival-TestFold_1/Inference/test_w_features_new/'

        dataset = 'ABCTB'
        self.train_type = 'Features'
        self.is_train = is_train

        self.slide_names = []
        self.patient_id = []
        self.slide_for_patient_with_multiple_targets = []
        self.labels = []
        self.features = []
        self.num_tiles = []
        self.scores = []
        self.tile_scores = []
        self.tile_location = []
        self.bad_patient_list = []
        self.patient_data = {}
        #  self.is_per_patient, self.is_per_slide = is_per_patient, is_per_slide
        self.is_all_tiles = is_all_tiles
        self.bag_size = bag_size
        self.censor, self.time_target, self.binary_target = [], [], []

        slides_from_same_patient_with_different_target_values, total_slides, bad_num_of_good_tiles = 0, 0, 0
        slides_with_not_enough_tiles, slides_with_bad_segmentation = 0, 0
        patient_list = []

        data_files = glob(os.path.join(data_location, '*.data'))

        print('Loading data from files in location: {}'.format(data_location))
        corrected_data_file_list = []
        for data_file in data_files:
            if 'features' in data_file.split('/')[-1].split('_'):
                corrected_data_file_list.append(data_file)

        data_files = corrected_data_file_list

        if sys.platform == 'darwin':
            if dataset == 'ABCTB':
                grid_location_dict = {'ABCTB': r'/Users/wasserman/Developer/WSI_MIL/All Data/Features/Grids_data/ABCTB_TIF_Grid_data.xlsx'}
                slide_data_DF_dict = {'ABCTB': pd.read_excel('/Users/wasserman/Developer/WSI_MIL/All Data/Features/Grids_data/slides_data_ABCTB.xlsx')}

            else:
                raise Exception("Need to write which dictionaries to use in this receptor case")

        elif sys.platform == 'linux':
            if dataset == 'ABCTB':
                grid_location_dict = {'ABCTB': r'/mnt/gipmed_new/Data/ABCTB_TIF/Grids_10/Grid_data.xlsx'}
                slide_data_DF_dict = {'ABCTB': pd.read_excel(r'/mnt/gipmed_new/Data/ABCTB_TIF/slides_data_ABCTB.xlsx')}

            else:
                raise Exception("Need to write which dictionaries to use in this receptor case")

        grid_DF = pd.DataFrame()
        slide_data_DF = pd.DataFrame()
        for key in grid_location_dict.keys():
            new_grid_DF = pd.read_excel(grid_location_dict[key])
            grid_DF = pd.concat([grid_DF, new_grid_DF])
            slide_data_DF = pd.concat([slide_data_DF, slide_data_DF_dict[key]])

        grid_DF.set_index('file', inplace=True)
        slide_data_DF.set_index('file', inplace=True)

        for file_idx, file in enumerate(tqdm(data_files)):
            with open(file, 'rb') as filehandle:
                inference_data = pickle.load(filehandle)

            try:
                if len(inference_data) == 6:
                    labels, targets, scores, patch_scores, slide_names, features = inference_data
                    tile_location = np.array([[(np.nan, np.nan)] * patch_scores.shape[1]] * patch_scores.shape[0])
                elif len(inference_data) == 7:
                    labels, targets, scores, patch_scores, slide_names, features, batch_number = inference_data
                    tile_location = np.array([[np.nan, np.nan] * patch_scores.shape[1]] * patch_scores.shape[0])
                elif len(inference_data) == 8:
                    labels, targets, scores, patch_scores, slide_names, features, batch_number, tile_location = inference_data
            except ValueError:
                raise Exception('Debug')

            try:
                num_slides, max_tile_num = features.shape[0], features.shape[2]
            except UnboundLocalError:
                print(file_idx, file, len(inference_data))
                print(features.shape)

            for slide_num in range(num_slides):
                # Skip slides that have a "bad segmentation" marker in GridData.xlsx file
                try:
                    if grid_DF.loc[slide_names[slide_num], 'bad segmentation'] == 1:
                        slides_with_bad_segmentation += 1
                        continue
                except ValueError:
                    raise Exception('Debug')
                except KeyError:
                    raise Exception('Debug')

                # Skip slides that have a "Exclude" marker in Slides_data.xlsx file
                if slide_data_DF.loc[slide_names[slide_num]]['Exclude for time prediction?'] == 'Exclude':
                    continue

                total_slides += 1
                feature_1 = features[slide_num, :, :, 0]
                nan_indices = np.argwhere(np.isnan(feature_1)).tolist()
                tiles_in_slide = nan_indices[0][1] if bool(nan_indices) else max_tile_num  # check if there are any nan values in feature_1
                column_title = 'Legitimate tiles - 256 compatible @ X10' if len(dataset.split('_')) == 1 else 'Legitimate tiles - 256 compatible @ X' + dataset.split('_')[1]
                try:
                    tiles_in_slide_from_grid_data = int(grid_DF.loc[slide_names[slide_num], column_title])
                except TypeError:
                    raise Exception('Debug')

                # Get censor status and targets (Binary and time).
                censor_status = slide_data_DF.loc[slide_names[slide_num]]['Censored']
                censor_status = num_2_bool(censor_status)
                target_time = slide_data_DF.loc[slide_names[slide_num]]['Follow-up Months Since Diagnosis']
                target_binary = slide_data_DF.loc[slide_names[slide_num]]['survival status']
                target_binary = get_label(target_binary)[0]

                # Check that binary target from feature files matched the data in slides_data.xlsx:
                if target_binary != targets[slide_num]:
                    raise Exception('Mismatch found between targets')

                # calculate patient id:
                patient = slide_names[slide_num].split('.')[0]
                self.patient_id.append(patient)

                # Check if the patient has already been observed to be with multiple targets.
                # if so mark it as such and add to the count of those kind of slides.
                if patient in self.bad_patient_list:
                    self.slide_for_patient_with_multiple_targets.append(True)
                    slides_from_same_patient_with_different_target_values += 1
                else:
                    self.slide_for_patient_with_multiple_targets.append(False)


                # in case this patient has already been seen, than it has multiple slides and we need to check for target consistency:
                if patient in self.patient_data.keys():
                    self.patient_data[patient]['slides'].append(slide_names[slide_num])  # Add the slide name to the slide of this patient

                    # Check if the patient has multiple targets
                    same_target_for_patient = True if int(targets[slide_num]) == self.patient_data[patient]['Binary Target'] else False  # Checking the the patient target is not changing between slides
                    # if the patient has multiple targets than we need to mark it as so.
                    if not same_target_for_patient:
                        slides_from_same_patient_with_different_target_values += 1 + len(patient_dict['slides'])  # we skip more than 1 slide since we need to count the current slide and the ones that are already inserted to the patient_dict
                        self.bad_patient_list.append(patient)  # insert it to the list of non legitimate patients

                    # Check that the censor status and target_time has not changed:
                    if censor_status != self.patient_data[patient]['Censored']:
                        raise Exception('This patient has multiple censor status')
                    if target_time != self.patient_data[patient]['Time Target']:
                        raise Exception('This patient has multiple Time Targets')

                else:  # Its a new patient and we need to create a dict for it
                    patient_dict = {'slides': [slide_names[slide_num]],
                                    'Censored': censor_status,
                                    'Time Target': target_time,
                                    'Binary Target': target_binary
                                    }

                    self.patient_data[patient] = patient_dict

<<<<<<< HEAD
                if (is_all_not_censored and censor_status) or (is_all_censored and not censor_status):  # FIXME: fix this line
                    continue
=======
    def __getitem__(self, location: List = None):
        '''desired_downsample = self.magnification / self.desired_magnification
>>>>>>> dbd0e643

                self.num_tiles.append(tiles_in_slide)
                self.features.append(features[slide_num, :, :tiles_in_slide, :].squeeze(0).astype(np.float32))
                self.tile_scores.append(patch_scores[slide_num, :tiles_in_slide])
                self.slide_names.append(slide_names[slide_num])
                self.labels.append(int(labels[slide_num]))
                self.scores.append(scores[slide_num])
                self.tile_location.append(tile_location[slide_num, :tiles_in_slide])
                self.censor.append(censor_status)
                self.time_target.append(target_time)
                self.binary_target.append(target_binary)

        print('There are {}/{} slides with \"bad number of good tile\" '.format(bad_num_of_good_tiles, total_slides))
        print('There are {}/{} slides with \"bad segmentation\" '.format(slides_with_bad_segmentation, total_slides))

        # self.patient_keys = list(self.patient_data.keys())
        print('There are {}/{} slides for {}/{} patients with Inconsistent target value for same patient)'.format(
            slides_from_same_patient_with_different_target_values,
            total_slides,
            len(self.bad_patient_list),
            len(self.patient_data.keys())))

<<<<<<< HEAD
        print('Initialized Dataset with {} feature slides'.format(len(self.censor)))
=======
        self.best_slide_level = level if level > best_next_level else best_next_level
        self.level_0_tile_size = int(desired_downsample) * self.tile_size'''

        self.best_slide_level, self.adjusted_tile_size, self.level_0_tile_size = \
            get_optimal_slide_level(self.slide, self.magnification, self.desired_magnification, self.tile_size)
>>>>>>> dbd0e643

    def __len__(self):
        # The size of the train set is X 10 the number of slides so that each epoch will be X 10 the size of the slides
        # The size of the TestSet or when we want to get all tiles from each slide will be the number of the slides
        if self.is_all_tiles or not self.is_train:
            return len(self.slide_names)
        else:
            return len(self.slide_names) * 10

    def __getitem__(self, item):
        if not self.is_all_tiles: # In case we're not getting all the tiles of a slide we want to fo over each slide for 10 times during each epoch
            item = item % len(self.censor)

        # For TestSet we'll get all the tiles for each slide since the length of the dataset is defined as the number of slides
        # For the trainset we need to rescale 'item'
        if not self.is_train:
            tile_idx = list(range(self.num_tiles[item]))
        else:
            tile_idx = list(range(self.num_tiles[item])) if self.is_all_tiles else choices(range(self.num_tiles[item]), k=self.bag_size)

        return {'Binary Target': self.binary_target[item],
                'Time Target': self.time_target[item],
                'Features': self.features[item][tile_idx],
                'Censored': self.censor[item],
                'tile scores': self.tile_scores[item][tile_idx],
                'slide name': self.slide_names[item],
                'num tiles': self.num_tiles[item],
                'tile locations': self.tile_location[item][tile_idx] if hasattr(self, 'tile_location') else None,
                'Slide belongs to Patient with Multiple Targets': self.slide_for_patient_with_multiple_targets[item],
                'Slide Belongs to Patient': self.patient_id[item]
                }


class Combined_Features_for_MIL_Training_dataset(Dataset):
    def __init__(self,
                 dataset_list: list = ['CAT', 'CARMEL'],  # for Multi_Resolution [CARMEL_10, CARMEL_40]
                 similar_dataset: str = 'CARMEL',
                 bag_size: int = 100,
                 minimum_tiles_in_slide: int = 50,
                 is_per_patient: bool = False,  # if True than data will be gathered and returned per patient (else per slide)
                 is_all_tiles: bool = False,  # if True than all slide tiles will be used (else only bag_tiles number of tiles)
                 fixed_tile_num: int = None,
                 is_repeating_tiles: bool = True,  # if True than the tile pick from each slide/patient is with repeating elements
                 target: str = 'ER',
                 is_train: bool = False,
                 data_limit: int = None,  # if 'None' than there will be no data limit. If a number is specified than it'll be the data limit
                 test_fold: int = 1,
                 print_timing: bool = False,
                 slide_repetitions: int = 1
                 ):

        if similar_dataset != 'CARMEL':
            raise Exception('ONLY the case were CARMEL is the similar_dataset is implemented')

        self.is_per_patient, self.is_all_tiles, self.is_repeating_tiles = is_per_patient, is_all_tiles, is_repeating_tiles
        self.dataset_list = dataset_list
        self.bag_size = bag_size
        self.train_type = 'Features'
        self.fixed_tile_num = fixed_tile_num  # This instance variable indicates what is the number of fixed tiles to be used. if "None" than all tiles will be used. This feature is used to check the necessity in using more than 500 feature tiles for training

        if self.is_per_patient:
            self.patient_data = {}
        else:
            self.slide_data = {}

        # Get data location:
        datasets_location = dataset_properties_to_location(dataset_list, target, test_fold, is_train)

        bad_num_of_good_tiles, slides_with_not_enough_tiles, slides_with_bad_segmentation = 0, 0, 0
        total_slides = 0
        slides_from_same_patient_with_different_target_values = 0

        print('Gathering data for {} Slides'.format(similar_dataset))
        for dataset, data_location, dataset_name, _ in datasets_location:
            print('Loading data from files related to {} Dataset'.format(dataset))

            if self.is_per_patient:  # Variables needed when working per patient:
                patient_list = []
                bad_patient_list = []
                patient_data = {}
                slides_from_same_patient_with_different_target_values = 0
            else:
                dataset_slide_names = []
                dataset_labels = []
                dataset_targets = []
                dataset_features = []
                dataset_num_tiles = []
                dataset_scores = []
                dataset_tile_scores = []

            data_files = glob(os.path.join(data_location, '*.data'))
            for data_file in data_files:
                if 'features' not in data_file.split('_'):
                    data_files.remove(data_file)

            '''if os.path.join(data_location, 'Model_Epoch_1000-Folds_[2, 3, 4, 5]_ER-Tiles_500.data') in data_files:
                data_files.remove(os.path.join(data_location, 'Model_Epoch_1000-Folds_[2, 3, 4, 5]_ER-Tiles_500.data'))
            if os.path.join(data_location, 'Model_Epoch_1000-Folds_[1]_ER-Tiles_500.data') in data_files:
                data_files.remove(os.path.join(data_location, 'Model_Epoch_1000-Folds_[1]_ER-Tiles_500.data'))'''

            if sys.platform == 'darwin':
                if dataset == 'CAT':
                    grid_location_dict = {
                        #'TCGA': r'/Users/wasserman/Developer/WSI_MIL/All Data/Features/Grids_data/TCGA_Grid_data.xlsx',
                        #'ABCTB': r'/Users/wasserman/Developer/WSI_MIL/All Data/Features/Grids_data/ABCTB_TIF_Grid_data.xlsx',
                        'CARMEL': r'/Users/wasserman/Developer/WSI_MIL/All Data/Features/Grids_data/CARMEL_Grid_data.xlsx'}
                    slides_data_DF_CARMEL = pd.read_excel('/Users/wasserman/Developer/WSI_MIL/All Data/Features/Grids_data/slides_data_CARMEL_ALL.xlsx')
                    slides_data_DF_CARMEL.set_index('file', inplace=True)

                elif dataset == 'CARMEL':
                    grid_location_dict = {
                        'CARMEL': r'/Users/wasserman/Developer/WSI_MIL/All Data/Features/Grids_data/CARMEL_Grid_data.xlsx'}
                    slides_data_DF_CARMEL = pd.read_excel('/Users/wasserman/Developer/WSI_MIL/All Data/Features/Grids_data/slides_data_CARMEL_ALL.xlsx')
                    slides_data_DF_CARMEL.set_index('file', inplace=True)
                elif dataset == 'CARMEL_40':
                    grid_location_dict = {
                        'CARMEL_40': r'/Users/wasserman/Developer/WSI_MIL/All Data/Features/Grids_data/CARMEL_40_Grid_data.xlsx'}
                    slides_data_DF_CARMEL = pd.read_excel('/Users/wasserman/Developer/WSI_MIL/All Data/Features/Grids_data/slides_data_CARMEL_ALL.xlsx')
                    slides_data_DF_CARMEL.set_index('file', inplace=True)

                else:
                    raise Exception("Need to write which dictionaries to use for this receptor case")

            elif sys.platform == 'linux':
                if dataset == 'CAT':
                    grid_location_dict = {
                        #'TCGA': r'/mnt/gipmed_new/Data/Breast/TCGA/Grids_10/Grid_data.xlsx',
                        #'ABCTB': r'/mnt/gipmed_new/Data/ABCTB_TIF/Grids_10/Grid_data.xlsx',
                        'CARMEL': r'/home/womer/project/All Data/Ran_Features/Grid_data/CARMEL_Grid_data.xlsx'}
                    slides_data_DF_CARMEL = pd.read_excel('/home/womer/project/All Data/Ran_Features/Grid_data/slides_data_CARMEL_ALL.xlsx')
                    slides_data_DF_CARMEL.set_index('file', inplace=True)

                elif dataset == 'CARMEL':
                    grid_location_dict = {
                        'CARMEL': r'/home/womer/project/All Data/Ran_Features/Grid_data/CARMEL_Grid_data.xlsx'}
                    slides_data_DF_CARMEL = pd.read_excel('/home/womer/project/All Data/Ran_Features/Grid_data/slides_data_CARMEL_ALL.xlsx')
                    slides_data_DF_CARMEL.set_index('file', inplace=True)

                elif dataset == 'CARMEL_40':
                    grid_location_dict = {
                        'CARMEL_40': r'/home/womer/project/All Data/Ran_Features/Grid_data/CARMEL_40_Grid_data.xlsx'}
                    slides_data_DF_CARMEL = pd.read_excel('/home/womer/project/All Data/Ran_Features/Grid_data/slides_data_CARMEL_ALL.xlsx')
                    slides_data_DF_CARMEL.set_index('file', inplace=True)

                else:
                    raise Exception("Need to write which dictionaries to use in this receptor case")

            grid_DF = pd.DataFrame()
            for key in grid_location_dict.keys():
                new_grid_DF = pd.read_excel(grid_location_dict[key])
                grid_DF = pd.concat([grid_DF, new_grid_DF])

            grid_DF.set_index('file', inplace=True)

            for file_idx, file in enumerate(tqdm(data_files)):
                with open(os.path.join(data_location, file), 'rb') as filehandle:
                    inference_data = pickle.load(filehandle)

                try:
                    if len(inference_data) == 6:
                        labels, targets, scores, patch_scores, slide_names, features = inference_data
                    elif len(inference_data) == 7:
                        labels, targets, scores, patch_scores, slide_names, features, batch_number = inference_data
                except ValueError:
                    raise Exception('Debug')

                num_slides, max_tile_num = features.shape[0], features.shape[2]

                for slide_num in range(num_slides):
                    # skip slides that are not in the similar dataset:
                    if slide_names[slide_num].split('.')[-1] != 'mrxs':  # This is NOT a CARMEL slide
                        continue
                    # Skip slides that have a "bad segmentation" marker in GridData.xlsx file
                    try:
                        if grid_DF.loc[slide_names[slide_num], 'bad segmentation'] == 1:
                            slides_with_bad_segmentation += 1
                            continue
                    except ValueError:
                        raise Exception('Debug')
                    except KeyError:
                        raise Exception('Debug')

                    total_slides += 1
                    feature_1 = features[slide_num, :, :, 0]
                    nan_indices = np.argwhere(np.isnan(feature_1)).tolist()
                    tiles_in_slide = nan_indices[0][1] if bool(nan_indices) else max_tile_num  # check if there are any nan values in feature_1
                    column_title = 'Legitimate tiles - 256 compatible @ X10' if len(dataset.split('_')) == 1 else 'Legitimate tiles - 256 compatible @ X' + dataset.split('_')[1]
                    try:
                        tiles_in_slide_from_grid_data = int(grid_DF.loc[slide_names[slide_num], column_title])
                    except TypeError:
                        raise Exception('Debug')

                    if tiles_in_slide_from_grid_data < tiles_in_slide:  # Checking that the number of tiles in Grid_data.xlsx is equall to the one found in the actual data
                        bad_num_of_good_tiles += 1
                        tiles_in_slide = tiles_in_slide_from_grid_data

                    if data_limit is not None and is_train and tiles_in_slide > data_limit:  # Limit the number of feature tiles according to argument "data_limit
                        tiles_in_slide = data_limit

                    if tiles_in_slide < minimum_tiles_in_slide:  # Checking that the slide has a minimum number of tiles to be useable
                        slides_with_not_enough_tiles += 1
                        continue

                    # Now, we'll start going over the slides and save the data. we're doing that in two loops. One for each dataset.
                    if self.is_per_patient:
                        # Calculate patient id:
                        patient = slide_names[slide_num].split('.')[0]
                        if patient.split('-')[0] == 'TCGA':
                            patient = '-'.join(patient.split('-')[:3])
                        elif slide_names[slide_num].split('.')[-1] == 'mrxs':  # This is a CARMEL slide
                            patient = slides_data_DF_CARMEL.loc[slide_names[slide_num], 'patient barcode']

                        # insert to the "all patient list"
                        patient_list.append(patient)

                        # Check if the patient has already been observed to be with multiple targets.
                        # if so count the slide as bad slide and move on to the next slide
                        if patient in bad_patient_list:
                            slides_from_same_patient_with_different_target_values += 1
                            continue

                        # in case this patient has already been seen, than it has multiple slides
                        if patient in patient_data.keys():
                            patient_dict = patient_data[patient]

                            # Check if the patient has multiple targets
                            patient_same_target = True if int(targets[slide_num]) == patient_dict['target'] else False  # Checking the the patient target is not changing between slides
                            # if the patient has multiple targets than:
                            if not patient_same_target:
                                slides_from_same_patient_with_different_target_values += 1 + len(patient_dict['slide names'])  # we skip more than 1 slide since we need to count the current slide and the ones that are already inserted to the patient_dict
                                patient_data.pop(patient)  # remove it from the dictionary of legitimate patients
                                bad_patient_list.append(patient)  # insert it to the list of non legitimate patients
                                continue  # and move on to the next slide
                            patient_dict['num tiles'].append(tiles_in_slide)
                            patient_dict['tile scores'].append(patch_scores[slide_num, :tiles_in_slide])# = np.concatenate((patient_dict['tile scores'], patch_scores[slide_num, :tiles_in_slide]), axis=0)
                            patient_dict['labels'].append(int(labels[slide_num]))
                            patient_dict['slide names'].append(slide_names[slide_num])
                            patient_dict['slide scores'].append(scores[slide_num])

                            # Now we decide how many feature tiles will be taken w.r.t self.fixed_tile_num parameter
                            if self.fixed_tile_num is not None:
                                tiles_in_slide = tiles_in_slide if tiles_in_slide <= self.fixed_tile_num else self.fixed_tile_num

                            #features_old = patient_dict['features']
                            #features_new = features[slide_num, :, :tiles_in_slide, :].squeeze(0).astype(np.float32)
                            #patient_dict['features'] = np.concatenate((features_old, features_new), axis=0)
                            patient_dict['features'].append(features[slide_num, :, :tiles_in_slide, :].squeeze(0).astype(np.float32))

                        else:
                            patient_dict = {'num tiles': [tiles_in_slide],
                                            'features': [features[slide_num, :, :tiles_in_slide, :].squeeze(0).astype(np.float32)],
                                            'tile scores': [patch_scores[slide_num, :tiles_in_slide]],
                                            'labels': [int(labels[slide_num])],
                                            'target': int(targets[slide_num]),
                                            'slide names': [slide_names[slide_num]],
                                            'slide scores': [scores[slide_num]]
                                            }
                            patient_data[patient] = patient_dict

                    else:
                        dataset_num_tiles.append(tiles_in_slide)
                        dataset_features.append(features[slide_num, :, :tiles_in_slide, :].squeeze(0).astype(np.float32))
                        dataset_tile_scores.append(patch_scores[slide_num, :tiles_in_slide])
                        dataset_slide_names.append(slide_names[slide_num])
                        dataset_labels.append(int(labels[slide_num]))
                        dataset_targets.append(int(targets[slide_num]))
                        dataset_scores.append(scores[slide_num])



            if self.is_per_patient:
                print('Found {} slides in {} Dataset, from same patients with different targets. Those slides will be excluded from {}'
                      .format(slides_from_same_patient_with_different_target_values,
                              dataset,
                              'Training' if is_train else 'Testing'))

                #self.slide_data[dataset] = patient_data
                self.patient_data[dataset] = patient_data
            else:
                self.slide_data[dataset] = {'slide names': dataset_slide_names,
                                            'features': dataset_features,
                                            'tile scores': dataset_tile_scores,
                                            'labels': dataset_labels,
                                            'targets': dataset_targets,
                                            'slide scores': dataset_scores,
                                            'num tiles': dataset_num_tiles
                                            }

        # At this point we've extracted all the data relevant for the similar dataset from both feature datasets.
        # Now, we'll check that both datasets has the same slides and that they are sorted in the same order.
        # Checking if both datasets has the same slides:
        if self.is_per_patient:
            # Checking that the patient list in each dataset is equal:
            #if set(self.slide_data[datasets_location[0][0]].keys()) - set(self.slide_data[datasets_location[1][0]].keys()):
            if set(self.patient_data[datasets_location[0][0]].keys()) - set(self.patient_data[datasets_location[1][0]].keys()):
                raise Exception('Datasets has different amount of patients. This case is not implemented')
            # Checking that the slide names for each patient is equal:
            #patient_list = self.slide_data[datasets_location[0][0]].keys()
            patient_list = self.patient_data[datasets_location[0][0]].keys()
            for patient in patient_list:
                #if set(self.slide_data[datasets_location[0][0]][patient]['slide names']) - set(self.slide_data[datasets_location[1][0]][patient]['slide names']):
                if set(self.patient_data[datasets_location[0][0]][patient]['slide names']) - set(self.patient_data[datasets_location[1][0]][patient]['slide names']):
                    raise Exception('Datasets has different amount of slides for patient {}. This case is not implemented'.format(patient))

        else:
            set_1 = set(self.slide_data[datasets_location[0][0]]['slide names'])
            set_2 = set(self.slide_data[datasets_location[1][0]]['slide names'])
            set_1_2 = set_1 - set_2
            set_2_1 = set_2 - set_1
            if bool(set_1_2) or bool(set_2_1):
                print('Datasets has different amount of slides. Removing slides that don\'t reside in both datasets')

                if len(set_1_2) != 0:
                    different_slides_1_2 = list(set_1_2)
                    slide_location_1_2 = []
                    for slide in different_slides_1_2:
                        slide_location_1_2.append(self.slide_data[datasets_location[0][0]]['slide names'].index(slide))

                    # Removing all slide data that do not reside in the other dataset:
                    for slide_location in slide_location_1_2:
                        del self.slide_data[datasets_location[0][0]]['slide names'][slide_location]
                        del self.slide_data[datasets_location[0][0]]['features'][slide_location]
                        del self.slide_data[datasets_location[0][0]]['tile scores'][slide_location]
                        del self.slide_data[datasets_location[0][0]]['labels'][slide_location]
                        del self.slide_data[datasets_location[0][0]]['targets'][slide_location]
                        del self.slide_data[datasets_location[0][0]]['slide scores'][slide_location]
                        del self.slide_data[datasets_location[0][0]]['num tiles'][slide_location]

                    print('Removed slides {} from {} dataset'.format(different_slides_1_2, datasets_location[0][0]))

                if len(set_2_1) != 0:
                    different_slides_2_1 = list(set_2_1)
                    slide_location_2_1 = []
                    for slide in different_slides_2_1:
                        slide_location_2_1.append(self.slide_data[datasets_location[1][0]]['slide names'].index(slide))

                    # Removing all slide data that do not reside in the other dataset:
                    for slide_location in slide_location_2_1:
                        del self.slide_data[datasets_location[1][0]]['slide names'][slide_location]
                        del self.slide_data[datasets_location[1][0]]['features'][slide_location]
                        del self.slide_data[datasets_location[1][0]]['tile scores'][slide_location]
                        del self.slide_data[datasets_location[1][0]]['labels'][slide_location]
                        del self.slide_data[datasets_location[1][0]]['targets'][slide_location]
                        del self.slide_data[datasets_location[1][0]]['slide scores'][slide_location]
                        del self.slide_data[datasets_location[1][0]]['num tiles'][slide_location]

                    print('Removed slides {} from {} dataset'.format(different_slides_2_1, datasets_location[1][0]))

                #raise Exception('Datasets has different amount of slides. This case is not implemented')

        # Sorting both datasets:
        print('Sorting the Data per {} ...'.format('Patient' if self.is_per_patient else 'Slide'))
        for dataset, _, _, _ in datasets_location:
            if self.is_per_patient:
                # The data in both dictionaries is arranged per patient and can be called by the patient number.
                # We need now to sort the tile data in each patient so it'll be the same for both dictionaries.
                # We already checked that both dataset contain the same patients and each patient has the same slides
                for patient in list(self.patient_data[dataset].keys()):
                    sort_order = np.argsort(np.array(self.patient_data[dataset][patient]['slide names']))
                    self.patient_data[dataset][patient]['slide names'] = [self.patient_data[dataset][patient]['slide names'][index] for index in sort_order]
                    self.patient_data[dataset][patient]['features'] = [self.patient_data[dataset][patient]['features'][index] for index in sort_order]
                    self.patient_data[dataset][patient]['tile scores'] = [self.patient_data[dataset][patient]['tile scores'][index] for index in sort_order]
                    self.patient_data[dataset][patient]['labels'] = [self.patient_data[dataset][patient]['labels'][index] for index in sort_order]
                    self.patient_data[dataset][patient]['slide scores'] = [self.patient_data[dataset][patient]['slide scores'][index] for index in sort_order]
                    self.patient_data[dataset][patient]['num tiles'] = [self.patient_data[dataset][patient]['num tiles'][index] for index in sort_order]

                    '''self.patient_data[dataset][patient]['slide names'] =    list(np.array(self.patient_data[dataset][patient]['slide names'])[sort_order])
                    self.patient_data[dataset][patient]['features'] =       list(np.array(self.patient_data[dataset][patient]['features'], dtype=object)[sort_order])
                    self.patient_data[dataset][patient]['tile scores'] =    list(np.array(self.patient_data[dataset][patient]['tile scores'], dtype=object)[sort_order])
                    self.patient_data[dataset][patient]['labels'] =         list(np.array(self.patient_data[dataset][patient]['labels'])[sort_order])
                    self.patient_data[dataset][patient]['slide scores'] =   list(np.array(self.patient_data[dataset][patient]['slide scores'])[sort_order])
                    self.patient_data[dataset][patient]['num tiles'] =      list(np.array(self.patient_data[dataset][patient]['num tiles'])[sort_order])'''

                    # We'll now convert the Features (self.patient_data[dataset][patient]['features']) and the tile scores into one big array:
                    self.patient_data[dataset][patient]['features'] = np.concatenate(self.patient_data[dataset][patient]['features'], axis=0).astype(np.float32)
                    self.patient_data[dataset][patient]['tile scores'] = np.concatenate(self.patient_data[dataset][patient]['tile scores'], axis=0).astype(np.float32)
            else:
                sort_order = np.argsort(np.array(self.slide_data[dataset]['slide names']))
                self.slide_data[dataset]['slide names'] = [self.slide_data[dataset]['slide names'][index] for index in sort_order]
                self.slide_data[dataset]['features'] = [self.slide_data[dataset]['features'][index] for index in sort_order]
                self.slide_data[dataset]['tile scores'] = [self.slide_data[dataset]['tile scores'][index] for index in sort_order]
                self.slide_data[dataset]['labels'] = [self.slide_data[dataset]['labels'][index] for index in sort_order]
                self.slide_data[dataset]['targets'] = [self.slide_data[dataset]['targets'][index] for index in sort_order]
                self.slide_data[dataset]['slide scores'] = [self.slide_data[dataset]['slide scores'][index] for index in sort_order]
                self.slide_data[dataset]['num tiles'] = [self.slide_data[dataset]['num tiles'][index] for index in sort_order]

                '''self.slide_data[dataset]['slide names'] = list(np.array(self.slide_data[dataset]['slide names'])[sort_order])
                self.slide_data[dataset]['features'] = list(np.array(self.slide_data[dataset]['features'], dtype=object)[sort_order])
                self.slide_data[dataset]['tile scores'] = list(np.array(self.slide_data[dataset]['tile scores'], dtype=object)[sort_order])
                self.slide_data[dataset]['labels'] = list(np.array(self.slide_data[dataset]['labels'])[sort_order])
                self.slide_data[dataset]['targets'] = list(np.array(self.slide_data[dataset]['targets'])[sort_order])
                self.slide_data[dataset]['slide scores'] = list(np.array(self.slide_data[dataset]['slide scores'])[sort_order])
                self.slide_data[dataset]['num tiles'] = list(np.array(self.slide_data[dataset]['num tiles'])[sort_order])'''

        if self.is_per_patient:
            self.patient_list = list(patient_list)
            for patient in self.patient_list:
                # Checking that the targets are equal for both datasets and that there is an equal number of tiles per slide:
                if self.patient_data[datasets_location[0][0]][patient]['target'] -\
                        self.patient_data[datasets_location[1][0]][patient]['target'] != 0:
                    raise Exception('Datasets targets for patient {} are not equal'.format(patient))

        else:
            # Checking that the targets are equal for both datasets and that there is an equal number of tiles per slide:
            if abs(np.array(self.slide_data[datasets_location[0][0]]['targets']) - np.array(self.slide_data[datasets_location[1][0]]['targets'])).sum() != 0:
                raise Exception('Datasets targets are not equal')

            # Checking if the num tiles are equal for both datasets:
            if abs(np.array(self.slide_data[datasets_location[0][0]]['num tiles']) - np.array(self.slide_data[datasets_location[1][0]]['num tiles'])).sum() != 0:
                print('Datasets num tiles are not equal')

        bad_num_of_good_tiles //= len(datasets_location)
        slides_with_bad_segmentation //= len(datasets_location)
        slides_with_not_enough_tiles //= len(datasets_location)
        total_slides //= len(datasets_location)
        if bad_num_of_good_tiles:
            print('There are {}/{} slides with \"bad number of good tile\" '.format(bad_num_of_good_tiles, total_slides))
        if slides_with_bad_segmentation:
            print('There are {}/{} slides with \"bad segmentation\" '.format(slides_with_bad_segmentation, total_slides))
        if slides_with_not_enough_tiles:
            print('There are {}/{} slides with less than {} tiles '.format(slides_with_not_enough_tiles, total_slides, minimum_tiles_in_slide))

        print('Initialized Dataset with {} feature slides'.format(self.__len__()))

    def __len__(self):
        if self.is_per_patient:
            return len(self.patient_list)
        else:
            return len(self.slide_data[list(self.slide_data.keys())[0]]['slide names'])

    def __getitem__(self, item):
        if self.is_per_patient:  # Retrieving data per patient
            patient = self.patient_list[item]
            dataset_names = list(self.patient_data.keys())

            patient_data = self.patient_data[self.dataset_list[0]][patient]
            num_tiles = int(np.array(patient_data['num tiles']).sum())

            if self.is_repeating_tiles:
                tile_idx = list(range(num_tiles)) if self.is_all_tiles else choices(range(num_tiles), k=self.bag_size)
            else:
                tile_idx = list(range(num_tiles)) if self.is_all_tiles else sample(range(num_tiles), k=self.bag_size)

            return {dataset_names[0]:
                        {'targets': self.patient_data[dataset_names[0]][patient]['target'],
                         'tile scores': self.patient_data[dataset_names[0]][patient]['tile scores'][tile_idx],
                         'features': self.patient_data[dataset_names[0]][patient]['features'][tile_idx],
                         'num tiles': int(np.array(self.patient_data[dataset_names[0]][patient]['num tiles']).sum())
                         },
                    dataset_names[1]:
                        {'targets': self.patient_data[dataset_names[1]][patient]['target'],
                         'tile scores': self.patient_data[dataset_names[1]][patient]['tile scores'][tile_idx],
                         'features': self.patient_data[dataset_names[1]][patient]['features'][tile_idx],
                         'num tiles': int(np.array(self.patient_data[dataset_names[1]][patient]['num tiles']).sum())
                         }
                    }

        else:  # Retrieving data per slide
            tile_idx = list(range(self.slide_data[list(self.slide_data.keys())[0]]['num tiles'][item])) if self.is_all_tiles else choices(range(self.slide_data[list(self.slide_data.keys())[0]]['num tiles'][item]), k=self.bag_size)
            dataset_names = list(self.slide_data.keys())

            return {dataset_names[0]:
                        {'targets': self.slide_data[dataset_names[0]]['targets'][item],
                         'slide scores': self.slide_data[dataset_names[0]]['slide scores'][item],
                         'tile scores': self.slide_data[dataset_names[0]]['tile scores'][item][tile_idx],
                         'slide name': self.slide_data[dataset_names[0]]['slide names'][item],
                         'features': self.slide_data[dataset_names[0]]['features'][item][tile_idx],
                         'num tiles': self.slide_data[dataset_names[0]]['num tiles'][item]
                         },
                    dataset_names[1]:
                        {'targets': self.slide_data[dataset_names[1]]['targets'][item],
                         'slide scores': self.slide_data[dataset_names[1]]['slide scores'][item],
                         'tile scores': self.slide_data[dataset_names[1]]['tile scores'][item][tile_idx],
                         'slide name': self.slide_data[dataset_names[1]]['slide names'][item],
                         'features': self.slide_data[dataset_names[1]]['features'][item][tile_idx],
                         'num tiles': self.slide_data[dataset_names[1]]['num tiles'][item]
                         }
                    }


class One_Full_Slide_Inference_Dataset(WSI_Master_Dataset):
    """
    This Class provides tile extraction for ONE specific slide WITHOUT using the legitimate tile grid
    """
    def __init__(self,
                 DataSet: str = 'TCGA',
                 slidename: str = '',
                 target_kind: str = 'ER',
                 folds: List = [1],
                 tile_size: int = 256,
                 desired_slide_magnification: int = 10
                 ):
        super(One_Full_Slide_Inference_Dataset, self).__init__(DataSet=DataSet,
                                                               tile_size=256,
                                                               bag_size=None,
                                                               target_kind=target_kind,
                                                               test_fold=1,
                                                               infer_folds=folds,
                                                               train=True,
                                                               print_timing=False,
                                                               transform_type='none',
                                                               get_images=False,
                                                               train_type='Infer',
                                                               desired_slide_magnification=desired_slide_magnification)

        self.tile_size = tile_size

        slide_idx = np.where(np.array(self.all_image_file_names) == slidename)[0][0]

        height = int(self.meta_data_DF.loc[slide_idx, 'Height'])
        width = int(self.meta_data_DF.loc[slide_idx, 'Width'])
        objective_power = self.meta_data_DF.loc[slide_idx, 'Manipulated Objective Power']

        adjusted_tile_size_at_level_0 = int(self.tile_size * (int(objective_power) / self.desired_magnification))
        equivalent_rows = int(np.ceil(height / adjusted_tile_size_at_level_0))
        equivalent_cols = int(np.ceil(width / adjusted_tile_size_at_level_0))

        self.delta_pixel = int(objective_power / self.desired_magnification)

        self.equivalent_grid_size = (equivalent_rows, equivalent_cols)
        self.magnification = self.all_magnifications[slide_idx]
        self.slide_name = self.all_image_file_names[slide_idx]
        self.slide = self.slides[slide_idx]

    def __len__(self):
        return 1

    def __getitem__(self, location: List = None):
        desired_downsample = self.magnification / self.desired_magnification

        level, best_next_level = -1, -1
        for index, downsample in enumerate(self.slide.level_downsamples):
            if isclose(desired_downsample, downsample, rel_tol=1e-3):
                level = index
                level_downsample = 1
                break

            elif downsample < desired_downsample:
                best_next_level = index
                level_downsample = int(
                    desired_downsample / self.slide.level_downsamples[best_next_level])

        self.adjusted_tile_size = self.tile_size * level_downsample

        self.best_slide_level = level if level > best_next_level else best_next_level
        self.level_0_tile_size = int(desired_downsample) * self.tile_size

        tiles, time_list, _ = _get_tiles(slide=self.slide,
                                         locations=location,
                                         tile_size_level_0=self.level_0_tile_size,
                                         adjusted_tile_sz=self.adjusted_tile_size,
                                         output_tile_sz=self.tile_size,
                                         best_slide_level=self.best_slide_level)


        # Converting the tiles to Tensor:
        X, original_data = [], []
        for tile in tiles:
            original_data.append(transforms.ToTensor()(tile))
            X.append(torch.reshape(self.transform(tile), (1, self.transform(tile).size(0), self.transform(tile).size(1), self.transform(tile).size(2))))

        return {'Data': X,
                'Slide Filename': self.slide._filename,
                'Equivalent Grid Size': self.equivalent_grid_size,
                'Original Data': original_data
                }


class Batched_Full_Slide_Inference_Dataset(WSI_Master_Dataset):
    def __init__(self,
                 tile_size: int = 256,
                 tiles_per_iter: int = 500,
                 target_kind: str = 'ER',
                 desired_slide_magnification: int = 10,
                 num_background_tiles: int = 0
                 ):
        f = open('Infer_Slides.txt', 'r')
        DataSet = f.readline().split('\n')[0]
        self.slide_names = []
        for line in f:
            if line.isspace():
                continue
            self.slide_names.append(line.split('\n')[0])
        f.close()

        super(Batched_Full_Slide_Inference_Dataset, self).__init__(DataSet=DataSet,
                                                                   tile_size=tile_size,
                                                                   bag_size=None,
                                                                   target_kind=target_kind,
                                                                   train=True,
                                                                   print_timing=False,
                                                                   transform_type='none',
                                                                   DX=False,
                                                                   get_images=False,
                                                                   train_type='Infer_All_Folds',
                                                                   desired_slide_magnification=desired_slide_magnification)

        self.tiles_per_iter = tiles_per_iter
        self.magnification = []
        self.num_tiles = []
        self.slide_grids = []
        self.equivalent_grid = []
        self.equivalent_grid_size = []
        self.is_tissue_tiles = []
        self.is_last_batch = []
        self.slides = []
        targets, slide_size = [], []

        for _, slide_num in enumerate(self.valid_slide_indices):
            if self.all_image_file_names[slide_num] not in self.slide_names:
                continue
            if (self.DX and self.all_is_DX_cut[slide_num]) or not self.DX:
                try:
                    #slides.append(openslide.open_slide(self.slides[slide_num]))

                    full_slide_file_name = os.path.join(self.dir_dict[self.all_image_ids[slide_num]],
                                                        self.all_image_file_names[slide_num])
                    print(self.all_image_file_names[slide_num])
                    self.slides.append(openslide.open_slide(full_slide_file_name))
                except FileNotFoundError:
                    #raise FileNotFoundError('Couldn\'t open slide {}'.format(self.slides[slide_num]))
                    raise FileNotFoundError('Couldn\'t open slide {}'.format(full_slide_file_name))

                targets.append(self.all_targets[slide_num])

                # Recreate the basic slide grids:
                height = int(self.meta_data_DF.loc[slide_num, 'Height'])
                width = int(self.meta_data_DF.loc[slide_num, 'Width'])
                slide_size.append({'Height': height, 'Width': width})
                objective_power = self.meta_data_DF.loc[slide_num, 'Manipulated Objective Power']

                adjusted_tile_size_at_level_0 = int(self.tile_size * (int(objective_power) / self.desired_magnification))
                equivalent_rows = int(np.ceil(height / adjusted_tile_size_at_level_0))
                equivalent_cols = int(np.ceil(width / adjusted_tile_size_at_level_0))
                basic_grid = [(row, col) for row in range(0, height, adjusted_tile_size_at_level_0) for col in
                              range(0, width, adjusted_tile_size_at_level_0)]
                equivalent_grid_dimensions = (equivalent_rows, equivalent_cols)
                self.equivalent_grid_size.append(equivalent_grid_dimensions)

                if len(basic_grid) != self.meta_data_DF.loc[slide_num, 'Total tiles - ' + str(self.tile_size) + ' compatible @ X' + str(self.desired_magnification)].item():
                    raise Exception('Total tile num do not fit')

                self.magnification.extend([self.all_magnifications[slide_num]])
                basic_file_name = '.'.join(self.all_image_file_names[slide_num].split('.')[:-1])
                grid_file = os.path.join(self.dir_dict[self.all_image_ids[slide_num]], 'Grids_' + str(self.desired_magnification),
                                         basic_file_name + '--tlsz' + str(self.tile_size) + '.data')
                '''grid_file = os.path.join(self.image_path_names[ind], 'Grids_' + str(self.desired_magnification),
                                         basic_file_name + '--tlsz' + str(self.tile_size) + '.data')'''

                with open(grid_file, 'rb') as filehandle:
                    tissue_grid_list = pickle.load(filehandle)
                # Compute which tiles are background tiles and pick "num_background_tiles" from them.
                non_tissue_grid_list = list(set(basic_grid) - set(tissue_grid_list))
                selected_non_tissue_grid_list = sample(non_tissue_grid_list, num_background_tiles)
                # Combine the list of selected non tissue tiles with the list of all tiles:
                combined_grid_list = selected_non_tissue_grid_list + tissue_grid_list
                combined_equivalent_grid_list = map_original_grid_list_to_equiv_grid_list(adjusted_tile_size_at_level_0, combined_grid_list)
                # We'll also create a list that says which tiles are tissue tiles:
                is_tissue_tile = [False] * len(selected_non_tissue_grid_list) + [True] * len(tissue_grid_list)

                self.num_tiles.append(len(combined_grid_list))

                chosen_locations_chunks = chunks(combined_grid_list, self.tiles_per_iter)
                self.slide_grids.extend(chosen_locations_chunks)

                chosen_locations_equivalent_grid_chunks = chunks(combined_equivalent_grid_list, self.tiles_per_iter)
                self.equivalent_grid.extend(chosen_locations_equivalent_grid_chunks)

                is_tissue_tile_chunks = chunks(is_tissue_tile, self.tiles_per_iter)
                self.is_tissue_tiles.extend(is_tissue_tile_chunks)
                self.is_last_batch.extend([False] * (len(chosen_locations_chunks) - 1))
                self.is_last_batch.append(True)

                print('Slide: {}, num tiles: {}, num batches: {}'
                      .format(self.slides[-1], self.num_tiles[-1], len(chosen_locations_chunks)))

        self.targets = targets
        self.slide_size = slide_size

        attributes_to_delete = ['all_image_file_names', 'all_is_DX_cut', 'all_magnifications',
                                'all_patient_barcodes', 'all_tissue_tiles', 'grid_lists', 'in_fold',
                                'target', 'tissue_tiles', 'valid_slide_indices']
        for attribute in attributes_to_delete:
            delattr(self, attribute)
        # The following properties will be used in the __getitem__ function
        self.slide_num = -1
        self.current_file = None
        print(
            'Initiation of WSI Batch Slides for {} INFERENCE is Complete. {} Slides, Working on Tiles of size {}^2 with X{} magnification. {} tiles per iteration, {} iterations to complete full inference'
                .format(self.target_kind,
                        len(self.slides),
                        self.tile_size,
                        self.desired_magnification,
                        self.tiles_per_iter,
                        self.__len__()))

    def __len__(self):
        return int(np.ceil(np.array(self.num_tiles) / self.tiles_per_iter).sum())

    #def __getitem__(self, idx):
    def __getitem__(self, idx, location: List = None, tile_size: int = None):
        start_getitem = time.time()
        if idx == 0 or (idx > 0 and self.is_last_batch[idx - 1]):
            self.slide_num += 1

            if sys.platform == 'win32':
                image_file = os.path.join(self.image_path_names[self.slide_num],
                                          self.image_file_names[self.slide_num])
                self.current_slide = openslide.open_slide(image_file)
            else:
                self.current_slide = self.slides[self.slide_num]

            self.initial_num_patches = self.num_tiles[self.slide_num]

            # RanS 11.3.21
            desired_downsample = self.magnification[self.slide_num] / self.desired_magnification

            level, best_next_level = -1, -1
            for index, downsample in enumerate(self.current_slide.level_downsamples):
                if isclose(desired_downsample, downsample, rel_tol=1e-3):
                    level = index
                    level_downsample = 1
                    break

                elif downsample < desired_downsample:
                    best_next_level = index
                    level_downsample = int(
                        desired_downsample / self.current_slide.level_downsamples[best_next_level])

            if tile_size is not None:
                self.tile_size = tile_size

            self.adjusted_tile_size = self.tile_size * level_downsample

            self.best_slide_level = level if level > best_next_level else best_next_level
            self.level_0_tile_size = int(desired_downsample) * self.tile_size

        #target = [1] if self.targets[self.slide_num] == 'Positive' else [0]
        #target = [1] if self.all_targets[self.slide_num] == 'Positive' else [0]
        target = get_label(self.all_targets[self.slide_num])
        target = torch.LongTensor(target)

        tile_locations = self.slide_grids[idx] if location is None else location

        tiles, time_list, _ = _get_tiles(slide=self.current_slide,
                                         locations=tile_locations,
                                         tile_size_level_0=self.level_0_tile_size,
                                         adjusted_tile_sz=self.adjusted_tile_size,
                                         output_tile_sz=self.tile_size,
                                         best_slide_level=self.best_slide_level)

        X = torch.zeros([len(tiles), 3, self.tile_size, self.tile_size])
        tiles_non_augmented = torch.zeros([len(tiles), 3, self.tile_size, self.tile_size])

        start_aug = time.time()
        for i in range(len(tiles)):
            X[i] = self.transform(tiles[i])
            tiles_non_augmented[i] = transforms.ToTensor()(tiles[i])

        aug_time = time.time() - start_aug
        total_time = time.time() - start_getitem
        if self.print_time:
            time_list = (time_list[0], time_list[1], aug_time, total_time)
        else:
            time_list = [0]

        debug_patches_and_transformations = False
        if debug_patches_and_transformations:
            images = torch.zeros_like(X)
            trans = transforms.Compose(
                [transforms.CenterCrop(self.tile_size), transforms.ToTensor()])  # RanS 21.12.20

            for i in range(self.tiles_per_iter):
                images[i] = trans(tiles[i])
            show_patches_and_transformations(X, images, tiles, self.scale_factor, self.tile_size)

        return {'Data': X,
                'Target': target,
                'Time List': time_list,
                'Is Last Batch': self.is_last_batch[idx],
                'Initial Num Tiles': self.initial_num_patches,
                'Slide Filename': self.current_slide._filename.split('/')[-1],
                'Equivalent Grid': self.equivalent_grid[idx],
                'Is Tissue Tiles': self.is_tissue_tiles[idx],
                'Equivalent Grid Size': self.equivalent_grid_size[self.slide_num],
                'Level 0 Locations': self.slide_grids[idx],
                'Original Data': tiles_non_augmented,
                'Slide Dimensions': self.slide_size[self.slide_num]
                }


class C_Index_Test_Dataset(Dataset):
    def __init__(self,
                 train: bool = True,
                 is_all_censored: bool = False,
                 is_all_not_censored: bool = False,
                 data_difficulty: 'str' = 'Basic'
                 ):

        if is_all_censored and is_all_not_censored:
            raise Exception('\'is_all_censored\' and \'is_all_not_censored\' CANNOT be TRUE at the same time')

        self.train_type = 'Features'

        if sys.platform == 'darwin':
            if data_difficulty == 'Basic':
                file_location = r'/Users/wasserman/Developer/WSI_MIL/All Data/survival_synthetic/Survival_time_synthetic.xlsx'
            elif data_difficulty == 'Moderate':
                file_location = r'/Users/wasserman/Developer/WSI_MIL/All Data/survival_synthetic/Survival_time_synthetic_80_censored.xlsx'
            elif data_difficulty == 'Difficult':
                file_location = r'/Users/wasserman/Developer/WSI_MIL/All Data/survival_synthetic/Survival_time_synthetic_hard.xlsx'
            else:
                raise Exception('Data difficulty is not identified')

        elif sys.platform == 'linux':
            file_location = r'/home/womer/project/All Data/survival_synthetic/Survival_time_synthetic.xlsx'
        DF = pd.read_excel(file_location)

        print("Loading data from file {}".format(file_location))
        num_cases = DF.shape[0]

        legit_cases = list(range(0, int(0.8 * num_cases)) if train else range(int(0.8 * num_cases), num_cases))

        self.data = []
        for case_index in tqdm(legit_cases):
            if (is_all_not_censored and DF.loc[case_index]['Censored']) or (is_all_censored and not DF.loc[case_index]['Censored']):
                continue
            case = {'Binary Target': DF.loc[case_index]['Binary label'],
                    'Time Target': DF.loc[case_index, 'Observed survival time'],
                    'Features': np.array(DF.loc[case_index, [0, 1, 2, 3, 4, 5, 6, 7]]).astype(np.float32),
                    'Censored': DF.loc[case_index, 'Censored'],
                    'True Time Targets': DF.loc[case_index, 'True survival time']
                    }
            self.data.append(case)

    def __len__(self):
        return len(self.data)

    def __getitem__(self, item):
        return self.data[item]


class C_Index_Test_Dataset_Original(Dataset):
    def __init__(self,
                 train: bool = True,
                 binary_target: bool = False,
                 without_censored: bool = False):

        self.train_type = 'Features'

        if sys.platform == 'darwin':
            #file_location = r'/Users/wasserman/Developer/WSI_MIL/All Data/survival_synthetic/Survival_time_synthetic.xlsx'
            file_location = r'/Users/wasserman/Developer/WSI_MIL/All Data/survival_synthetic/Survival_time_synthetic_hard.xlsx'

        elif sys.platform == 'linux':
            file_location = r'/home/womer/project/All Data/survival_synthetic/Survival_time_synthetic.xlsx'
        DF = pd.read_excel(file_location)

        num_cases = DF.shape[0]

        legit_cases = list(range(0, int(0.8 * num_cases)) if train else range(int(0.8 * num_cases), num_cases))

        all_targets = DF['Observed survival time']

        self.data = []
        for case_index in tqdm(legit_cases):
            if binary_target and (DF.loc[case_index]['Binary label'] == -1 or DF.loc[case_index, 'Censored']):
                #if DF.loc[case_index]['Binary label'] == -1 or DF.loc[case_index, 'Censored']:
                continue
            if without_censored and DF.loc[case_index]['Censored']:
                continue
            case = {'Binary Target': DF.loc[case_index]['Binary label'],
                    'Time Target': DF.loc[case_index, 'Observed survival time'],
                    'Features': np.array(DF.loc[case_index, [0, 1, 2, 3, 4, 5, 6, 7]]).astype(np.float32),
                    'Censored': DF.loc[case_index, 'Censored']
                    }
            self.data.append(case)

    def __len__(self):
        return len(self.data)

    def __getitem__(self, item):
        return self.data[item]



class WSI_Master_Dataset_Survival(Dataset):
    def __init__(self,
                 DataSet: str = 'TCGA',
                 tile_size: int = 256,
                 bag_size: int = 50,
                 target_kind: str = 'ER',
                 test_fold: int = 1,
                 infer_folds: List = [None],
                 train: bool = True,
                 transform_type: str = 'flip',
                 DX: bool = False,
                 get_images: bool = False,
                 train_type: str = 'MASTER',
                 color_param: float = 0.1,
                 n_tiles: int = 10,
                 test_time_augmentation: bool = False,
                 desired_slide_magnification: int = 10,
                 slide_repetitions: int = 1,
                 loan: bool = False,
                 er_eq_pr: bool = False,
                 slide_per_block: bool = False,
                 balanced_dataset: bool = False,
                 is_all_censored: bool = False,
                 is_all_not_censored: bool = False):


        # Check if the target receptor is available for the requested train DataSet:
        assert_dataset_target(DataSet, target_kind)

        if is_all_censored and is_all_not_censored:
            raise Exception('\'is_all_censored\' and \'is_all_not_censored\' CANNOT be TRUE at the same time')

        print('Initializing {} DataSet....'.format('Train' if train else 'Test'))
        self.DataSet = DataSet
        self.desired_magnification = desired_slide_magnification
        self.tile_size = tile_size
        self.target_kind = target_kind
        self.test_fold = test_fold
        self.bag_size = bag_size
        self.train = train
        self.DX = DX
        self.get_images = get_images
        self.train_type = train_type
        self.color_param = color_param
        self.loan = loan

        # Get DataSets location:
        self.dir_dict = get_datasets_dir_dict(Dataset=self.DataSet)
        print('Slide Data will be taken from these locations:')
        print(self.dir_dict)
        locations_list = []

        for _, key in enumerate(self.dir_dict):
            locations_list.append(self.dir_dict[key])

            slide_meta_data_file = os.path.join(self.dir_dict[key], 'slides_data_' + key + '.xlsx')
            grid_meta_data_file = os.path.join(self.dir_dict[key], 'Grids_' + str(self.desired_magnification), 'Grid_data.xlsx')

            slide_meta_data_DF = pd.read_excel(slide_meta_data_file)
            grid_meta_data_DF = pd.read_excel(grid_meta_data_file)
            meta_data_DF = pd.DataFrame({**slide_meta_data_DF.set_index('file').to_dict(),
                                         **grid_meta_data_DF.set_index('file').to_dict()})

            self.meta_data_DF = meta_data_DF if not hasattr(self, 'meta_data_DF') else self.meta_data_DF.append(
                meta_data_DF)
        self.meta_data_DF.reset_index(inplace=True)
        self.meta_data_DF.rename(columns={'index': 'file'}, inplace=True)

        if self.DataSet == 'PORTO_HE' or self.DataSet == 'PORTO_PDL1':
            # for lung, take only origin: lung
            self.meta_data_DF = self.meta_data_DF[self.meta_data_DF['Origin'] == 'lung']
            self.meta_data_DF.reset_index(inplace=True) #RanS 18.4.21

        if balanced_dataset and self.target_kind == 'ER':
            self.meta_data_DF = balance_dataset(self.meta_data_DF)
            #take only selected patients
            self.meta_data_DF = self.meta_data_DF[self.meta_data_DF['use_in_balanced_data_ER'] == 1]
            self.meta_data_DF.reset_index(inplace=True)

        if self.target_kind == 'OR':
            PR_targets = list(self.meta_data_DF['PR status'])
            ER_targets = list(self.meta_data_DF['ER status'])
            all_targets = ['Missing Data']*len(ER_targets)
            for ii, (PR_target, ER_target) in enumerate(zip(PR_targets, ER_targets)):
                if (PR_target == 'Positive' or ER_target == 'Positive'):
                    all_targets[ii] = 'Positive'
                elif (PR_target == 'Negative' or ER_target == 'Negative'): #avoid 'Missing Data'
                    all_targets[ii] = 'Negative'

        if self.target_kind == 'survival':
            all_censored = list(self.meta_data_DF['Censored'])
            all_time_targets = list(self.meta_data_DF['Follow-up Months Since Diagnosis'])
            all_binary_targets = list(self.meta_data_DF['survival status'])
            all_is_excluded = list(self.meta_data_DF['Exclude for time prediction?'])

        else:
            all_targets = list(self.meta_data_DF[self.target_kind + ' status'])

        all_patient_barcodes = list(self.meta_data_DF['patient barcode'])

        #RanS 17.8.21
        if slide_per_block:
            if DataSet == 'CARMEL':
                #all_patient_barcodes1 = ['17-5_1_1_a', '17-5_1_1_b', '18-81_1_2_e', '18-81_1_2_k', '17-10008_1_1_e'] ######temp

                all_blocks = []
                for barcode in all_patient_barcodes:
                    if barcode is not np.nan:
                        all_blocks.append(barcode[:-2])
                    else:
                        all_blocks.append(barcode)

                _, unique_inds = np.unique(all_blocks, return_index=True)
                all_inds = np.arange(0, len(all_blocks))
                excess_block_slides = set(all_inds) - set(unique_inds)
                print('slide_per_block: removing ' + str(len(excess_block_slides)) + ' slides')
            else:
                IOError('slide_per_block only implemented for CARMEL dataset')
        elif (DataSet == 'LEUKEMIA') and (target_kind in ['ALL', 'is_B', 'is_HR', 'is_over_6', 'is_over_10', 'is_over_15', 'WBC_over_20', 'WBC_over_50', 'is_HR_B', 'is_tel_aml_B', 'is_tel_aml_non_hr_B']):
            #remove slides with diagnosis day != 0
            excess_block_slides = set(self.meta_data_DF.index[self.meta_data_DF['Day_0/15/33_fixed'] != 0])
        else:
            excess_block_slides = set()

        # We'll use only the valid slides - the ones with a Negative or Positive label. (Some labels have other values)
        # Let's compute which slides are these:
        if self.target_kind == 'survival':
            # In the case where the target is survival we need to exclude slides that are:
            # 1) Excluded
            # 2) without Censor data

            valid_slide_indices_exclude = np.where(np.array(all_is_excluded) != 'Exclude')[0]
            valid_slide_indices_censor = np.where(np.isnan(all_censored) == False)[0]
            # Combining all those conditions:
            valid_slide_indices = np.intersect1d(valid_slide_indices_exclude, valid_slide_indices_censor)
        else:
            valid_slide_indices = np.where(np.isin(np.array(all_targets), ['Positive', 'Negative']) == True)[0]

        # Also remove slides without grid data:
        slides_without_grid = set(self.meta_data_DF.index[self.meta_data_DF['Total tiles - ' + str(
            self.tile_size) + ' compatible @ X' + str(self.desired_magnification)] == -1])
        # Remove slides with 0 tiles:
        slides_with_0_tiles = set(self.meta_data_DF.index[self.meta_data_DF['Legitimate tiles - ' + str(
            self.tile_size) + ' compatible @ X' + str(self.desired_magnification)] == 0])

        if 'bad segmentation' in self.meta_data_DF.columns:
            slides_with_bad_seg = set(self.meta_data_DF.index[self.meta_data_DF['bad segmentation'] == 1])  #RanS 9.5.21
        else:
            slides_with_bad_seg = set()

        # train only on samples with ER=PR, RanS 27.6.21
        if er_eq_pr and self.train:
            slides_with_er_not_eq_pr = set(self.meta_data_DF.index[self.meta_data_DF['ER status'] != self.meta_data_DF['PR status']])
        else:
            slides_with_er_not_eq_pr = set()

        # Define number of tiles to be used
        if train_type == 'REG':
            n_minimal_tiles = n_tiles
        else:
            n_minimal_tiles = self.bag_size

        slides_with_few_tiles = set(self.meta_data_DF.index[self.meta_data_DF['Legitimate tiles - ' + str(
            self.tile_size) + ' compatible @ X' + str(self.desired_magnification)] < n_minimal_tiles])
        # FIXME: find a way to use slides with less than the minimal amount of slides. and than delete the following if.
        if len(slides_with_few_tiles) > 0:
            print(
                '{} Slides were excluded from DataSet because they had less than {} available tiles or are non legitimate for training'
                .format(len(slides_with_few_tiles), n_minimal_tiles))
        valid_slide_indices = np.array(
            list(set(valid_slide_indices) - slides_without_grid - slides_with_few_tiles - slides_with_0_tiles - slides_with_bad_seg - slides_with_er_not_eq_pr - excess_block_slides))

        # The train set should be a combination of all sets except the test set and validation set:
        if self.DataSet == 'CAT' or self.DataSet == 'ABCTB_TCGA':
            fold_column_name = 'test fold idx breast'
        else:
            fold_column_name = 'test fold idx'

        if self.train_type in ['REG', 'MIL']:
            if self.train:
                folds = list(self.meta_data_DF[fold_column_name].unique())
                folds.remove(self.test_fold)
                if 'test' in folds:
                    folds.remove('test')
                if 'val' in folds:
                    folds.remove('val')
            else:
                folds = [self.test_fold]
                folds.append('val')
        elif self.train_type == 'Infer':
            folds = infer_folds
        elif self.train_type == 'Infer_All_Folds':
            folds = list(self.meta_data_DF[fold_column_name].unique())
        else:
            raise ValueError('Variable train_type is not defined')

        self.folds = folds

        if type(folds) is int:
            folds = [folds]

        correct_folds = self.meta_data_DF[fold_column_name][valid_slide_indices].isin(folds)
        valid_slide_indices = np.array(correct_folds.index[correct_folds])

        all_image_file_names = list(self.meta_data_DF['file'])
        all_image_ids = list(self.meta_data_DF['id'])

        all_in_fold = list(self.meta_data_DF[fold_column_name])
        all_tissue_tiles = list(self.meta_data_DF['Legitimate tiles - ' + str(self.tile_size) + ' compatible @ X' + str(
            self.desired_magnification)])

        if 'TCGA' not in self.dir_dict:
            self.DX = False
        if self.DX:
            all_is_DX_cut = list(self.meta_data_DF['DX'])

        all_magnifications = list(self.meta_data_DF['Manipulated Objective Power'])

        if train_type in ['Infer', 'Infer_All_Folds']:
            temp_select = False
            if temp_select:  # RanS 10.8.21, hard coded selection of specific slides
                slidenames = ['19-14722_1_1_a.mrxs', '19-14722_1_1_b.mrxs', '19-14722_1_1_e.mrxs', '19-5229_2_1_a.mrxs',
                              '19-5229_2_1_b.mrxs', '19-5229_2_1_e.mrxs']
                valid_slide_indices = []
                for slidename in slidenames:
                    valid_slide_index = self.meta_data_DF[self.meta_data_DF['file'] == slidename].index.to_list()
                    valid_slide_indices.append(valid_slide_index[0])

            self.valid_slide_indices = valid_slide_indices
            self.all_magnifications = all_magnifications
            self.all_is_DX_cut = all_is_DX_cut if self.DX else [True] * len(self.all_magnifications)
            self.all_tissue_tiles = all_tissue_tiles
            self.all_image_file_names = all_image_file_names
            self.all_patient_barcodes = all_patient_barcodes
            self.all_image_ids = all_image_ids
            self.all_targets = all_targets


        self.image_file_names = []
        self.image_path_names = []
        self.in_fold = []
        self.tissue_tiles = []
        self.target = []
        self.magnification = []
        self.slides = []
        self.grid_lists = []
        self.presaved_tiles = []


        if self.target_kind == 'survival':  # TODO: maybe i can change this ?
            self.target_binary, self.target_time, self.censored = [], [], []

        for _, index in enumerate(tqdm(valid_slide_indices)):
            if (self.DX and all_is_DX_cut[index]) or not self.DX:
                self.image_file_names.append(all_image_file_names[index])
                self.image_path_names.append(self.dir_dict[all_image_ids[index]])
                self.in_fold.append(all_in_fold[index])
                self.tissue_tiles.append(all_tissue_tiles[index])
                self.magnification.append(all_magnifications[index])
                self.presaved_tiles.append(all_image_ids[index] == 'ABCTB_TILES')
                if self.target_kind == 'survival':
                    self.target.append(-1)
                else:
                    self.target.append(all_targets[index])

                if self.target_kind == 'survival':
                    if all_censored[index] == 1:
                        censor_status = True
                    elif all_censored[index] == 0:
                        censor_status = False
                    else:
                        pass
                    if (is_all_not_censored and censor_status) or (is_all_censored and not censor_status):
                        continue
                    self.censored.append(censor_status)
                    self.target_binary.append(all_binary_targets[index])
                    self.target_time.append(all_time_targets[index])

                # Preload slides - improves speed during training.
                grid_file = []
                image_file = []
                try:
                    image_file = os.path.join(self.dir_dict[all_image_ids[index]], all_image_file_names[index])
                    if self.presaved_tiles[-1]:
                        tiles_dir = os.path.join(self.dir_dict[all_image_ids[index]], 'tiles', '.'.join((os.path.basename(image_file)).split('.')[:-1]))
                        self.slides.append(tiles_dir)
                        self.grid_lists.append(0)
                    else:
                        #if self.train_type == 'Infer_All_Folds':
                        if self.train_type in ['Infer_All_Folds', 'Infer']:
                            self.slides.append(image_file)
                        else:
                            self.slides.append(openslide.open_slide(image_file))

                        basic_file_name = '.'.join(all_image_file_names[index].split('.')[:-1])

                        grid_file = os.path.join(self.dir_dict[all_image_ids[index]], 'Grids_' + str(self.desired_magnification),
                                                 basic_file_name + '--tlsz' + str(self.tile_size) + '.data')
                        with open(grid_file, 'rb') as filehandle:
                            grid_list = pickle.load(filehandle)
                            self.grid_lists.append(grid_list)
                except FileNotFoundError:
                    raise FileNotFoundError(
                        'Couldn\'t open slide {} or its Grid file {}'.format(image_file, grid_file))


        # Setting the transformation:
        self.transform = define_transformations(transform_type, self.train, self.tile_size, self.color_param)
        if np.sum(self.presaved_tiles):
            self.rand_crop = transforms.RandomCrop(self.tile_size)

        if train_type == 'REG':
            self.factor = n_tiles
            self.real_length = int(self.__len__() / self.factor)
        elif train_type == 'MIL':
            self.factor = 1
            self.real_length = self.__len__()
        if train is False and test_time_augmentation:
            self.factor = 4
            self.real_length = int(self.__len__() / self.factor)

        # Deleting attributes not needed.
        if train_type == 'Infer_All_Folds':
            attributes_to_delete = ['image_file_names', 'image_path_names', 'slides', 'presaved_tiles']
            for attribute in attributes_to_delete:
                delattr(self, attribute)

<<<<<<< HEAD
=======
            if tile_size is not None:
                self.tile_size = tile_size

            '''desired_downsample = self.magnification[self.slide_num] / self.desired_magnification
>>>>>>> dbd0e643

    def __len__(self):
        return len(self.target) * self.factor


<<<<<<< HEAD
    def __getitem__(self, idx):
        start_getitem = time.time()
        idx = idx % self.real_length

        if self.presaved_tiles[idx]:  # load presaved patches
            time_tile_extraction = time.time()
            idxs = sample(range(self.tissue_tiles[idx]), self.bag_size)
            empty_image = Image.fromarray(np.uint8(np.zeros((self.tile_size, self.tile_size, 3))))
            tiles = [empty_image] * self.bag_size
            for ii, tile_ind in enumerate(idxs):
                #tile_path = os.path.join(self.tiles_dir[idx], 'tile_' + str(tile_ind) + '.data')
                tile_path = os.path.join(self.slides[idx], 'tile_' + str(tile_ind) + '.data')
                with open(tile_path, 'rb') as fh:
                    header = fh.readline()
                    tile_bin = fh.read()
                dtype, w, h, c = header.decode('ascii').strip().split()
                tile = np.frombuffer(tile_bin, dtype=dtype).reshape((int(w), int(h), int(c)))
                tile1 = self.rand_crop(Image.fromarray(tile))
                tiles[ii] = tile1
                time_tile_extraction = (time.time() - time_tile_extraction) / len(idxs)
                time_list = [0, time_tile_extraction]
        else:
            slide = self.slides[idx]

            tiles, time_list, label = _choose_data(grid_list=self.grid_lists[idx],
                                                   slide=slide,
                                                   how_many=self.bag_size,
                                                   magnification=self.magnification[idx],
                                                   #tile_size=int(self.tile_size / (1 - self.scale_factor)),
                                                   tile_size=self.tile_size, #RanS 28.4.21, scale out cancelled for simplicity
                                                   # Fix boundaries with scale
                                                   print_timing=True,
                                                   desired_mag=self.desired_magnification,
                                                   loan=self.loan,
                                                   random_shift=self.train)

        if not self.loan:
            if self.target_kind == 'survival':
                if self.target_binary[idx] == 'Positive':
                    label_binary = [1]
                elif self.target_binary[idx] == 'Negative':
                    label_binary = [0]
                else:
                    label_binary = [-1]
=======
            self.adjusted_tile_size = self.tile_size * level_downsample

            self.best_slide_level = level if level > best_next_level else best_next_level
            self.level_0_tile_size = int(desired_downsample) * self.tile_size'''

            self.best_slide_level, self.adjusted_tile_size, self.level_0_tile_size = \
                get_optimal_slide_level(self.current_slide, self.magnification[self.slide_num], self.desired_magnification, self.tile_size)

        target = get_label(self.all_targets[self.slide_num], self.multi_target)
        target = torch.LongTensor(target)
>>>>>>> dbd0e643

                label_binary = torch.LongTensor(label_binary)

                label_time = [self.target_time[idx]]
                label_time = torch.FloatTensor(label_time)
            else:
                label = [1] if self.target[idx] == 'Positive' else [0]
                label = torch.LongTensor(label)

        # X will hold the images after all the transformations
        X = torch.zeros([self.bag_size, 3, self.tile_size, self.tile_size])

        start_aug = time.time()
        for i in range(self.bag_size):
            X[i] = self.transform(tiles[i])

        if self.get_images:
            images = torch.zeros([self.bag_size, 3, self.tile_size, self.tile_size])
            trans = transforms.Compose([transforms.CenterCrop(self.tile_size), transforms.ToTensor()])
            for i in range(self.bag_size):
                images[i] = trans(tiles[i])
        else:
            images = 0

        aug_time = (time.time() - start_aug) / self.bag_size
        total_time = time.time() - start_getitem
        time_list = (time_list[0], time_list[1], aug_time, total_time)
        time_dict = {'Average time to extract a tile': time_list[1],
                     'Augmentation time': aug_time,
                     'Total time': total_time
                     }

        # TODO: check what this function does
        debug_patches_and_transformations = False
        if debug_patches_and_transformations and images != 0:
            show_patches_and_transformations(X, images, tiles, self.scale_factor, self.tile_size)

        return {'Data': X,
                'Target': label,
                'Time List': time_list,
                'Time dict': time_dict,
                'File Names': self.image_file_names[idx],
                'Images': images,
                'Binary Target': label_binary,
                'Time Target': self.target_time[idx] if self.target_kind == 'survival' else torch.LongTensor([-1]),
                'Censored': bool(self.censored[idx]) if self.target_kind == 'survival' else torch.LongTensor([-1])
                }


class WSI_REGdataset_Survival(WSI_Master_Dataset_Survival):
    def __init__(self,
                 DataSet: str = 'TCGA',
                 tile_size: int = 256,
                 target_kind: str = 'ER',
                 test_fold: int = 1,
                 train: bool = True,
                 transform_type: str = 'flip',
                 DX: bool = False,
                 get_images: bool = False,
                 color_param: float = 0.1,
                 n_tiles: int = 10,
                 desired_slide_magnification: int = 10,
                 loan: bool = False,
                 er_eq_pr: bool = False,
                 slide_per_block: bool = False,
                 balanced_dataset: bool = False
                 ):
        super(WSI_REGdataset_Survival, self).__init__(DataSet=DataSet,
                                                      tile_size=tile_size,
                                                      bag_size=1,
                                                      target_kind=target_kind,
                                                      test_fold=test_fold,
                                                      train=train,
                                                      transform_type=transform_type,
                                                      DX=DX,
                                                      get_images=get_images,
                                                      train_type='REG',
                                                      color_param=color_param,
                                                      n_tiles=n_tiles,
                                                      desired_slide_magnification=desired_slide_magnification,
                                                      er_eq_pr=er_eq_pr,
                                                      slide_per_block=slide_per_block,
                                                      balanced_dataset=balanced_dataset
                                                      )

        self.loan = loan
        print(
            'Initiation of WSI({}) {} {} DataSet for {} is Complete. Magnification is X{}, {} Slides, Tiles of size {}^2. {} tiles in a bag, {} Transform. TestSet is fold #{}. DX is {}'
                .format(self.train_type,
                        'Train' if self.train else 'Test',
                        self.DataSet,
                        self.target_kind,
                        self.desired_magnification,
                        self.real_length,
                        self.tile_size,
                        self.bag_size,
                        'Without' if transform_type == 'none' else 'With',
                        self.test_fold,
                        'ON' if self.DX else 'OFF'))

    def __getitem__(self, idx):
        data_dict = super(WSI_REGdataset_Survival, self).__getitem__(idx=idx)
        X = data_dict['Data']
        X = torch.reshape(X, (3, self.tile_size, self.tile_size))

        #return X, label, time_list, image_file_names, images
        return {'Data': X,
                'Target': data_dict['Target'],
                'Censored': data_dict['Censored'],
                'Binary Target': data_dict['Binary Target'],
                'Time Target': data_dict['Time Target'],
                'Time List': data_dict['Time List'],
                'Time dict': data_dict['Time dict'],
                'File Names': data_dict['File Names'],
                'Images': data_dict['Images']
                }<|MERGE_RESOLUTION|>--- conflicted
+++ resolved
@@ -2320,13 +2320,8 @@
 
                     self.patient_data[patient] = patient_dict
 
-<<<<<<< HEAD
                 if (is_all_not_censored and censor_status) or (is_all_censored and not censor_status):  # FIXME: fix this line
                     continue
-=======
-    def __getitem__(self, location: List = None):
-        '''desired_downsample = self.magnification / self.desired_magnification
->>>>>>> dbd0e643
 
                 self.num_tiles.append(tiles_in_slide)
                 self.features.append(features[slide_num, :, :tiles_in_slide, :].squeeze(0).astype(np.float32))
@@ -2349,15 +2344,7 @@
             len(self.bad_patient_list),
             len(self.patient_data.keys())))
 
-<<<<<<< HEAD
         print('Initialized Dataset with {} feature slides'.format(len(self.censor)))
-=======
-        self.best_slide_level = level if level > best_next_level else best_next_level
-        self.level_0_tile_size = int(desired_downsample) * self.tile_size'''
-
-        self.best_slide_level, self.adjusted_tile_size, self.level_0_tile_size = \
-            get_optimal_slide_level(self.slide, self.magnification, self.desired_magnification, self.tile_size)
->>>>>>> dbd0e643
 
     def __len__(self):
         # The size of the train set is X 10 the number of slides so that each epoch will be X 10 the size of the slides
@@ -2886,7 +2873,7 @@
         return 1
 
     def __getitem__(self, location: List = None):
-        desired_downsample = self.magnification / self.desired_magnification
+        '''desired_downsample = self.magnification / self.desired_magnification
 
         level, best_next_level = -1, -1
         for index, downsample in enumerate(self.slide.level_downsamples):
@@ -2903,7 +2890,10 @@
         self.adjusted_tile_size = self.tile_size * level_downsample
 
         self.best_slide_level = level if level > best_next_level else best_next_level
-        self.level_0_tile_size = int(desired_downsample) * self.tile_size
+        self.level_0_tile_size = int(desired_downsample) * self.tile_size'''
+
+        self.best_slide_level, self.adjusted_tile_size, self.level_0_tile_size = \
+            get_optimal_slide_level(self.slide, self.magnification, self.desired_magnification, self.tile_size)
 
         tiles, time_list, _ = _get_tiles(slide=self.slide,
                                          locations=location,
@@ -3072,8 +3062,10 @@
 
             self.initial_num_patches = self.num_tiles[self.slide_num]
 
-            # RanS 11.3.21
-            desired_downsample = self.magnification[self.slide_num] / self.desired_magnification
+            if tile_size is not None:
+                self.tile_size = tile_size
+
+            '''desired_downsample = self.magnification[self.slide_num] / self.desired_magnification
 
             level, best_next_level = -1, -1
             for index, downsample in enumerate(self.current_slide.level_downsamples):
@@ -3087,17 +3079,15 @@
                     level_downsample = int(
                         desired_downsample / self.current_slide.level_downsamples[best_next_level])
 
-            if tile_size is not None:
-                self.tile_size = tile_size
-
             self.adjusted_tile_size = self.tile_size * level_downsample
 
             self.best_slide_level = level if level > best_next_level else best_next_level
-            self.level_0_tile_size = int(desired_downsample) * self.tile_size
-
-        #target = [1] if self.targets[self.slide_num] == 'Positive' else [0]
-        #target = [1] if self.all_targets[self.slide_num] == 'Positive' else [0]
-        target = get_label(self.all_targets[self.slide_num])
+            self.level_0_tile_size = int(desired_downsample) * self.tile_size'''
+
+            self.best_slide_level, self.adjusted_tile_size, self.level_0_tile_size = \
+                get_optimal_slide_level(self.current_slide, self.magnification[self.slide_num], self.desired_magnification, self.tile_size)
+
+        target = get_label(self.all_targets[self.slide_num], self.multi_target)
         target = torch.LongTensor(target)
 
         tile_locations = self.slide_grids[idx] if location is None else location
@@ -3571,19 +3561,11 @@
             for attribute in attributes_to_delete:
                 delattr(self, attribute)
 
-<<<<<<< HEAD
-=======
-            if tile_size is not None:
-                self.tile_size = tile_size
-
-            '''desired_downsample = self.magnification[self.slide_num] / self.desired_magnification
->>>>>>> dbd0e643
 
     def __len__(self):
         return len(self.target) * self.factor
 
 
-<<<<<<< HEAD
     def __getitem__(self, idx):
         start_getitem = time.time()
         idx = idx % self.real_length
@@ -3628,18 +3610,6 @@
                     label_binary = [0]
                 else:
                     label_binary = [-1]
-=======
-            self.adjusted_tile_size = self.tile_size * level_downsample
-
-            self.best_slide_level = level if level > best_next_level else best_next_level
-            self.level_0_tile_size = int(desired_downsample) * self.tile_size'''
-
-            self.best_slide_level, self.adjusted_tile_size, self.level_0_tile_size = \
-                get_optimal_slide_level(self.current_slide, self.magnification[self.slide_num], self.desired_magnification, self.tile_size)
-
-        target = get_label(self.all_targets[self.slide_num], self.multi_target)
-        target = torch.LongTensor(target)
->>>>>>> dbd0e643
 
                 label_binary = torch.LongTensor(label_binary)
 
