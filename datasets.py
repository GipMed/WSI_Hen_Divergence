--- conflicted
+++ resolved
@@ -229,21 +229,12 @@
             slide = self.slides[idx]
         #tiles, time_list, tile_sz = _choose_data(grid_file, image_file, self.bag_size,
         # RanS 9.2.21, preload slides
-<<<<<<< HEAD
         tiles, time_list, tile_sz = _choose_data(self.grid_lists[idx], slide, self.bag_size,
                                         self.magnification[idx],
                                         # self.tile_size,
                                         int(self.tile_size / (1 - self.scale_factor)), # RanS 7.12.20, fix boundaries with scale
                                         print_timing=self.print_time,
-                                        desired_mag=self.BASIC_MAGNIFICATION) #RanS 8.2.21
-=======
-        tiles, time_list, tile_sz = _choose_data(self.grid_lists[idx], self.slides[idx], self.bag_size,
-                                                 self.magnification[idx],
-                                                 # self.tile_size,
-                                                 int(self.tile_size / (1 - self.scale_factor)),  # RanS 7.12.20, fix boundaries with scale
-                                                 print_timing=self.print_time,
-                                                 desired_mag=self.basic_magnification) #RanS 8.2.21
->>>>>>> e82bf157
+                                        desired_mag=self.basic_magnification) #RanS 8.2.21
 
         #time1 = time.time()  # temp
         #print('time1:', str(time1 - start_getitem))  # temp
@@ -287,11 +278,6 @@
 
         return X, label, time_list, self.image_file_names[idx], images
 
-<<<<<<< HEAD
-=======
-
-########################################################################################################################
->>>>>>> e82bf157
 
 class WSI_MILdataset(WSI_Master_Dataset):
     def __init__(self,
