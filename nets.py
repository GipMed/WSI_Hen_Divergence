--- conflicted
+++ resolved
@@ -2,7 +2,6 @@
 import torch.nn as nn
 import torch.nn.functional as F
 import torchvision.models as models
-from torchvision.models import resnet
 
 '''
 class Flatten(nn.Module):
@@ -293,11 +292,8 @@
 
         return x
 
-<<<<<<< HEAD
-=======
-
-
->>>>>>> a85dd7a2
+
+
 #RanS 14.12.20
 class net_with_3FC(nn.Module):
     def __init__(self, pretrained_model, reinit_last_layer=True):
@@ -350,10 +346,4 @@
         x = F.relu(self.fc1(self.dropout(x)))
         x = F.relu(self.fc2(self.dropout(x)))
         x = self.fc3(x)
-        return x
-
-
-
-
-
-
+        return x