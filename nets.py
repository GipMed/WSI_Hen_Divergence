import torch
import torch.nn as nn
import torch.nn.functional as F
import torchvision.models as models
from torchvision.models import resnet

'''
class Flatten(nn.Module):
    """
    This class flattens an array to a vector
    """
    def forward(self, x):
        N, C, H, W = x.size()  # read in N, C, H, W
        return x.view(N, -1)  # "flatten" the C * H * W values into a single vector per image
class ResNet50_GatedAttention(nn.Module):
    def __init__(self):
        super(ResNet50_GatedAttention, self).__init__()
        self.M = 500
        self.L = 128
        self.K = 1    # in the paper referred a 1.

        self.infer = False
        self.part_1 = False
        self.part_2 = False

        self._feature_extractor_ResNet50_part_1 = models.resnet50()

        self._feature_extractor_fc = nn.Sequential(
            #nn.Dropout(p=0.5),
            nn.Linear(in_features=1000, out_features=self.M)
        )
        
        self.feature_extractor = nn.Sequential(
            self._feature_extractor_ResNet50_part_1,
            self._feature_extractor_fc
        )

        self.attention_V = nn.Sequential(
            nn.Linear(self.M, self.L),
            nn.Tanh()
        )

        self.attention_U = nn.Sequential(
            nn.Linear(self.M, self.L),
            nn.Sigmoid()
        )

        self.attention_weights = nn.Linear(self.L, self.K)

        self.classifier = nn.Sequential(
            nn.Linear(self.M * self.K, 1),
            nn.Sigmoid()
        )

    def forward(self, x, H = None, A = None):
        if not self.infer:
            x = x.squeeze(0)
            # In case we are training the model we'll use bags that contains only part of the tiles.
            H = self.feature_extractor(x)

            """
            H = H.view(-1, 50 * 4 * 4) 
            H = self.feature_extractor_part2(H)  # NxL
            """

            A_V = self.attention_V(H)  # NxL
            A_U = self.attention_U(H)  # NxL
            A = self.attention_weights(A_V * A_U)  # element wise multiplication # NxK
            A = torch.transpose(A, 1, 0)  # KxN
            A = F.softmax(A, dim=1)  # softmax over N

            M = torch.mm(A, H)  # KxM

            # Because this is a binary classifier, the output of it is one single number which can be interpreted as the
            # probability that the input belong to class 1/TRUE (and not 0/FALSE)
            Y_prob = self.classifier(M)

            # The following line just turns probability to class.
            Y_class = torch.ge(Y_prob, 0.5).float()

            return Y_prob, Y_class, A

        # In case we want an inference of a whole slide we need ALL the tiles from that slide:
        else:
            if not self.part_1 ^ self.part_2:
                raise Exception('Inference Mode should include feature extraction (part 1) OR classification (part 2)')
            if self.part_1:
                x = x.squeeze(0)
                H = self.feature_extractor(x)
                A_V = self.attention_V(H)  # NxL
                A_U = self.attention_U(H)  # NxL
                A = self.attention_weights(A_V * A_U)  # element wise multiplication # NxK
                A = torch.transpose(A, 1, 0)  # KxN
                return H, A

            elif self.part_2:
                A = F.softmax(A, dim=1)  # softmax over N

                M = torch.mm(A, H)  # KxM

                Y_prob = self.classifier(M)

                Y_class = torch.ge(Y_prob, 0.5).float()
                return Y_prob, Y_class, A


    """
    # AUXILIARY METHODS
    def calculate_classification_accuracy(self, X, Y):
        Y = Y.float()
        _, Y_hat, _ = self.forward(X)
        error = 1. - Y_hat.eq(Y).cpu().float().mean().item()

        return error, Y_hat

    def calculate_objective(self, X, Y):
        Y = Y.float()
        Y_prob, _, A = self.forward(X)
        Y_prob = torch.clamp(Y_prob, min=1e-5, max=1. - 1e-5)
        neg_log_likelihood = -1. * (Y * torch.log(Y_prob) + (1. - Y) * torch.log(1. - Y_prob))  # negative log bernoulli

        return neg_log_likelihood, A
    """
'''


class MyGroupNorm(nn.Module):
    def __init__(self, num_channels):
        super(MyGroupNorm, self).__init__()
        self.norm = nn.GroupNorm(num_groups=32, num_channels=num_channels,
                                 eps=1e-5, affine=True)

    def forward(self, x):
        x = self.norm(x)
        return x


def PreActResNet50():
    return PreActResNet(PreActBottleneck, [3, 4, 6, 3])
    #return PreActResNet(PreActBottleneck, [3, 4, 4, 2])

class PreActResNet(nn.Module):
    def __init__(self, block, num_blocks, num_classes=2):
        super(PreActResNet, self).__init__()
        self.in_planes = 16

        self.conv1 = nn.Conv2d(3, 16, kernel_size=3, stride=1, padding=1, bias=False)
        self.layer1 = self._make_layer(block, 16, num_blocks[0], stride=1)
        self.layer2 = self._make_layer(block, 32, num_blocks[1], stride=2)
        self.layer3 = self._make_layer(block, 64, num_blocks[2], stride=2)
        self.layer4 = self._make_layer(block, 128, num_blocks[3], stride=2)
        self.dropout = nn.Dropout(p=0.5)
        self.linear = nn.Linear(128*block.expansion, num_classes)

    def _make_layer(self, block, planes, num_blocks, stride):
        strides = [stride] + [1]*(num_blocks-1)
        layers = []
        for stride in strides:
            layers.append(block(self.in_planes, planes, stride))
            self.in_planes = planes * block.expansion
        return nn.Sequential(*layers)

    def forward(self, x):
        x = x.squeeze(0)
        out = self.conv1(x)
        out = self.layer1(out)
        out = self.layer2(out)
        out = self.layer3(out)
        out = self.layer4(out)
        out = F.avg_pool2d(out, out.shape[3])
        out = out.view(out.size(0), -1)
        feat = out
        #out = self.dropout(self.linear(out))
        out = self.linear(self.dropout(out))
        return out#, feat

class PreActBottleneck(nn.Module):
    '''Pre-activation version of the original Bottleneck module.'''
    expansion = 4

    def __init__(self, in_planes, planes, stride=1):
        super(PreActBottleneck, self).__init__()
        self.bn1 = nn.BatchNorm2d(in_planes)
        self.conv1 = nn.Conv2d(in_planes, planes, kernel_size=1, bias=False)
        self.bn2 = nn.BatchNorm2d(planes)
        self.conv2 = nn.Conv2d(planes, planes, kernel_size=3, stride=stride, padding=1, bias=False)
        self.bn3 = nn.BatchNorm2d(planes)
        self.conv3 = nn.Conv2d(planes, self.expansion*planes, kernel_size=1, bias=False)

        if stride != 1 or in_planes != self.expansion*planes:
            self.shortcut = nn.Sequential(
                nn.Conv2d(in_planes, self.expansion*planes, kernel_size=1, stride=stride, bias=False)
            )

    def forward(self, x):
        out = F.relu(self.bn1(x))
        shortcut = self.shortcut(out) if hasattr(self, 'shortcut') else x
        out = self.conv1(out)
        out = self.conv2(F.relu(self.bn2(out)))
        out = self.conv3(F.relu(self.bn3(out)))
        out += shortcut
        return out


class ResNet50_2(nn.Module):
    def __init__(self):
        super(ResNet50_2, self).__init__()

        self.num_classes = 2
        self.part_1 = models.resnet50(pretrained=True)
        self.dropout_1 = nn.Dropout(p=0.5)
        self.dropout_2 = nn.Dropout(p=0.5)
        self.linear_1 = nn.Linear(in_features=1000, out_features=700)
        self.linear_2 = nn.Linear(in_features=700, out_features=self.num_classes)


        self.net = nn.Sequential( self.part_1,
                                  self.linear_1,
                                  self.dropout_1,
                                  self.linear_2,
                                  self.dropout_2
                                  )

    def forward(self, x):
        x = x.squeeze(0)
        out = self.net(x)
        '''
        x = self.part_1(x)
        out = self.dropout_2(self.linear_2(self.dropout_1(self.linear_1(x))))
        '''
        return out

class ResNext_50(nn.Module):
    def __init__(self):
        super(ResNext_50, self).__init__()

        self.num_classes = 2
        self.part_1 = models.resnext50_32x4d(pretrained=False)
        self.dropout_1 = nn.Dropout(p=0.5)

        self.net = nn.Sequential( models.resnext50_32x4d(pretrained=False),
                                  nn.Dropout(p=0.5),
                                  nn.Linear(in_features=1000, out_features=self.num_classes))

    def forward(self, x):
        x = x.squeeze(0)
        out = self.net(x)
        return out

<<<<<<< HEAD
def ResNet_50():
    print('Using model ResNet_50')
    model = models.resnet50(pretrained=False)
    model.fc.out_features = 2
    return model


class ResNet34_GN(nn.Module):
    def __init__(self):
        super(ResNet34_GN, self).__init__()
        self.model_name = 'ResNet34_GN'
        print('Using model {}'.format(self.model_name))
        # Replace all BatchNorm layers with GroupNorm:

        self.con_layers = resnet.ResNet(resnet.BasicBlock, [3, 4, 6, 3], num_classes=1000, zero_init_residual=False,
                         groups=1, width_per_group=64, replace_stride_with_dilation=None,
                         norm_layer=MyGroupNorm)

        self.linear_layer = nn.Linear(in_features=1000, out_features=2)

    def forward(self, x):
        x = x.squeeze()
        x = self.linear_layer(self.con_layers(x))

        return x


class ResNet50_GN(nn.Module):
    def __init__(self):
        super(ResNet50_GN, self).__init__()
        self.model_name = 'ResNet50_GN'
        print('Using model {}'.format(self.model_name))
        # Replace all BatchNorm layers with GroupNorm:

        self.con_layers = resnet.ResNet(resnet.Bottleneck, [3, 4, 6, 3], num_classes=1000, zero_init_residual=False,
                                        groups=1, width_per_group=64, replace_stride_with_dilation=None,
                                        norm_layer=MyGroupNorm)

        self.linear_layer = nn.Linear(in_features=1000, out_features=2)

    def forward(self, x):
        x = x.squeeze()
        x = self.linear_layer(self.con_layers(x))

        return x







=======
#RanS 14.12.20
class net_with_3FC(nn.Module):
    def __init__(self, pretrained_model, reinit_last_layer=True):
        super(net_with_3FC, self).__init__()
        self.pretrained = pretrained_model
        num_ftrs = self.pretrained.fc.in_features
        # RanS 18.11.20, change momentum to 0.5
        # for layer in self.pretrained.modules():
        # if layer._get_name() == 'BatchNorm2d':
        # layer.momentum = 0.5
        # print(layer)
        # re-init last bottleneck.layer! RanS 17.11.20
        # nn.init.kaiming_normal_(self.pretrained.layer4[0].downsample[0].weight, mode='fan_in', nonlinearity='relu')
        # nn.init.constant_(self.pretrained.layer4[0].downsample[1].weight, 0)
        # nn.init.constant_(self.pretrained.layer4[0].downsample[1].bias, 0)
        # for ii in range(3):
        # for ii in range(2,3):
        if reinit_last_layer:
            for ii in range(1, 3):
                nn.init.kaiming_normal_(self.pretrained.layer4[ii].conv1.weight, mode='fan_in', nonlinearity='relu')
                nn.init.kaiming_normal_(self.pretrained.layer4[ii].conv2.weight, mode='fan_in', nonlinearity='relu')
                nn.init.kaiming_normal_(self.pretrained.layer4[ii].conv3.weight, mode='fan_in', nonlinearity='relu')
                nn.init.constant_(self.pretrained.layer4[ii].bn1.weight, 0)
                nn.init.constant_(self.pretrained.layer4[ii].bn2.weight, 0)
                nn.init.constant_(self.pretrained.layer4[ii].bn3.weight, 0)
                nn.init.constant_(self.pretrained.layer4[ii].bn1.bias, 0)
                nn.init.constant_(self.pretrained.layer4[ii].bn2.bias, 0)
                nn.init.constant_(self.pretrained.layer4[ii].bn3.bias, 0)
                # RanS 18.11.20, reset all running bn stats
                # self.pretrained.layer4[ii].bn1.reset_running_stats()
                # self.pretrained.layer4[ii].bn2.reset_running_stats()
                # self.pretrained.layer4[ii].bn3.reset_running_stats()
            # nn.init.kaiming_normal_(self.pretrained.layer4[-1].conv1.weight, mode='fan_in', nonlinearity='relu')
            # nn.init.kaiming_normal_(self.pretrained.layer4[-1].conv2.weight, mode='fan_in', nonlinearity='relu')
            # nn.init.kaiming_normal_(self.pretrained.layer4[-1].conv3.weight, mode='fan_in', nonlinearity='relu')
        self.pretrained.fc = nn.Identity()
        self.dropout = nn.Dropout(p=0.5)
        #self.fc = nn.Linear(num_ftrs, 2)
        self.fc1 = nn.Linear(num_ftrs, 512)
        self.fc2 = nn.Linear(512, 512)
        self.fc3 = nn.Linear(512, 2)
        #nn.init.kaiming_normal_(self.fc.weight, mode='fan_in', nonlinearity='relu')  # RanS 17.11.20, try He init
        nn.init.kaiming_normal_(self.fc1.weight, mode='fan_in', nonlinearity='relu')  # RanS 17.11.20, try He init
        nn.init.kaiming_normal_(self.fc2.weight, mode='fan_in', nonlinearity='relu')  # RanS 17.11.20, try He init
        nn.init.kaiming_normal_(self.fc3.weight, mode='fan_in', nonlinearity='relu')  # RanS 17.11.20, try He init
    def forward(self, x):
        x = self.pretrained(x)
        # x = self.fc(x)
        #x = self.fc(self.dropout(x))
        x = F.relu(self.fc1(self.dropout(x)))
        x = F.relu(self.fc2(self.dropout(x)))
        x = self.fc3(x)
        return x
>>>>>>> 8e155db6
<|MERGE_RESOLUTION|>--- conflicted
+++ resolved
@@ -2,7 +2,6 @@
 import torch.nn as nn
 import torch.nn.functional as F
 import torchvision.models as models
-from torchvision.models import resnet
 
 '''
 class Flatten(nn.Module):
@@ -247,7 +246,6 @@
         out = self.net(x)
         return out
 
-<<<<<<< HEAD
 def ResNet_50():
     print('Using model ResNet_50')
     model = models.resnet50(pretrained=False)
@@ -296,11 +294,6 @@
 
 
 
-
-
-
-
-=======
 #RanS 14.12.20
 class net_with_3FC(nn.Module):
     def __init__(self, pretrained_model, reinit_last_layer=True):
@@ -354,4 +347,9 @@
         x = F.relu(self.fc2(self.dropout(x)))
         x = self.fc3(x)
         return x
->>>>>>> 8e155db6
+
+
+
+
+
+
