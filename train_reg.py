import utils
from torch.utils.data import DataLoader
import torch.nn as nn
import torch.backends.cudnn as cudnn
import torch
import torch.optim as optim
from nets import PreActResNet50, ResNet50_2, ResNet_50, ResNet50_GN
from tqdm import tqdm
import time
from torch.utils.tensorboard import SummaryWriter
import argparse
import os
from sklearn.metrics import roc_curve, auc, roc_auc_score
import numpy as np
import sys
import pandas as pd

parser = argparse.ArgumentParser(description='WSI_REG Training of PathNet Project')
parser.add_argument('-tf', '--test_fold', default=2, type=int, help='fold to be as TEST FOLD')
<<<<<<< HEAD
parser.add_argument('-e', '--epochs', default=1, type=int, help='Epochs to run')
parser.add_argument('-t', dest='transformation', action='store_true', help='Include transformations ?')
parser.add_argument('-ex', '--experiment', type=int, default=0, help='Continue train of this experiment')
parser.add_argument('-fe', '--from_epoch', type=int, default=0, help='Continue train from epoch')
parser.add_argument('-d', dest='dx', action='store_true', help='Use ONLY DX cut slides')
parser.add_argument('-ds', '--dataset', type=str, default='HEROHE', help='DataSet to use')
parser.add_argument('-time', dest='time', action='store_true', help='save train timing data ?')
parser.add_argument('-lf', '--look_for', type=str, default='Her2', help='DataSet to use')


=======
parser.add_argument('-e', '--epochs', default=5, type=int, help='Epochs to run')
#parser.add_argument('-t', dest='transformation', action='store_true', help='Include transformations ?')
parser.add_argument('-ex', '--experiment', type=int, default=0, help='Continue train of this experiment')
parser.add_argument('-fe', '--from_epoch', type=int, default=0, help='Continue train from epoch')
parser.add_argument('-d', dest='dx', action='store_true', help='Use ONLY DX cut slides')
parser.add_argument('-ds', '--dataset', type=str, default='LUNG', help='DataSet to use')
parser.add_argument('--target', default='Her2', type=str, help='label: Her2/ER/PR/EGFR/PDL1') # RanS 7.12.20
parser.add_argument('--n_patches_test', default=1, type=int, help='# of patches at test time') # RanS 7.12.20
parser.add_argument('--n_patches_train', default=10, type=int, help='# of patches at train time') # RanS 7.12.20
parser.add_argument('--weight_decay', default=5e-5, type=float, help='L2 penalty') # RanS 7.12.20
parser.add_argument('--balanced_sampling', action='store_true', help='balanced_sampling') # RanS 7.12.20
parser.add_argument('--transform_type', default='flip', type=str, help='none / flip / wcfrs (weak color+flip+rotate+scale)') # RanS 7.12.20
parser.add_argument('--batch_size', default=10, type=int, help='size of batch') # RanS 8.12.20
parser.add_argument('--lr', default=1e-5, type=float, help='learning rate') # RanS 8.12.20
parser.add_argument('--model', default='preact_resnet50', type=str, help='preact_resnet50 / resnet50 / resnet50_3FC') # RanS 15.12.20
parser.add_argument('--bootstrap', action='store_true', help='use bootstrap to estimate test AUC error') #RanS 16.12.20
>>>>>>> 8e155db6
args = parser.parse_args()


def train(model: nn.Module, dloader_train: DataLoader, dloader_test: DataLoader, DEVICE, optimizer, print_timing: bool=False):
    """
    This function trains the model
    :return:
    """
    writer_folder = os.path.join(args.output_dir, 'writer')
    all_writer = SummaryWriter(os.path.join(writer_folder, 'all'))

    if from_epoch == 0:
        all_writer.add_text('Experiment No.', str(experiment))
        all_writer.add_text('Train type', 'Regular')
        all_writer.add_text('Model type', str(type(model)))
        all_writer.add_text('Data type', dloader_train.dataset.DataSet)
        all_writer.add_text('Train Folds', str(dloader_train.dataset.folds).strip('[]'))
        all_writer.add_text('Test Folds', str(dloader_test.dataset.folds).strip('[]'))
        all_writer.add_text('Transformations', str(dloader_train.dataset.transform))
        all_writer.add_text('Receptor Type', str(dloader_train.dataset.target_kind))

    if print_timing:
        time_writer = SummaryWriter(os.path.join(writer_folder, 'time'))

    print('Start Training...')
    best_train_loss = 1e5
    previous_epoch_loss = 1e5

    # The following 3 lines initialize variables to compute AUC for train dataset.
    best_model = None

    for e in range(from_epoch, epoch + from_epoch):
        time_epoch_start = time.time()
        total, correct_pos, correct_neg = 0, 0, 0
        total_pos_train, total_neg_train = 0, 0
        ### true_pos_train, true_neg_train = 0, 0
        true_labels_train, scores_train = np.zeros(0), np.zeros(0)
        correct_labeling, train_loss = 0, 0
        slide_names = []
        print('Epoch {}:'.format(e))
        model.train()
        for batch_idx, (data, target, time_list, f_names) in enumerate(tqdm(dloader_train)):
            train_start = time.time()

            data, target = data.to(DEVICE), target.to(DEVICE)
            target = target.squeeze()
            model.to(DEVICE)

            optimizer.zero_grad()
            outputs = model(data)
            loss = criterion(outputs, target)
            loss.backward()
            optimizer.step()

            train_loss += loss.item()
            _, predicted = outputs.max(1)

            slide_names_batch = [os.path.basename(f_name) for f_name in f_names]
            scores_train = np.concatenate((scores_train, outputs[:, 1].cpu().detach().numpy()))
            true_labels_train = np.concatenate((true_labels_train, target.cpu().detach().numpy()))
            slide_names.extend(slide_names_batch)

            total += target.size(0)
            total_pos_train += target.eq(1).sum().item()
            total_neg_train += target.eq(0).sum().item()
            correct_labeling += predicted.eq(target).sum().item()
            correct_pos += predicted[target.eq(1)].eq(1).sum().item()
            correct_neg += predicted[target.eq(0)].eq(0).sum().item()


            '''
            if target == 1:
                total_pos_train += 1
                true_labels_train[batch_idx] = 1
                if label == 1:
                    true_pos_train += 1
            elif target == 0:
                total_neg_train += 1
                true_labels_train[batch_idx] = 0
                if label == 0:
                    true_neg_train += 1
            '''

            all_writer.add_scalar('Loss', loss.item(), batch_idx + e * len(dloader_train))

            train_time = time.time() - train_start
            if print_timing:
                time_stamp = batch_idx + e * len(dloader_train)
                time_writer.add_scalar('Time/Train (iter) [Sec]', train_time, time_stamp)
                # print('Elapsed time of one train iteration is {:.2f} s'.format(train_time))
                time_list = torch.stack(time_list, 1)
                if len(time_list) == 4:
                    time_writer.add_scalar('Time/Open WSI [Sec]'     , time_list[:, 0].mean().item(), time_stamp)
                    time_writer.add_scalar('Time/Avg to Extract Tile [Sec]', time_list[:, 1].mean().item(), time_stamp)
                    time_writer.add_scalar('Time/Augmentation [Sec]' , time_list[:, 2].mean().item(), time_stamp)
                    time_writer.add_scalar('Time/Total To Collect Data [Sec]', time_list[:, 3].mean().item(), time_stamp)
                else:
                    time_writer.add_scalar('Time/Avg to Extract Tile [Sec]', time_list[:, 0].mean().item(), time_stamp)
                    time_writer.add_scalar('Time/Augmentation [Sec]', time_list[:, 1].mean().item(), time_stamp)
                    time_writer.add_scalar('Time/Total To Collect Data [Sec]', time_list[:, 2].mean().item(), time_stamp)

        time_epoch = (time.time() - time_epoch_start) / 60
        if print_timing:
            time_writer.add_scalar('Time/Full Epoch [min]', time_epoch, e)

        train_acc = 100 * correct_labeling / total

        balanced_acc_train = 100 * (correct_pos / total_pos_train + correct_neg / total_neg_train) / 2

        fpr_train, tpr_train, _ = roc_curve(true_labels_train, scores_train)
        roc_auc_train = auc(fpr_train, tpr_train)

        all_writer.add_scalar('Train/Balanced Accuracy', balanced_acc_train, e)
        all_writer.add_scalar('Train/Roc-Auc', roc_auc_train, e)
        all_writer.add_scalar('Train/Loss Per Epoch', train_loss, e)
        all_writer.add_scalar('Train/Accuracy', train_acc, e)

        print('Finished Epoch: {}, Loss: {:.2f}, Loss Delta: {:.3f}, Train Accuracy: {:.2f}% ({} / {}), Time: {:.0f} m'
              .format(e,
                      train_loss,
                      previous_epoch_loss - train_loss,
                      train_acc,
                      int(correct_labeling),
                      total,
                      time_epoch))

        previous_epoch_loss = train_loss

<<<<<<< HEAD
        if e % 20 == 0:
            acc_test, bacc_test = check_accuracy(model, dloader_test, all_writer, DEVICE, e, eval_mode=True)
            # acc_test, bacc_test = check_accuracy(model, dloader_test, all_writer, DEVICE, e, eval_mode=False)
=======
        if (e % 5 == 0) or args.model=='resnet50_3FC': #RanS 15.12.20, pretrained networks converge fast
            # RanS 8.12.20, perform slide inference
            patch_df = pd.DataFrame({'slide': slide_names, 'scores': scores_train, 'labels': true_labels_train})
            slide_mean_score_df = patch_df.groupby('slide').mean()
            roc_auc_slide = roc_auc_score(slide_mean_score_df['labels'], slide_mean_score_df['scores'])
            all_writer.add_scalar('Train/slide AUC', roc_auc_slide, e)

            acc_test, bacc_test = check_accuracy(model, dloader_test, all_writer, DEVICE, e, eval_mode=True)
            #acc_test, bacc_test = check_accuracy(model, dloader_test, all_writer, DEVICE, e, eval_mode=False) #cancelled RanS 8.12.20
>>>>>>> 8e155db6
            # Update 'Last Epoch' at run_data.xlsx file:
            utils.run_data(experiment=experiment, epoch=e)
        else:
            acc_test, bacc_test = None, None



        # Save model to file:
        if not os.path.isdir(os.path.join(args.output_dir, 'Model_CheckPoints')):
            os.mkdir(os.path.join(args.output_dir, 'Model_CheckPoints'))

        try:
            model_state_dict = model.module.state_dict()
        except AttributeError:
            model_state_dict = model.state_dict()

        torch.save({'epoch': e,
                    'model_state_dict': model_state_dict,
                    'optimizer_state_dict': optimizer.state_dict(),
                    'loss': loss.item(),
                    'acc_test': acc_test,
                    'bacc_test': bacc_test,
                    'tile_size': TILE_SIZE,
                    'tiles_per_bag': 1},
                   os.path.join(args.output_dir, 'Model_CheckPoints', 'model_data_Epoch_' + str(e) + '.pt'))

        '''
        if train_loss < best_train_loss:
            best_train_loss = train_loss
            best_train_acc = train_acc
            best_epoch = e
            best_model = model

    
    # If epochs ended - Save best model:
    if not os.path.isdir(os.path.join(args.output_dir, 'Model_CheckPoints')):
        os.mkdir(os.path.join(args.output_dir, 'Model_CheckPoints'))

    try:
        best_model_state_dict = best_model.module.state_dict()
    except AttributeError:
        best_model_state_dict = best_model.state_dict()
    
    torch.save({'epoch': best_epoch,
                'model_state_dict': best_model_state_dict,
                'best_train_loss': best_train_loss,
                'best_train_acc': best_train_acc,
                'tile_size': TILE_SIZE,
                'tiles_per_bag': 1},
               os.path.join(args.output_dir, 'Model_CheckPoints', 'best_model_Ep_' + str(best_epoch) + '.pt'))
    '''
    all_writer.close()
    time_writer.close()


def check_accuracy(model: nn.Module, data_loader: DataLoader, writer_all, DEVICE, epoch: int, eval_mode: bool = False):
    num_correct = 0
    total_pos, total_neg = 0, 0
    true_pos, true_neg = 0, 0
    true_labels, scores = np.zeros(0), np.zeros(0)
    slide_names = []

    test_loss, total = 0, 0

    # TODO: eval mode changes the mode of dropout and batchnorm layers. Activate this line only after the model is fully learned
    if eval_mode:
        model.eval()
    else:
        model.train()

    with torch.no_grad():
        for idx, (data, targets, time_list, f_names) in enumerate(data_loader):
            data, targets = data.to(device=DEVICE), targets.to(device=DEVICE)

            model.to(DEVICE)

            out = model(data)

            outputs = torch.nn.functional.softmax(out, dim=1)
            targets = targets.squeeze()
            loss = criterion(outputs, targets)

            test_loss += loss.item()
            _, predicted = outputs.max(1)

            slide_names_batch = [os.path.basename(f_name) for f_name in f_names]
            scores = np.concatenate((scores, outputs[:, 1].cpu().detach().numpy()))
            true_labels = np.concatenate((true_labels, targets.cpu().detach().numpy()))
            slide_names.extend(slide_names_batch)

            total += targets.size(0)
            num_correct += predicted.eq(targets).sum().item()
            total_pos += targets.eq(1).sum().item()
            total_neg += targets.eq(0).sum().item()
            true_pos += predicted[targets.eq(1)].eq(1).sum().item()
            true_neg += predicted[targets.eq(0)].eq(0).sum().item()

        acc = 100 * float(num_correct) / total
        balanced_acc = 100 * (true_pos / total_pos + true_neg / total_neg) / 2

        # TODO: instead of using the train parameter it is possible to simply check data_loader.dataset.train attribute
        if data_loader.dataset.train:
            writer_string = 'Train_2'
        else:
            if eval_mode:
                writer_string = 'Test (eval mode)'
            else:
                writer_string = 'Test (train mode)'

        if not args.bootstrap:
            fpr, tpr, _ = roc_curve(true_labels, scores)
            roc_auc = auc(fpr, tpr)

            #RanS 8.12.20, perform slide inference
            patch_df = pd.DataFrame({'slide': slide_names, 'scores': scores, 'labels': true_labels})
            slide_mean_score_df = patch_df.groupby('slide').mean()
            roc_auc_slide = roc_auc_score(slide_mean_score_df['labels'], slide_mean_score_df['scores'])
        else: #bootstrap, RanS 16.12.20

            from sklearn.utils import resample
            # load dataset
            # configure bootstrap
            n_iterations = scores.shape[0]
            n_size = int(len(data) * 0.50)
            # run bootstrap
            roc_auc_array = np.zeros(n_iterations)
            slide_roc_auc_array = np.zeros(n_iterations)
            for ii in range(n_iterations):
                slide_resampled, scores_resampled, labels_resampled = resample(slide_names, scores, true_labels)
                fpr, tpr, _ = roc_curve(labels_resampled, scores_resampled)
                roc_auc_array[ii] = roc_auc_score(labels_resampled, scores_resampled)

                patch_df = pd.DataFrame({'slide': slide_resampled, 'scores': scores_resampled, 'labels': labels_resampled})
                slide_mean_score_df = patch_df.groupby('slide').mean()
                slide_roc_auc_array[ii] = roc_auc_score(slide_mean_score_df['labels'], slide_mean_score_df['scores'])
            roc_auc = np.mean(roc_auc_array)
            roc_auc_slide = np.mean(slide_roc_auc_array)
            roc_auc_std = np.std(roc_auc_array)
            roc_auc_slide_std = np.std(slide_roc_auc_array)
            writer_all.add_scalar(writer_string + '/Roc-Auc error', roc_auc_std, epoch)
            writer_all.add_scalar(writer_string + '/slide AUC error', roc_auc_slide_std, epoch)

        writer_all.add_scalar(writer_string + '/Accuracy', acc, epoch)
        writer_all.add_scalar(writer_string + '/Balanced Accuracy', balanced_acc, epoch)
        writer_all.add_scalar(writer_string + '/Roc-Auc', roc_auc, epoch)
        writer_all.add_scalar(writer_string + '/slide AUC', roc_auc_slide, epoch)

        print('{}: Accuracy of {:.2f}% ({} / {}) over Test set'.format('EVAL mode' if eval_mode else 'TRAIN mode', acc, num_correct, total))
    model.train()
    return acc, balanced_acc



##################################################################################################

if __name__ == '__main__':
    # Device definition:
    DEVICE = utils.device_gpu_cpu()
    # Data type definition:
    ### DATA_TYPE = 'WSI'
    ### MODEL_TYPE = 'REG'

    # Tile size definition:
    TILE_SIZE =128
<<<<<<< HEAD
    # data_path = '/Users/wasserman/Developer/All data - outer scope'
=======
    timing = False
>>>>>>> 8e155db6

    if sys.platform == 'linux' or sys.platform == 'win32':
        TILE_SIZE = 256

    # Saving/Loading run meta data to/from file:
    if args.experiment is 0:
        args.output_dir, experiment = utils.run_data(test_fold=args.test_fold,
                                                     #transformations=args.transformation,
                                                     transform_type=args.transform_type,
                                                     tile_size=TILE_SIZE,
                                                     tiles_per_bag=1,
                                                     DX=args.dx,
                                                     DataSet=args.dataset)
    else:
<<<<<<< HEAD
        args.output_dir, args.test_fold, args.transformation, TILE_SIZE,\
            TILES_PER_BAG, args.dx, args.dataset, args.look_for = utils.run_data(experiment=args.experiment)
=======
        #args.output_dir, args.test_fold, args.transformation, TILE_SIZE, TILES_PER_BAG, args.dx, args.dataset = utils.run_data(experiment=args.experiment)
        args.output_dir, args.test_fold, args.transform_type, TILE_SIZE, TILES_PER_BAG, args.dx, args.dataset = utils.run_data(experiment=args.experiment)
>>>>>>> 8e155db6
        experiment = args.experiment

    # Get number of available CPUs:
    cpu_available = utils.get_cpu()
    #cpu_available = 1

    # Get data:
    train_dset = utils.WSI_REGdataset(DataSet=args.dataset,
                                      tile_size=TILE_SIZE,
                                      target_kind=args.look_for,
                                      test_fold=args.test_fold,
                                      train=True,
<<<<<<< HEAD
                                      print_timing=args.time,
                                      transform=args.transformation,
                                      DX=args.dx)
=======
                                      print_timing=timing,
                                      #transform=args.transformation,
                                      DX=args.dx,
                                      target_kind=args.target,
                                      transform_type = args.transform_type)
>>>>>>> 8e155db6

    test_dset = utils.WSI_REGdataset(DataSet=args.dataset,
                                     tile_size=TILE_SIZE,
                                     target_kind=args.look_for,
                                     test_fold=args.test_fold,
                                     train=False,
                                     print_timing=False,
                                     #transform=False,
                                     transform_type='none',
                                     DX=args.dx,
                                     target_kind=args.target,
                                     n_patches_test=args.n_patches_test,
                                     n_patches_train=args.n_patches_train)


    train_loader = DataLoader(train_dset, batch_size=args.batch_size, shuffle=True, num_workers=cpu_available, pin_memory=True)
    test_loader  = DataLoader(test_dset, batch_size=args.batch_size*2, shuffle=False, num_workers=cpu_available, pin_memory=True)

    # Save transformation data to 'run_data.xlsx'
    transformation_string = ', '.join([str(train_dset.transform.transforms[i]) for i in range(len(train_dset.transform.transforms))])
    utils.run_data(experiment=experiment, transformation_string=transformation_string)


    # Load model
<<<<<<< HEAD
    #model = ResNext_50()
    # model = PreActResNet50()
    # model = ResNet_50()
    model = ResNet50_GN()
    utils.run_data(experiment=experiment, model=model.model_name)
=======
    # RanS 14.12.20
    if args.model == 'resnet50_3FC':
        from torchvision.models import resnet50
        from nets import net_with_3FC
        model = resnet50(pretrained=True)
        model = net_with_3FC(pretrained_model=model, reinit_last_layer=False)
    elif args.model == 'preact_resnet50':
        #model = ResNext_50()
        model = PreActResNet50()
        # model = ResNet50_2()
    else:
        print('model not defined!')
    utils.run_data(experiment=experiment, model='PreActResNet50()')
>>>>>>> 8e155db6


    epoch = args.epochs
    from_epoch = args.from_epoch

    # In case we continue from an already trained model, than load the previous model and optimizer data:
    if args.experiment is not 0:
        print('Loading pre-saved model...')
        model_data_loaded = torch.load(os.path.join(args.output_dir,
                                                    'Model_CheckPoints',
                                                    'model_data_Epoch_' + str(args.from_epoch) + '.pt'), map_location='cpu')

        model.load_state_dict(model_data_loaded['model_state_dict'])

        from_epoch = args.from_epoch + 1
        print()
        print('Resuming training of Experiment {} from Epoch {}'.format(args.experiment, args.from_epoch))

    optimizer = optim.Adam(model.parameters(), lr=args.lr, weight_decay=args.weight_decay)

    if DEVICE.type == 'cuda':
        cudnn.benchmark = True

    if args.experiment is not 0:
        optimizer.load_state_dict(model_data_loaded['optimizer_state_dict'])
        for state in optimizer.state.values():
            for k, v in state.items():
                if torch.is_tensor(v):
                    state[k] = v.to(DEVICE)

    criterion = nn.CrossEntropyLoss()
    # simple_train(model, train_loader, test_loader)
    train(model, train_loader, test_loader, DEVICE=DEVICE, optimizer=optimizer, print_timing=args.time)<|MERGE_RESOLUTION|>--- conflicted
+++ resolved
@@ -17,24 +17,13 @@
 
 parser = argparse.ArgumentParser(description='WSI_REG Training of PathNet Project')
 parser.add_argument('-tf', '--test_fold', default=2, type=int, help='fold to be as TEST FOLD')
-<<<<<<< HEAD
-parser.add_argument('-e', '--epochs', default=1, type=int, help='Epochs to run')
-parser.add_argument('-t', dest='transformation', action='store_true', help='Include transformations ?')
-parser.add_argument('-ex', '--experiment', type=int, default=0, help='Continue train of this experiment')
-parser.add_argument('-fe', '--from_epoch', type=int, default=0, help='Continue train from epoch')
-parser.add_argument('-d', dest='dx', action='store_true', help='Use ONLY DX cut slides')
-parser.add_argument('-ds', '--dataset', type=str, default='HEROHE', help='DataSet to use')
-parser.add_argument('-time', dest='time', action='store_true', help='save train timing data ?')
-parser.add_argument('-lf', '--look_for', type=str, default='Her2', help='DataSet to use')
-
-
-=======
 parser.add_argument('-e', '--epochs', default=5, type=int, help='Epochs to run')
 #parser.add_argument('-t', dest='transformation', action='store_true', help='Include transformations ?')
 parser.add_argument('-ex', '--experiment', type=int, default=0, help='Continue train of this experiment')
 parser.add_argument('-fe', '--from_epoch', type=int, default=0, help='Continue train from epoch')
 parser.add_argument('-d', dest='dx', action='store_true', help='Use ONLY DX cut slides')
 parser.add_argument('-ds', '--dataset', type=str, default='LUNG', help='DataSet to use')
+parser.add_argument('-time', dest='time', action='store_true', help='save train timing data ?')
 parser.add_argument('--target', default='Her2', type=str, help='label: Her2/ER/PR/EGFR/PDL1') # RanS 7.12.20
 parser.add_argument('--n_patches_test', default=1, type=int, help='# of patches at test time') # RanS 7.12.20
 parser.add_argument('--n_patches_train', default=10, type=int, help='# of patches at train time') # RanS 7.12.20
@@ -45,9 +34,54 @@
 parser.add_argument('--lr', default=1e-5, type=float, help='learning rate') # RanS 8.12.20
 parser.add_argument('--model', default='preact_resnet50', type=str, help='preact_resnet50 / resnet50 / resnet50_3FC') # RanS 15.12.20
 parser.add_argument('--bootstrap', action='store_true', help='use bootstrap to estimate test AUC error') #RanS 16.12.20
->>>>>>> 8e155db6
 args = parser.parse_args()
 
+"""
+def simple_train(model: nn.Module, dloader_train: DataLoader, dloadet_test: DataLoader):
+
+    print('Start Training...')
+    for e in range(epoch):
+        print('Epoch {}:'.format(e))
+        correct_train, num_samples, train_loss = 0, 0, 0
+
+        model.train()
+        for idx, (data, target) in enumerate(tqdm(dloader_train)):
+            data, target = data.to(DEVICE), target.to(DEVICE)
+            model.to(DEVICE)
+            prob, label, weights = model(data)
+            correct_train += (label == target).data.cpu().int().item()
+            num_samples += 1
+
+            prob = torch.clamp(prob, min=1e-5, max=1. - 1e-5)
+            loss = -1. * (target * torch.log(prob) + (1. - target) * torch.log(1. - prob))  # negative log bernoulli
+            train_loss += loss.data.cpu().item()
+            # criterion = nn.CrossEntropyLoss()
+
+            optimizer.zero_grad()
+            loss.backward()
+            optimizer.step()
+
+        train_accuracy = 100 * float(correct_train) / num_samples
+        print('Finished Epoch: {}, Train Accuracy: {:.2f}% ({}/{}), Loss: {:.2f}'.format(e,
+                                                                                         train_accuracy,
+                                                                                         correct_train,
+                                                                                         num_samples,
+                                                                                         train_loss))
+        print('Checking post-epoch accuracy over training set...')
+        correct_post = 0
+        num_sample_post = 0
+        with torch.no_grad():
+            #model.eval()
+            for idx, (data_post, target_post) in enumerate(train_loader):
+                data_post, target_post = data_post.to(DEVICE), target_post.to(DEVICE)
+
+                prob_post, label_post, weights_post = model(data_post)
+                correct_post += (label_post == target_post).data.cpu().int().item()
+                num_sample_post += 1
+
+            accuracy_post_train = 100 * float(correct_post) / num_sample_post
+            print('Post train accuracy: {:.2f}% ({} / {})'.format(accuracy_post_train, correct_post, num_sample_post))
+"""
 
 def train(model: nn.Module, dloader_train: DataLoader, dloader_test: DataLoader, DEVICE, optimizer, print_timing: bool=False):
     """
@@ -174,12 +208,7 @@
 
         previous_epoch_loss = train_loss
 
-<<<<<<< HEAD
-        if e % 20 == 0:
-            acc_test, bacc_test = check_accuracy(model, dloader_test, all_writer, DEVICE, e, eval_mode=True)
-            # acc_test, bacc_test = check_accuracy(model, dloader_test, all_writer, DEVICE, e, eval_mode=False)
-=======
-        if (e % 5 == 0) or args.model=='resnet50_3FC': #RanS 15.12.20, pretrained networks converge fast
+        if (e % 20 == 0) or args.model == 'resnet50_3FC': #RanS 15.12.20, pretrained networks converge fast
             # RanS 8.12.20, perform slide inference
             patch_df = pd.DataFrame({'slide': slide_names, 'scores': scores_train, 'labels': true_labels_train})
             slide_mean_score_df = patch_df.groupby('slide').mean()
@@ -187,8 +216,7 @@
             all_writer.add_scalar('Train/slide AUC', roc_auc_slide, e)
 
             acc_test, bacc_test = check_accuracy(model, dloader_test, all_writer, DEVICE, e, eval_mode=True)
-            #acc_test, bacc_test = check_accuracy(model, dloader_test, all_writer, DEVICE, e, eval_mode=False) #cancelled RanS 8.12.20
->>>>>>> 8e155db6
+            # acc_test, bacc_test = check_accuracy(model, dloader_test, all_writer, DEVICE, e, eval_mode=False)
             # Update 'Last Epoch' at run_data.xlsx file:
             utils.run_data(experiment=experiment, epoch=e)
         else:
@@ -244,6 +272,7 @@
     time_writer.close()
 
 
+
 def check_accuracy(model: nn.Module, data_loader: DataLoader, writer_all, DEVICE, epoch: int, eval_mode: bool = False):
     num_correct = 0
     total_pos, total_neg = 0, 0
@@ -353,11 +382,7 @@
 
     # Tile size definition:
     TILE_SIZE =128
-<<<<<<< HEAD
-    # data_path = '/Users/wasserman/Developer/All data - outer scope'
-=======
     timing = False
->>>>>>> 8e155db6
 
     if sys.platform == 'linux' or sys.platform == 'win32':
         TILE_SIZE = 256
@@ -372,13 +397,8 @@
                                                      DX=args.dx,
                                                      DataSet=args.dataset)
     else:
-<<<<<<< HEAD
-        args.output_dir, args.test_fold, args.transformation, TILE_SIZE,\
-            TILES_PER_BAG, args.dx, args.dataset, args.look_for = utils.run_data(experiment=args.experiment)
-=======
-        #args.output_dir, args.test_fold, args.transformation, TILE_SIZE, TILES_PER_BAG, args.dx, args.dataset = utils.run_data(experiment=args.experiment)
-        args.output_dir, args.test_fold, args.transform_type, TILE_SIZE, TILES_PER_BAG, args.dx, args.dataset = utils.run_data(experiment=args.experiment)
->>>>>>> 8e155db6
+        args.output_dir, args.test_fold, args.transform_type, TILE_SIZE,\
+            TILES_PER_BAG, args.dx, args.dataset, args.target = utils.run_data(experiment=args.experiment)
         experiment = args.experiment
 
     # Get number of available CPUs:
@@ -388,31 +408,23 @@
     # Get data:
     train_dset = utils.WSI_REGdataset(DataSet=args.dataset,
                                       tile_size=TILE_SIZE,
-                                      target_kind=args.look_for,
+                                      target_kind=args.target,
                                       test_fold=args.test_fold,
                                       train=True,
-<<<<<<< HEAD
                                       print_timing=args.time,
-                                      transform=args.transformation,
-                                      DX=args.dx)
-=======
-                                      print_timing=timing,
                                       #transform=args.transformation,
                                       DX=args.dx,
-                                      target_kind=args.target,
-                                      transform_type = args.transform_type)
->>>>>>> 8e155db6
+                                      transform_type=args.transform_type)
 
     test_dset = utils.WSI_REGdataset(DataSet=args.dataset,
                                      tile_size=TILE_SIZE,
-                                     target_kind=args.look_for,
+                                     target_kind=args.target,
                                      test_fold=args.test_fold,
                                      train=False,
                                      print_timing=False,
                                      #transform=False,
                                      transform_type='none',
                                      DX=args.dx,
-                                     target_kind=args.target,
                                      n_patches_test=args.n_patches_test,
                                      n_patches_train=args.n_patches_train)
 
@@ -426,13 +438,6 @@
 
 
     # Load model
-<<<<<<< HEAD
-    #model = ResNext_50()
-    # model = PreActResNet50()
-    # model = ResNet_50()
-    model = ResNet50_GN()
-    utils.run_data(experiment=experiment, model=model.model_name)
-=======
     # RanS 14.12.20
     if args.model == 'resnet50_3FC':
         from torchvision.models import resnet50
@@ -445,9 +450,9 @@
         # model = ResNet50_2()
     else:
         print('model not defined!')
-    utils.run_data(experiment=experiment, model='PreActResNet50()')
->>>>>>> 8e155db6
-
+
+    model = ResNet50_GN()
+    utils.run_data(experiment=experiment, model=model.model_name)
 
     epoch = args.epochs
     from_epoch = args.from_epoch
@@ -466,6 +471,7 @@
         print('Resuming training of Experiment {} from Epoch {}'.format(args.experiment, args.from_epoch))
 
     optimizer = optim.Adam(model.parameters(), lr=args.lr, weight_decay=args.weight_decay)
+    #optimizer = optim.Adam(model.parameters(), lr=1e-5, weight_decay=5e-5)
 
     if DEVICE.type == 'cuda':
         cudnn.benchmark = True
