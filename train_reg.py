import utils
import datasets
from torch.utils.data import DataLoader
from tqdm import tqdm
import torch.nn as nn
import torch.backends.cudnn as cudnn
import torch
import torch.optim as optim
import time
from torch.utils.tensorboard import SummaryWriter
import argparse
import os
from sklearn.metrics import roc_curve, auc, roc_auc_score
import numpy as np
import sys
import pandas as pd
from sklearn.utils import resample
import smtplib, ssl
import psutil
import nets, PreActResNets, resnet_v2
from datetime import datetime
from Cox_Loss import Cox_loss
<<<<<<< HEAD
from sksurv.metrics import concordance_index_censored
=======
import re
>>>>>>> c1683707

parser = argparse.ArgumentParser(description='WSI_REG Training of PathNet Project')
parser.add_argument('-tf', '--test_fold', default=1, type=int, help='fold to be as TEST FOLD')
parser.add_argument('-e', '--epochs', default=1001, type=int, help='Epochs to run')
parser.add_argument('-ex', '--experiment', type=int, default=0, help='Continue train of this experiment')
parser.add_argument('-fe', '--from_epoch', type=int, default=0, help='Continue train from epoch')
parser.add_argument('-d', dest='dx', action='store_true', help='Use ONLY DX cut slides')
parser.add_argument('-ds', '--dataset', type=str, default='TCGA', help='DataSet to use')
parser.add_argument('-time', dest='time', action='store_true', help='save train timing data ?')
parser.add_argument('-tar', '--target', default='ER', type=str, help='label: Her2/ER/PR/EGFR/PDL1')
parser.add_argument('--n_patches_test', default=1, type=int, help='# of patches at test time')
parser.add_argument('--n_patches_train', default=10, type=int, help='# of patches at train time')
parser.add_argument('--lr', default=1e-5, type=float, help='learning rate')
parser.add_argument('--weight_decay', default=5e-5, type=float, help='L2 penalty')
parser.add_argument('-balsam', '--balanced_sampling', dest='balanced_sampling', action='store_true', help='balanced_sampling')
parser.add_argument('--transform_type', default='rvf', type=str, help='none / flip / wcfrs (weak color+flip+rotate+scale)')
parser.add_argument('--batch_size', default=18, type=int, help='size of batch')
parser.add_argument('--model', default='PreActResNets.PreActResNet50_Ron()', type=str, help='net to use')
#parser.add_argument('--model', default='nets.ResNet50(pretrained=True)', type=str, help='net to use')
parser.add_argument('--bootstrap', action='store_true', help='use bootstrap to estimate test AUC error')
parser.add_argument('--eval_rate', type=int, default=5, help='Evaluate validation set every # epochs')
parser.add_argument('--c_param', default=0.1, type=float, help='color jitter parameter')
parser.add_argument('-im', dest='images', action='store_true', help='save data images?')
parser.add_argument('--mag', type=int, default=10, help='desired magnification of patches')
parser.add_argument('--loan', action='store_true', help='Localized Annotation for strongly supervised training') #RanS 17.6.21
parser.add_argument('--er_eq_pr', action='store_true', help='while training, take only er=pr examples') #RanS 27.6.21
parser.add_argument('--focal', action='store_true', help='use focal loss with gamma=2') #RanS 18.7.21
parser.add_argument('--slide_per_block', action='store_true', help='for carmel, take only one slide per block') #RanS 17.8.21
parser.add_argument('-baldat', '--balanced_dataset', dest='balanced_dataset', action='store_true', help='take same # of positive and negative patients from each dataset')  # RanS 5.9.21
parser.add_argument('--RAM_saver', action='store_true', help='use only a quarter of the slides + reshuffle every 100 epochs') #RanS 3.11.21
parser.add_argument('-tl', '--transfer_learning', default='', type=str, help='use model trained on another experiment') #RanS 17.11.21

args = parser.parse_args()

EPS = 1e-7

def train(model: nn.Module, dloader_train: DataLoader, dloader_test: DataLoader, DEVICE, optimizer, print_timing: bool=False):
    """
    This function trains the model
    :return:
    """
    if not os.path.isdir(os.path.join(args.output_dir, 'Model_CheckPoints')):
        os.mkdir(os.path.join(args.output_dir, 'Model_CheckPoints'))
    writer_folder = os.path.join(args.output_dir, 'writer')
    all_writer = SummaryWriter(os.path.join(writer_folder, 'all'))
    test_auc_list = []

    if from_epoch == 0:
        all_writer.add_text('Experiment No.', str(experiment))
        all_writer.add_text('Train type', 'Regular')
        all_writer.add_text('Model type', str(type(model)))
        if type(dloader_train) != zip:
            all_writer.add_text('Data type', dloader_train.dataset.DataSet)
            all_writer.add_text('Train Folds', str(dloader_train.dataset.folds).strip('[]'))
            all_writer.add_text('Test Folds', str(dloader_test.dataset.folds).strip('[]'))
            all_writer.add_text('Transformations', str(dloader_train.dataset.transform))
            all_writer.add_text('Receptor Type', str(dloader_train.dataset.target_kind))

    if print_timing:
        time_writer = SummaryWriter(os.path.join(writer_folder, 'time'))

    print('Start Training...')
    previous_epoch_loss = 1e5

    for e in range(from_epoch, epoch):
        time_epoch_start = time.time()
        if args.target == 'Survival_Time':
            all_targets, all_outputs, all_censored, all_cont_targets, all_binary_targets = [], [], [], [], []

        else:
            if args.target == 'Survival_Binary':
                all_targets, all_outputs, all_censored, all_cont_targets, all_binary_targets = [], [], [], [], []

            total, correct_pos, correct_neg = 0, 0, 0
            total_pos_train, total_neg_train = 0, 0
            true_targets_train, scores_train = np.zeros(0), np.zeros(0)
            correct_labeling = 0

        slide_names = []
        train_loss = 0

        print('Epoch {}:'.format(e))

        # RanS 11.7.21
        process = psutil.Process(os.getpid())
        print('RAM usage:', np.round(process.memory_info().rss/1e9), 'GB, time: ', datetime.now())

        model.train()
        model.to(DEVICE)
        #for batch_idx, (data, target, time_list, f_names, _) in enumerate(tqdm(dloader_train)):
        for batch_idx, minibatch in enumerate(tqdm(dloader_train)):  # Omer 7 Nov 2021
            if type(dloader_train) == zip:
                new_minibatch = {}
                for key in minibatch[0].keys():
                    if type(minibatch[0][key]) == torch.Tensor:
                        new_minibatch[key] = torch.cat([minibatch[0][key], minibatch[1][key]], dim=0)
                    elif type(minibatch[0][key]) == list:
                        new_minibatch[key] = minibatch[0][key] + minibatch[1][key]

                minibatch = new_minibatch

            data = minibatch['Data']
            target = minibatch['Target']
            time_list = minibatch['Time List']
            f_names = minibatch['File Names']

            if args.target in ['Survival_Time', 'Survival_Binary']:
                censored = minibatch['Censored']
                target_binary = minibatch['Target Binary']
                target_cont = minibatch['Survival Time']

            all_targets.extend(target.numpy()[:, 0])  # FIXME: ...
            all_cont_targets.extend(target_cont.numpy())
            all_binary_targets.extend(target_binary.numpy())
            all_censored.extend(censored.numpy())

            train_start = time.time()
            data, target = data.to(DEVICE), target.to(DEVICE).squeeze(1)

            optimizer.zero_grad()
            outputs, _ = model(data)

            if args.target == 'Survival_Time':
                loss = criterion(outputs, target, censored)
                outputs = torch.reshape(outputs, [outputs.size(0)])
                all_outputs.extend(outputs.detach().cpu().numpy())
            else:
                loss = criterion(outputs, target)
                outputs = torch.nn.functional.softmax(outputs, dim=1)
                _, predicted = outputs.max(1)

                scores_train = np.concatenate((scores_train, outputs[:, 1].cpu().detach().numpy()))
                true_targets_train = np.concatenate((true_targets_train, target.cpu().detach().numpy()))

                total += target.size(0)
                total_pos_train += target.eq(1).sum().item()
                total_neg_train += target.eq(0).sum().item()
                correct_labeling += predicted.eq(target).sum().item()
                correct_pos += predicted[target.eq(1)].eq(1).sum().item()
                correct_neg += predicted[target.eq(0)].eq(0).sum().item()

<<<<<<< HEAD
            loss.backward()
            optimizer.step()
            train_loss += loss.item()
=======
            if loss != 0:
                loss.backward()
                optimizer.step()
                train_loss += loss.item()
>>>>>>> c1683707

            slide_names_batch = [os.path.basename(f_name) for f_name in f_names]
            slide_names.extend(slide_names_batch)

            #all_writer.add_scalar('Loss', loss.item(), batch_idx + e * len(dloader_train))
            # RanS 28.1.21
            if DEVICE.type == 'cuda' and print_timing:
                res = nvidia_smi.nvmlDeviceGetUtilizationRates(handle)
                #print(f'gpu: {res.gpu}%, gpu-mem: {res.memory}%')
                all_writer.add_scalar('GPU/gpu', res.gpu, batch_idx + e * len(dloader_train))
                all_writer.add_scalar('GPU/gpu-mem', res.memory, batch_idx + e * len(dloader_train))
            train_time = time.time() - train_start
            if print_timing:
                time_stamp = batch_idx + e * len(dloader_train)
                time_writer.add_scalar('Time/Train (iter) [Sec]', train_time, time_stamp)
                # print('Elapsed time of one train iteration is {:.2f} s'.format(train_time))
                time_list = torch.stack(time_list, 1)
                if len(time_list[0]) == 4:
                    time_writer.add_scalar('Time/Open WSI [Sec]', time_list[:, 0].mean().item(), time_stamp)
                    time_writer.add_scalar('Time/Avg to Extract Tile [Sec]', time_list[:, 1].mean().item(), time_stamp)
                    time_writer.add_scalar('Time/Augmentation [Sec]', time_list[:, 2].mean().item(), time_stamp)
                    time_writer.add_scalar('Time/Total To Collect Data [Sec]', time_list[:, 3].mean().item(), time_stamp)
                else:
                    time_writer.add_scalar('Time/Avg to Extract Tile [Sec]', time_list[:, 0].mean().item(), time_stamp)
                    time_writer.add_scalar('Time/Augmentation [Sec]', time_list[:, 1].mean().item(), time_stamp)
                    time_writer.add_scalar('Time/Total To Collect Data [Sec]', time_list[:, 2].mean().item(), time_stamp)
        time_epoch = (time.time() - time_epoch_start) / 60
        if print_timing:
            time_writer.add_scalar('Time/Full Epoch [min]', time_epoch, e)

        # Compute C index
        if args.target in ['Survival_Time', 'Survival_Binary']:
            c_index, num_concordant_pairs, num_discordant_pairs, _, _ = concordance_index_censored(np.invert(all_censored), all_cont_targets, all_outputs)

        # Compute AUC:
        if args.target == 'Survival_Time':
            # Sorting out all the Censored data
            not_censored_indices = np.where(np.array(all_censored) == False)
            relevant_binary_targets = np.array(all_binary_targets)[not_censored_indices]
            relevant_outputs = np.array(all_outputs)[not_censored_indices]
            # Sorting out all the non valid binary data:
            relevant_binary_targets = np.reshape(relevant_binary_targets, (relevant_binary_targets.shape[0]))
            valid_binary_target_indices = np.where(relevant_binary_targets != -1)
            relevant_binary_targets = relevant_binary_targets[valid_binary_target_indices]
            relevant_outputs = relevant_outputs[valid_binary_target_indices]
            fpr_train, tpr_train, _ = roc_curve(relevant_binary_targets, - relevant_outputs)
            roc_auc_train = auc(fpr_train, tpr_train)

            # The following line is declared to avoid errors when "perform slide inference" later on
            scores_train, true_targets_train = np.zeros(len(slide_names)), np.zeros(len(slide_names))

        else:
            '''fpr_train, tpr_train, _ = roc_curve(true_targets_train, scores_train)
            roc_auc_train = auc(fpr_train, tpr_train)'''

            train_acc = 100 * correct_labeling / total
            balanced_acc_train = 100. * ((correct_pos + EPS) / (total_pos_train + EPS) + (correct_neg + EPS) / (total_neg_train + EPS)) / 2
            roc_auc_train = np.nan
            if not all(true_targets_train == true_targets_train[0]):  #more than one label
                fpr_train, tpr_train, _ = roc_curve(true_targets_train, scores_train)
                roc_auc_train = auc(fpr_train, tpr_train)
            all_writer.add_scalar('Train/Balanced Accuracy', balanced_acc_train, e)
            all_writer.add_scalar('Train/Accuracy', train_acc, e)

        if 'c_index' not in locals():
            c_index = -1

        all_writer.add_scalar('Train/C index', c_index, e)
        all_writer.add_scalar('Train/Roc-Auc', roc_auc_train, e)
        all_writer.add_scalar('Train/Loss Per Epoch', train_loss, e)



        print('Finished Epoch: {}, Loss: {:.2f}, Loss Delta: {:.3f}, Train AUC per patch: {:.2f} , C Index: {:.2f}, Time: {:.0f} m'
              .format(e,
                      train_loss,
                      previous_epoch_loss - train_loss,
                      roc_auc_train,
<<<<<<< HEAD
                      c_index,
=======
>>>>>>> c1683707
                      time_epoch))
        previous_epoch_loss = train_loss

        # Update 'Last Epoch' at run_data.xlsx file:
        utils.run_data(experiment=experiment, epoch=e)

        # Save model to file:
        try:
            model_state_dict = model.module.state_dict()
        except AttributeError:
            model_state_dict = model.state_dict()
        torch.save({'epoch': e,
                    'model_state_dict': model_state_dict,
                    'optimizer_state_dict': optimizer.state_dict(),
                    'tile_size': TILE_SIZE,
                    'tiles_per_bag': 1},
                   os.path.join(args.output_dir, 'Model_CheckPoints', 'model_data_Last_Epoch.pt'))

        if e % args.eval_rate == 0:
            # perform slide inference
            patch_df = pd.DataFrame({'slide': slide_names, 'scores': scores_train, 'labels': true_targets_train})
            slide_mean_score_df = patch_df.groupby('slide').mean()
            roc_auc_slide = np.nan
            if not all(slide_mean_score_df['labels'] == slide_mean_score_df['labels'][0]):  #more than one label
                roc_auc_slide = roc_auc_score(slide_mean_score_df['labels'], slide_mean_score_df['scores'])
            all_writer.add_scalar('Train/slide AUC', roc_auc_slide, e)

            acc_test, bacc_test, roc_auc_test = check_accuracy(model, dloader_test, all_writer, DEVICE, e)
            test_auc_list.append(roc_auc_test)
            if len(test_auc_list) == 5:
                test_auc_mean = np.mean(test_auc_list)
                test_auc_list.pop(0)
                utils.run_data(experiment=experiment, test_mean_auc=test_auc_mean)

            # Save model to file:
            try:
                model_state_dict = model.module.state_dict()
            except AttributeError:
                model_state_dict = model.state_dict()
            torch.save({'epoch': e,
                        'model_state_dict': model_state_dict,
                        'optimizer_state_dict': optimizer.state_dict(),
                        'loss': loss.item(),
                        'acc_test': acc_test,
                        'bacc_test': bacc_test,
                        'tile_size': TILE_SIZE,
                        'tiles_per_bag': 1},
                       os.path.join(args.output_dir, 'Model_CheckPoints', 'model_data_Epoch_' + str(e) + '.pt'))
            print('saved checkpoint to', args.output_dir) #RanS 23.6.21


    all_writer.close()
    if print_timing:
        time_writer.close()


def check_accuracy(model: nn.Module, data_loader: DataLoader, all_writer, DEVICE, epoch: int):

    if args.target in ['Survival_Time', 'Survival_Binary']:
        all_targets, all_outputs, all_censored, all_cont_targets, all_binary_targets = [], [], [], [], []

    if args.target != 'Survival_Time':
        total_test, true_pos_test, true_neg_test = 0, 0, 0
        total_pos_test, total_neg_test = 0, 0
        true_targets_test, scores_test = np.zeros(0), np.zeros(0)
        correct_labeling_test = 0

    slide_names = []

    model.eval()
    model.to(DEVICE)
    with torch.no_grad():
<<<<<<< HEAD
        for idx, minibatch in enumerate(data_loader):
            if type(data_loader) == zip:
                new_minibatch = {}
                for key in minibatch[0].keys():
                    if type(minibatch[0][key]) == torch.Tensor:
                        new_minibatch[key] = torch.cat([minibatch[0][key], minibatch[1][key]], dim=0)
                    elif type(minibatch[0][key]) == list:
                        new_minibatch[key] = minibatch[0][key] + minibatch[1][key]
=======
        #for idx, (data, targets, time_list, f_names, _) in enumerate(data_loader):
        for batch_idx, minibatch in enumerate(data_loader):
            data = minibatch['Data']
            targets = minibatch['Target']
            f_names = minibatch['File Names']

            data, targets = data.to(device=DEVICE), targets.to(device=DEVICE).squeeze(1)
            model.to(DEVICE)
>>>>>>> c1683707

                minibatch = new_minibatch

            data = minibatch['Data']
            target = minibatch['Target']
            time_list = minibatch['Time List']
            f_names = minibatch['File Names']

            slide_names_batch = [os.path.basename(f_name) for f_name in f_names]
            slide_names.extend(slide_names_batch)

            if args.target in ['Survival_Time', 'Survival_Binary']:
                censored = minibatch['Censored']
                target_binary = minibatch['Target Binary']
                target_cont = minibatch['Survival Time']

            all_targets.extend(target.numpy()[:, 0])
            all_cont_targets.extend(target_cont.numpy())
            all_binary_targets.extend(target_binary.numpy())
            all_censored.extend(censored.numpy())


            data, targets = data.to(device=DEVICE), target.to(device=DEVICE).squeeze(1)

            outputs, _ = model(data)

            if args.target == 'Survival_Time':
                outputs = torch.reshape(outputs, [outputs.size(0)])
                all_outputs.extend(outputs.detach().cpu().numpy())

            else:
                outputs = torch.nn.functional.softmax(outputs, dim=1)
                _, predicted = outputs.max(1)
                all_outputs.extend(- outputs[:, 1].detach().cpu().numpy())

                scores_test = np.concatenate((scores_test, outputs[:, 1].cpu().detach().numpy()))
                total_test += targets.size(0)
                total_pos_test += targets.eq(1).sum().item()
                total_neg_test += targets.eq(0).sum().item()
                true_pos_test += predicted[targets.eq(1)].eq(1).sum().item()
                true_neg_test += predicted[targets.eq(0)].eq(0).sum().item()
                correct_labeling_test += predicted.eq(targets).sum().item()
                true_targets_test = np.concatenate((true_targets_test, targets.cpu().detach().numpy()))

        # Compute C index
        if args.target in ['Survival_Time', 'Survival_Binary']:
            c_index, num_concordant_pairs, num_discordant_pairs, _, _ = concordance_index_censored(np.invert(all_censored), all_cont_targets, all_outputs)

        # Compute AUC:
        if args.target == 'Survival_Time':
            # Sorting out all the Censored data
            not_censored_indices = np.where(np.array(all_censored) == False)
            relevant_binary_targets = np.array(all_binary_targets)[not_censored_indices]
            relevant_outputs = np.array(all_outputs)[not_censored_indices]
            # Sorting out all the non valid binary data:
            relevant_binary_targets = np.reshape(relevant_binary_targets, (relevant_binary_targets.shape[0]))
            valid_binary_target_indices = np.where(relevant_binary_targets != -1)
            relevant_binary_targets = relevant_binary_targets[valid_binary_target_indices]
            relevant_outputs = relevant_outputs[valid_binary_target_indices]
            fpr_train, tpr_train, _ = roc_curve(relevant_binary_targets, - relevant_outputs)
            roc_auc_train = auc(fpr_train, tpr_train)

            # The following line is declared to avoid errors when "perform slide inference" later on
            scores_train, true_targets_train = np.zeros(len(slide_names)), np.zeros(len(slide_names))

        else:
            '''fpr_train, tpr_train, _ = roc_curve(true_targets_train, scores_train)
            roc_auc_train = auc(fpr_train, tpr_train)'''

            '''test_acc = 100 * correct_labeling_test / total_test
            balanced_acc_test = 100. * ((true_pos_test + EPS) / (total_pos_test + EPS) + (true_neg_test + EPS) / (total_neg_test + EPS)) / 2
            roc_auc_train = np.nan
            if not all(true_targets_train == true_targets_train[0]):  # more than one label
                fpr_train, tpr_train, _ = roc_curve(true_targets_train, scores_train)
                roc_auc_train = auc(fpr_train, tpr_train)
            all_writer.add_scalar('Train/Balanced Accuracy', balanced_acc_train, e)
            all_writer.add_scalar('Train/Accuracy', train_acc, e)'''

            #if not args.bootstrap:
            acc = 100 * float(correct_labeling_test) / total_test
            bacc = 100. * ((true_pos_test + EPS) / (total_pos_test + EPS) + (true_neg_test + EPS) / (total_neg_test + EPS)) / 2
            roc_auc = np.nan
            if not all(true_targets_test == true_targets_test[0]):  # more than one label
                fpr, tpr, _ = roc_curve(true_targets_test, scores_test)
                roc_auc = auc(fpr, tpr)
            #RanS 8.12.20, perform slide inference
            patch_df = pd.DataFrame({'slide': slide_names, 'scores': scores_test, 'labels': true_targets_test})
            slide_mean_score_df = patch_df.groupby('slide').mean()
            roc_auc_slide = np.nan
            if not all(slide_mean_score_df['labels'] == slide_mean_score_df['labels'][0]):  # more than one label
                roc_auc_slide = roc_auc_score(slide_mean_score_df['labels'], slide_mean_score_df['scores'])
            #else: #bootstrap
            if args.bootstrap:
                # load dataset
                # configure bootstrap
                n_iterations = 100

                # run bootstrap
                roc_auc_array = np.empty(n_iterations)
                slide_roc_auc_array = np.empty(n_iterations)
                roc_auc_array[:], slide_roc_auc_array[:] = np.nan, np.nan
                acc_array, bacc_array = np.empty(n_iterations), np.empty(n_iterations)
                acc_array[:], bacc_array[:] = np.nan, np.nan

                all_preds = np.array([int(score > 0.5) for score in scores_test])

                for ii in range(n_iterations):
                    #slide_resampled, scores_resampled, labels_resampled = resample(slide_names, scores, true_labels)
                    #fpr, tpr, _ = roc_curve(labels_resampled, scores_resampled)
                    #patch_df = pd.DataFrame({'slide': slide_resampled, 'scores': scores_resampled, 'labels': labels_resampled})

                    #patch_df = pd.DataFrame({'slide': slide_names, 'scores': scores, 'labels': true_labels})
                    slide_names = np.array(slide_names)
                    slide_choice = resample(np.unique(np.array(slide_names)))
                    slide_resampled = np.concatenate([slide_names[slide_names == slide] for slide in slide_choice])
                    scores_resampled = np.concatenate([scores_test[slide_names == slide] for slide in slide_choice])
                    labels_resampled = np.concatenate([true_targets_test[slide_names == slide] for slide in slide_choice])
                    preds_resampled = np.concatenate([all_preds[slide_names == slide] for slide in slide_choice])
                    patch_df = pd.DataFrame({'slide': slide_resampled, 'scores': scores_resampled, 'labels': labels_resampled})

                    num_correct_i = np.sum(preds_resampled == labels_resampled)
                    true_pos_i = np.sum(labels_resampled + preds_resampled == 2)
                    total_pos_i = np.sum(labels_resampled == 1)
                    true_neg_i = np.sum(labels_resampled + preds_resampled == 0)
                    total_neg_i = np.sum(labels_resampled == 0)
                    tot = total_pos_i + total_neg_i
                    acc_array[ii] = 100 * float(num_correct_i) / tot
                    bacc_array[ii] = 100. * ((true_pos_i + EPS) / (total_pos_i + EPS) + (true_neg_i + EPS) / (total_neg_i + EPS)) / 2
                    fpr, tpr, _ = roc_curve(labels_resampled, scores_resampled)
                    if not all(labels_resampled == labels_resampled[0]): #more than one label
                        roc_auc_array[ii] = roc_auc_score(labels_resampled, scores_resampled)

                    slide_mean_score_df = patch_df.groupby('slide').mean()
                    if not all(slide_mean_score_df['labels'] == slide_mean_score_df['labels'][0]):  # more than one label
                        slide_roc_auc_array[ii] = roc_auc_score(slide_mean_score_df['labels'], slide_mean_score_df['scores'])
                #roc_auc = np.nanmean(roc_auc_array)
                #roc_auc_slide = np.nanmean(slide_roc_auc_array)
                roc_auc_std = np.nanstd(roc_auc_array)
                roc_auc_slide_std = np.nanstd(slide_roc_auc_array)
                #acc = np.nanmean(acc_array)
                acc_err = np.nanstd(acc_array)
                #bacc = np.nanmean(bacc_array)
                bacc_err = np.nanstd(bacc_array)

                all_writer.add_scalar('Test_errors/Accuracy error', acc_err, epoch)
                all_writer.add_scalar('Test_errors/Balanced Accuracy error', bacc_err, epoch)
                all_writer.add_scalar('Test_errors/Roc-Auc error', roc_auc_std, epoch)
                if args.n_patches_test > 1:
                    all_writer.add_scalar('Test_errors/slide AUC error', roc_auc_slide_std, epoch)

            all_writer.add_scalar('Test/Accuracy', acc, epoch)
            all_writer.add_scalar('Test/Balanced Accuracy', bacc, epoch)

        if 'c_index' not in locals():
            c_index = -1

        all_writer.add_scalar('Train/C index', c_index, epoch)
        all_writer.add_scalar('Test/Roc-Auc', roc_auc, epoch)
        if args.n_patches_test > 1:
            all_writer.add_scalar('Test/slide AUC', roc_auc_slide, epoch)

        if args.n_patches_test > 1:
            print('Slide AUC of {:.2f} over Test set'.format(roc_auc_slide))
        else:
            print('Tile AUC: {:.2f} and C index: {} over Test set'.format(roc_auc, c_index))


    model.train()
    return acc, bacc, roc_auc

########################################################################################################
########################################################################################################

if __name__ == '__main__':
    # Device definition:

    DEVICE = utils.device_gpu_cpu()

    # Tile size definition:
    TILE_SIZE = 256

    if sys.platform == 'linux' or sys.platform == 'win32':
        TILE_SIZE = 256

    # Saving/Loading run meta data to/from file:
    if args.experiment == 0:
        run_data_results = utils.run_data(test_fold=args.test_fold,
                                                     #transformations=args.transformation,
                                                     transform_type=args.transform_type,
                                                     tile_size=TILE_SIZE,
                                                     tiles_per_bag=1,
                                                     DX=args.dx,
                                                     DataSet_name=args.dataset,
                                                     Receptor=args.target,
                                                     num_bags=args.batch_size)

        args.output_dir, experiment = run_data_results['Location'], run_data_results['Experiment']
    else:
        run_data_output = utils.run_data(experiment=args.experiment)
        args.output_dir, args.test_fold, args.transform_type, TILE_SIZE, tiles_per_bag, \
        args.batch_size, args.dx, args.dataset, args.target, args.model, args.mag =\
            run_data_output['Location'], run_data_output['Test Fold'], run_data_output['Transformations'], run_data_output['Tile Size'],\
            run_data_output['Tiles Per Bag'], run_data_output['Num Bags'], run_data_output['DX'], run_data_output['Dataset Name'],\
            run_data_output['Receptor'], run_data_output['Model Name'], run_data_output['Desired Slide Magnification']

        print('args.dataset:', args.dataset)
        print('args.target:', args.target)
        print('args.args.batch_size:', args.batch_size)
        print('args.output_dir:', args.output_dir)
        print('args.test_fold:', args.test_fold)
        print('args.transform_type:', args.transform_type)
        print('args.dx:', args.dx)

        experiment = args.experiment

    # Get number of available CPUs and compute number of workers:
    cpu_available = utils.get_cpu()
    num_workers = cpu_available
    #num_workers = cpu_available * 2 #temp RanS 9.8.21
    #num_workers = cpu_available//2  # temp RanS 9.8.21
    #num_workers = 4 #temp RanS 24.3.21

    if sys.platform == 'win32':
        num_workers = 0 #temp RanS 3.5.21

    print('num workers = ', num_workers)

<<<<<<< HEAD
=======
    # Get data:
    train_dset = datasets.WSI_REGdataset(DataSet=args.dataset,
                                         tile_size=TILE_SIZE,
                                         target_kind=args.target,
                                         test_fold=args.test_fold,
                                         train=True,
                                         print_timing=args.time,
                                         transform_type=args.transform_type,
                                         n_tiles=args.n_patches_train,
                                         color_param=args.c_param,
                                         get_images=args.images,
                                         desired_slide_magnification=args.mag,
                                         DX=args.dx,
                                         loan=args.loan,
                                         er_eq_pr=args.er_eq_pr,
                                         slide_per_block=args.slide_per_block,
                                         balanced_dataset=args.balanced_dataset,
                                         RAM_saver=args.RAM_saver
                                         )
    test_dset = datasets.WSI_REGdataset(DataSet=args.dataset,
                                        tile_size=TILE_SIZE,
                                        target_kind=args.target,
                                        test_fold=args.test_fold,
                                        train=False,
                                        print_timing=False,
                                        transform_type='none',
                                        n_tiles=args.n_patches_test,
                                        get_images=args.images,
                                        desired_slide_magnification=args.mag,
                                        DX=args.dx,
                                        loan=args.loan,
                                        er_eq_pr=args.er_eq_pr,
                                        RAM_saver=args.RAM_saver
                                        )
>>>>>>> c1683707
    sampler = None
    do_shuffle = True

    # Get data:
    if args.target in ['Survival_Time', 'Survival_Binary']:
        train_dset = {'Censored': None,
                      'UnCensored': None}
        test_dset = {'Censored': None,
                     'UnCensored': None}
        batch_size = {'Censored': int(np.ceil(args.batch_size * 0.25)),
                      'UnCensored': int(args.batch_size - np.ceil(args.batch_size * 0.25))}
        train_loader = {'Censored': None,
                        'UnCensored': None}
        test_loader = {'Censored': None,
                       'UnCensored': None}

        for key in train_dset.keys():
            censor_status = True if key == 'Censored' else False
            print('Creating {} Train dataset'.format(key))
            train_dset[key] = datasets.WSI_REGdataset(DataSet=args.dataset,
                                                      tile_size=TILE_SIZE,
                                                      target_kind=args.target,
                                                      test_fold=args.test_fold,
                                                      train=True,
                                                      print_timing=args.time,
                                                      transform_type=args.transform_type,
                                                      n_tiles=args.n_patches_train,
                                                      color_param=args.c_param,
                                                      get_images=args.images,
                                                      desired_slide_magnification=args.mag,
                                                      DX=args.dx,
                                                      loan=args.loan,
                                                      er_eq_pr=args.er_eq_pr,
                                                      slide_per_block=args.slide_per_block,
                                                      is_Censored=censor_status
                                                      )
            print('Creating {} Test dataset'.format(key))
            test_dset[key] = datasets.WSI_REGdataset(DataSet=args.dataset,
                                                     tile_size=TILE_SIZE,
                                                     target_kind=args.target,
                                                     test_fold=args.test_fold,
                                                     train=False,
                                                     print_timing=False,
                                                     transform_type='none',
                                                     n_tiles=args.n_patches_test,
                                                     get_images=args.images,
                                                     desired_slide_magnification=args.mag,
                                                     DX=args.dx,
                                                     loan=args.loan,
                                                     er_eq_pr=args.er_eq_pr,
                                                     is_Censored=censor_status
                                                     )

            train_loader[key] = DataLoader(train_dset[key], batch_size=batch_size[key], shuffle=do_shuffle,
                                           num_workers=num_workers, pin_memory=True, sampler=sampler)
            test_loader[key] = DataLoader(test_dset[key], batch_size=batch_size[key] * 2, shuffle=False,
                                          num_workers=num_workers, pin_memory=True)

        train_loader = zip(train_loader['Censored'], train_loader['UnCensored'])
        test_loader = zip(test_loader['Censored'], test_loader['UnCensored'])
    else:
        train_dset = datasets.WSI_REGdataset(DataSet=args.dataset,
                                             tile_size=TILE_SIZE,
                                             target_kind=args.target,
                                             test_fold=args.test_fold,
                                             train=True,
                                             print_timing=args.time,
                                             transform_type=args.transform_type,
                                             n_tiles=args.n_patches_train,
                                             color_param=args.c_param,
                                             get_images=args.images,
                                             desired_slide_magnification=args.mag,
                                             DX=args.dx,
                                             loan=args.loan,
                                             er_eq_pr=args.er_eq_pr,
                                             slide_per_block=args.slide_per_block,
                                             balanced_dataset=args.balanced_dataset
                                             )
        test_dset = datasets.WSI_REGdataset(DataSet=args.dataset,
                                            tile_size=TILE_SIZE,
                                            target_kind=args.target,
                                            test_fold=args.test_fold,
                                            train=False,
                                            print_timing=False,
                                            transform_type='none',
                                            n_tiles=args.n_patches_test,
                                            get_images=args.images,
                                            desired_slide_magnification=args.mag,
                                            DX=args.dx,
                                            loan=args.loan,
                                            er_eq_pr=args.er_eq_pr
                                            )

        if args.balanced_sampling:
            labels = pd.DataFrame(train_dset.target * train_dset.factor)
            n_pos = np.sum(labels == 'Positive').item()
            n_neg = np.sum(labels == 'Negative').item()
            weights = pd.DataFrame(np.zeros(len(train_dset)))
            weights[np.array(labels == 'Positive')] = 1 / n_pos
            weights[np.array(labels == 'Negative')] = 1 / n_neg
            do_shuffle = False  # the sampler shuffles
            sampler = torch.utils.data.sampler.WeightedRandomSampler(weights=weights.squeeze(), num_samples=len(train_dset))

        train_loader = DataLoader(train_dset, batch_size=args.batch_size, shuffle=do_shuffle,
                                  num_workers=num_workers, pin_memory=True, sampler=sampler)
        test_loader  = DataLoader(test_dset, batch_size=args.batch_size*2, shuffle=False,
                                  num_workers=num_workers, pin_memory=True)

    # Save transformation data to 'run_data.xlsx'
    if type(train_dset) == dict:
        transformation_string = ', '.join([str(train_dset['Censored'].transform.transforms[i]) for i in range(len(train_dset['Censored'].transform.transforms))])
    else:
        transformation_string = ', '.join([str(train_dset.transform.transforms[i]) for i in range(len(train_dset.transform.transforms))])
    utils.run_data(experiment=experiment, transformation_string=transformation_string)

    # Load model
    model = eval(args.model)
    if args.target == 'Survival_Time':
        model.change_num_classes(num_classes=1)  # This will convert the liner (classifier) layer into the beta layer
        model.model_name += '_Continous_Time'

    # Save model data and data-set size to run_data.xlsx file (Only if this is a new run).
    if args.experiment == 0:
        utils.run_data(experiment=experiment, model=model.model_name)
        if type(train_dset) == dict:
            utils.run_data(experiment=experiment, DataSet_size=(train_dset['Censored'].real_length, test_dset['Censored'].real_length))
            utils.run_data(experiment=experiment, DataSet_Slide_magnification=train_dset['Censored'].desired_magnification)
        else:
            utils.run_data(experiment=experiment, DataSet_size=(train_dset.real_length, test_dset.real_length))
            utils.run_data(experiment=experiment, DataSet_Slide_magnification=train_dset.desired_magnification)

        # Saving code files, args and main file name (this file) to Code directory within the run files.
        utils.save_code_files(args, train_dset)

    epoch = args.epochs
    from_epoch = args.from_epoch

    # In case we continue from an already trained model, than load the previous model and optimizer data:
    if args.experiment != 0:
        print('Loading pre-saved model...')
        if from_epoch == 0: #RanS 25.7.21, load last epoch
            model_data_loaded = torch.load(os.path.join(args.output_dir,
                                                        'Model_CheckPoints',
                                                        'model_data_Last_Epoch.pt'),
                                           map_location='cpu')
            from_epoch = model_data_loaded['epoch'] + 1
        else:
            model_data_loaded = torch.load(os.path.join(args.output_dir,
                                                        'Model_CheckPoints',
                                                        'model_data_Epoch_' + str(args.from_epoch) + '.pt'), map_location='cpu')
            from_epoch = args.from_epoch + 1
        model.load_state_dict(model_data_loaded['model_state_dict'])

        print()
        print('Resuming training of Experiment {} from Epoch {}'.format(args.experiment, from_epoch))

    elif args.transfer_learning != '':
        #use model trained on another experiment
        #transfer_learning should be of the form 'ex=390,epoch=1000'
        ex_str, epoch_str = args.transfer_learning.split(',')
        ex_model = int(re.sub("[^0-9]", "", ex_str))
        epoch_model = int(re.sub("[^0-9]", "", epoch_str))

        run_data_model = utils.run_data(experiment=ex_model)
        model_dir = run_data_model['Location']
        model_data_loaded = torch.load(os.path.join(model_dir,
                                                    'Model_CheckPoints',
                                                    'model_data_Epoch_' + str(epoch_model) + '.pt'),
                                       map_location='cpu')
        try:
            model.load_state_dict(model_data_loaded['model_state_dict'])
        except:
            raise IOError('Cannot load the saved transfer_learning model, check if it fits the current model')


    optimizer = optim.Adam(model.parameters(), lr=args.lr, weight_decay=args.weight_decay)

    if DEVICE.type == 'cuda':
        model = torch.nn.DataParallel(model) #DataParallel, RanS 1.8.21
        cudnn.benchmark = True

        # RanS 28.1.21
        # https://forums.fast.ai/t/show-gpu-utilization-metrics-inside-training-loop-without-subprocess-call/26594
        if args.time:
            import nvidia_smi
            nvidia_smi.nvmlInit()
            handle = nvidia_smi.nvmlDeviceGetHandleByIndex(0)
            # card id 0 hardcoded here, there is also a call to get all available card ids, so we could iterate

    if args.experiment != 0:
        optimizer.load_state_dict(model_data_loaded['optimizer_state_dict'])
        for state in optimizer.state.values():
            for k, v in state.items():
                if torch.is_tensor(v):
                    state[k] = v.to(DEVICE)

    if args.focal:
        criterion = utils.FocalLoss(gamma=2)  # RanS 18.7.21
        criterion.to(DEVICE) #RanS 20.7.21
    elif args.target == 'Survival_Time':
        criterion = Cox_loss
    else:
        criterion = nn.CrossEntropyLoss()

    #RanS 3.11.21
    if args.RAM_saver:
        shuffle_freq = 100 #reshuffle dataset every 200 epochs
        #shuffle_freq = 3  # temp
        shuffle_epoch_list = np.arange(np.ceil((from_epoch+EPS) / shuffle_freq) * shuffle_freq, epoch, shuffle_freq).astype(int)
        shuffle_epoch_list = np.append(shuffle_epoch_list, epoch)

        epoch = shuffle_epoch_list[0]
        train(model, train_loader, test_loader, DEVICE=DEVICE, optimizer=optimizer, print_timing=args.time)

        for from_epoch, epoch in zip(shuffle_epoch_list[:-1], shuffle_epoch_list[1:]):
            print('Reshuffling dataset:')
            #shuffle train and test set to get new slides
            # Get data:
            train_dset = datasets.WSI_REGdataset(DataSet=args.dataset,
                                                 tile_size=TILE_SIZE,
                                                 target_kind=args.target,
                                                 test_fold=args.test_fold,
                                                 train=True,
                                                 print_timing=args.time,
                                                 transform_type=args.transform_type,
                                                 n_tiles=args.n_patches_train,
                                                 color_param=args.c_param,
                                                 get_images=args.images,
                                                 desired_slide_magnification=args.mag,
                                                 DX=args.dx,
                                                 loan=args.loan,
                                                 er_eq_pr=args.er_eq_pr,
                                                 slide_per_block=args.slide_per_block,
                                                 balanced_dataset=args.balanced_dataset,
                                                 RAM_saver=args.RAM_saver
                                                 )
            test_dset = datasets.WSI_REGdataset(DataSet=args.dataset,
                                                tile_size=TILE_SIZE,
                                                target_kind=args.target,
                                                test_fold=args.test_fold,
                                                train=False,
                                                print_timing=False,
                                                transform_type='none',
                                                n_tiles=args.n_patches_test,
                                                get_images=args.images,
                                                desired_slide_magnification=args.mag,
                                                DX=args.dx,
                                                loan=args.loan,
                                                er_eq_pr=args.er_eq_pr,
                                                RAM_saver=args.RAM_saver
                                                )
            sampler = None
            do_shuffle = True
            if args.balanced_sampling:
                labels = pd.DataFrame(train_dset.target * train_dset.factor)
                n_pos = np.sum(labels == 'Positive').item()
                n_neg = np.sum(labels == 'Negative').item()
                weights = pd.DataFrame(np.zeros(len(train_dset)))
                weights[np.array(labels == 'Positive')] = 1 / n_pos
                weights[np.array(labels == 'Negative')] = 1 / n_neg
                do_shuffle = False  # the sampler shuffles
                sampler = torch.utils.data.sampler.WeightedRandomSampler(weights=weights.squeeze(),
                                                                         num_samples=len(train_dset))

            train_loader = DataLoader(train_dset, batch_size=args.batch_size, shuffle=do_shuffle,
                                      num_workers=num_workers, pin_memory=True, sampler=sampler)
            test_loader = DataLoader(test_dset, batch_size=args.batch_size * 2, shuffle=False,
                                     num_workers=num_workers, pin_memory=True)

            print('resuming training with new dataset')
            train(model, train_loader, test_loader, DEVICE=DEVICE, optimizer=optimizer, print_timing=args.time)
    else:
        train(model, train_loader, test_loader, DEVICE=DEVICE, optimizer=optimizer, print_timing=args.time)

    #finished training, send email if possible
    if os.path.isfile('mail_cfg.txt'):
        with open("mail_cfg.txt", "r") as f:
            text = f.readlines()
            receiver_email = text[0][:-1]
            password = text[1]

        port = 465  # For SSL
        sender_email = "gipmed.python@gmail.com"

        message = 'Subject: finished running experiment ' + str(experiment)

        # Create a secure SSL context
        context = ssl.create_default_context()

        with smtplib.SMTP_SSL("smtp.gmail.com", port, context=context) as server:
            server.login(sender_email, password)
            server.sendmail(sender_email, receiver_email, message)
            print('email sent to ' + receiver_email)<|MERGE_RESOLUTION|>--- conflicted
+++ resolved
@@ -1,11 +1,11 @@
 import utils
 import datasets
 from torch.utils.data import DataLoader
-from tqdm import tqdm
 import torch.nn as nn
 import torch.backends.cudnn as cudnn
 import torch
 import torch.optim as optim
+from tqdm import tqdm
 import time
 from torch.utils.tensorboard import SummaryWriter
 import argparse
@@ -20,11 +20,7 @@
 import nets, PreActResNets, resnet_v2
 from datetime import datetime
 from Cox_Loss import Cox_loss
-<<<<<<< HEAD
-from sksurv.metrics import concordance_index_censored
-=======
 import re
->>>>>>> c1683707
 
 parser = argparse.ArgumentParser(description='WSI_REG Training of PathNet Project')
 parser.add_argument('-tf', '--test_fold', default=1, type=int, help='fold to be as TEST FOLD')
@@ -32,9 +28,9 @@
 parser.add_argument('-ex', '--experiment', type=int, default=0, help='Continue train of this experiment')
 parser.add_argument('-fe', '--from_epoch', type=int, default=0, help='Continue train from epoch')
 parser.add_argument('-d', dest='dx', action='store_true', help='Use ONLY DX cut slides')
-parser.add_argument('-ds', '--dataset', type=str, default='TCGA', help='DataSet to use')
+parser.add_argument('-ds', '--dataset', type=str, default='ABCTB', help='DataSet to use')
 parser.add_argument('-time', dest='time', action='store_true', help='save train timing data ?')
-parser.add_argument('-tar', '--target', default='ER', type=str, help='label: Her2/ER/PR/EGFR/PDL1')
+parser.add_argument('-tar', '--target', default='Survival_Time', type=str, help='label: Her2/ER/PR/EGFR/PDL1')
 parser.add_argument('--n_patches_test', default=1, type=int, help='# of patches at test time')
 parser.add_argument('--n_patches_train', default=10, type=int, help='# of patches at train time')
 parser.add_argument('--lr', default=1e-5, type=float, help='learning rate')
@@ -76,12 +72,11 @@
         all_writer.add_text('Experiment No.', str(experiment))
         all_writer.add_text('Train type', 'Regular')
         all_writer.add_text('Model type', str(type(model)))
-        if type(dloader_train) != zip:
-            all_writer.add_text('Data type', dloader_train.dataset.DataSet)
-            all_writer.add_text('Train Folds', str(dloader_train.dataset.folds).strip('[]'))
-            all_writer.add_text('Test Folds', str(dloader_test.dataset.folds).strip('[]'))
-            all_writer.add_text('Transformations', str(dloader_train.dataset.transform))
-            all_writer.add_text('Receptor Type', str(dloader_train.dataset.target_kind))
+        all_writer.add_text('Data type', dloader_train.dataset.DataSet)
+        all_writer.add_text('Train Folds', str(dloader_train.dataset.folds).strip('[]'))
+        all_writer.add_text('Test Folds', str(dloader_test.dataset.folds).strip('[]'))
+        all_writer.add_text('Transformations', str(dloader_train.dataset.transform))
+        all_writer.add_text('Receptor Type', str(dloader_train.dataset.target_kind))
 
     if print_timing:
         time_writer = SummaryWriter(os.path.join(writer_folder, 'time'))
@@ -92,20 +87,15 @@
     for e in range(from_epoch, epoch):
         time_epoch_start = time.time()
         if args.target == 'Survival_Time':
-            all_targets, all_outputs, all_censored, all_cont_targets, all_binary_targets = [], [], [], [], []
-
-        else:
-            if args.target == 'Survival_Binary':
-                all_targets, all_outputs, all_censored, all_cont_targets, all_binary_targets = [], [], [], [], []
-
-            total, correct_pos, correct_neg = 0, 0, 0
-            total_pos_train, total_neg_train = 0, 0
-            true_targets_train, scores_train = np.zeros(0), np.zeros(0)
-            correct_labeling = 0
+            all_targets, all_outputs, all_censored, all_cont_targets = [], [], [], []
+
+        total, correct_pos, correct_neg = 0, 0, 0
+        total_pos_train, total_neg_train = 0, 0
+        true_targets_train, scores_train = np.zeros(0), np.zeros(0)
+        correct_labeling, train_loss = 0, 0
+
 
         slide_names = []
-        train_loss = 0
-
         print('Epoch {}:'.format(e))
 
         # RanS 11.7.21
@@ -116,30 +106,17 @@
         model.to(DEVICE)
         #for batch_idx, (data, target, time_list, f_names, _) in enumerate(tqdm(dloader_train)):
         for batch_idx, minibatch in enumerate(tqdm(dloader_train)):  # Omer 7 Nov 2021
-            if type(dloader_train) == zip:
-                new_minibatch = {}
-                for key in minibatch[0].keys():
-                    if type(minibatch[0][key]) == torch.Tensor:
-                        new_minibatch[key] = torch.cat([minibatch[0][key], minibatch[1][key]], dim=0)
-                    elif type(minibatch[0][key]) == list:
-                        new_minibatch[key] = minibatch[0][key] + minibatch[1][key]
-
-                minibatch = new_minibatch
-
             data = minibatch['Data']
             target = minibatch['Target']
             time_list = minibatch['Time List']
             f_names = minibatch['File Names']
 
-            if args.target in ['Survival_Time', 'Survival_Binary']:
+            if args.target == 'Survival_Time':
                 censored = minibatch['Censored']
                 target_binary = minibatch['Target Binary']
+            elif args.target == 'Survival_Binary':
+                censored = minibatch['Censored']
                 target_cont = minibatch['Survival Time']
-
-            all_targets.extend(target.numpy()[:, 0])  # FIXME: ...
-            all_cont_targets.extend(target_cont.numpy())
-            all_binary_targets.extend(target_binary.numpy())
-            all_censored.extend(censored.numpy())
 
             train_start = time.time()
             data, target = data.to(DEVICE), target.to(DEVICE).squeeze(1)
@@ -166,16 +143,10 @@
                 correct_pos += predicted[target.eq(1)].eq(1).sum().item()
                 correct_neg += predicted[target.eq(0)].eq(0).sum().item()
 
-<<<<<<< HEAD
-            loss.backward()
-            optimizer.step()
-            train_loss += loss.item()
-=======
             if loss != 0:
                 loss.backward()
                 optimizer.step()
                 train_loss += loss.item()
->>>>>>> c1683707
 
             slide_names_batch = [os.path.basename(f_name) for f_name in f_names]
             slide_names.extend(slide_names_batch)
@@ -206,58 +177,24 @@
         if print_timing:
             time_writer.add_scalar('Time/Full Epoch [min]', time_epoch, e)
 
-        # Compute C index
-        if args.target in ['Survival_Time', 'Survival_Binary']:
-            c_index, num_concordant_pairs, num_discordant_pairs, _, _ = concordance_index_censored(np.invert(all_censored), all_cont_targets, all_outputs)
-
-        # Compute AUC:
-        if args.target == 'Survival_Time':
-            # Sorting out all the Censored data
-            not_censored_indices = np.where(np.array(all_censored) == False)
-            relevant_binary_targets = np.array(all_binary_targets)[not_censored_indices]
-            relevant_outputs = np.array(all_outputs)[not_censored_indices]
-            # Sorting out all the non valid binary data:
-            relevant_binary_targets = np.reshape(relevant_binary_targets, (relevant_binary_targets.shape[0]))
-            valid_binary_target_indices = np.where(relevant_binary_targets != -1)
-            relevant_binary_targets = relevant_binary_targets[valid_binary_target_indices]
-            relevant_outputs = relevant_outputs[valid_binary_target_indices]
-            fpr_train, tpr_train, _ = roc_curve(relevant_binary_targets, - relevant_outputs)
+
+        train_acc = 100 * correct_labeling / total
+        #balanced_acc_train = 100 * (correct_pos / total_pos_train + correct_neg / total_neg_train) / 2
+        balanced_acc_train = 100. * ((correct_pos + EPS) / (total_pos_train + EPS) + (correct_neg + EPS) / (total_neg_train + EPS)) / 2
+        roc_auc_train = np.nan
+        if not all(true_targets_train == true_targets_train[0]):  #more than one label
+            fpr_train, tpr_train, _ = roc_curve(true_targets_train, scores_train)
             roc_auc_train = auc(fpr_train, tpr_train)
-
-            # The following line is declared to avoid errors when "perform slide inference" later on
-            scores_train, true_targets_train = np.zeros(len(slide_names)), np.zeros(len(slide_names))
-
-        else:
-            '''fpr_train, tpr_train, _ = roc_curve(true_targets_train, scores_train)
-            roc_auc_train = auc(fpr_train, tpr_train)'''
-
-            train_acc = 100 * correct_labeling / total
-            balanced_acc_train = 100. * ((correct_pos + EPS) / (total_pos_train + EPS) + (correct_neg + EPS) / (total_neg_train + EPS)) / 2
-            roc_auc_train = np.nan
-            if not all(true_targets_train == true_targets_train[0]):  #more than one label
-                fpr_train, tpr_train, _ = roc_curve(true_targets_train, scores_train)
-                roc_auc_train = auc(fpr_train, tpr_train)
-            all_writer.add_scalar('Train/Balanced Accuracy', balanced_acc_train, e)
-            all_writer.add_scalar('Train/Accuracy', train_acc, e)
-
-        if 'c_index' not in locals():
-            c_index = -1
-
-        all_writer.add_scalar('Train/C index', c_index, e)
+        all_writer.add_scalar('Train/Balanced Accuracy', balanced_acc_train, e)
         all_writer.add_scalar('Train/Roc-Auc', roc_auc_train, e)
         all_writer.add_scalar('Train/Loss Per Epoch', train_loss, e)
-
-
-
-        print('Finished Epoch: {}, Loss: {:.2f}, Loss Delta: {:.3f}, Train AUC per patch: {:.2f} , C Index: {:.2f}, Time: {:.0f} m'
+        all_writer.add_scalar('Train/Accuracy', train_acc, e)
+        #print('Finished Epoch: {}, Loss: {:.2f}, Loss Delta: {:.3f}, Train Accuracy: {:.2f}% ({} / {}), Time: {:.0f} m'
+        print('Finished Epoch: {}, Loss: {:.2f}, Loss Delta: {:.3f}, Train AUC per patch: {:.2f} , Time: {:.0f} m'
               .format(e,
                       train_loss,
                       previous_epoch_loss - train_loss,
                       roc_auc_train,
-<<<<<<< HEAD
-                      c_index,
-=======
->>>>>>> c1683707
                       time_epoch))
         previous_epoch_loss = train_loss
 
@@ -284,7 +221,6 @@
             if not all(slide_mean_score_df['labels'] == slide_mean_score_df['labels'][0]):  #more than one label
                 roc_auc_slide = roc_auc_score(slide_mean_score_df['labels'], slide_mean_score_df['scores'])
             all_writer.add_scalar('Train/slide AUC', roc_auc_slide, e)
-
             acc_test, bacc_test, roc_auc_test = check_accuracy(model, dloader_test, all_writer, DEVICE, e)
             test_auc_list.append(roc_auc_test)
             if len(test_auc_list) == 5:
@@ -316,30 +252,15 @@
 
 def check_accuracy(model: nn.Module, data_loader: DataLoader, all_writer, DEVICE, epoch: int):
 
-    if args.target in ['Survival_Time', 'Survival_Binary']:
-        all_targets, all_outputs, all_censored, all_cont_targets, all_binary_targets = [], [], [], [], []
-
-    if args.target != 'Survival_Time':
-        total_test, true_pos_test, true_neg_test = 0, 0, 0
-        total_pos_test, total_neg_test = 0, 0
-        true_targets_test, scores_test = np.zeros(0), np.zeros(0)
-        correct_labeling_test = 0
-
+    total_test, true_pos_test, true_neg_test = 0, 0, 0
+    total_pos_test, total_neg_test = 0, 0
+    true_labels_test, scores_test = np.zeros(0), np.zeros(0)
+    correct_labeling_test = 0
     slide_names = []
 
     model.eval()
-    model.to(DEVICE)
+
     with torch.no_grad():
-<<<<<<< HEAD
-        for idx, minibatch in enumerate(data_loader):
-            if type(data_loader) == zip:
-                new_minibatch = {}
-                for key in minibatch[0].keys():
-                    if type(minibatch[0][key]) == torch.Tensor:
-                        new_minibatch[key] = torch.cat([minibatch[0][key], minibatch[1][key]], dim=0)
-                    elif type(minibatch[0][key]) == list:
-                        new_minibatch[key] = minibatch[0][key] + minibatch[1][key]
-=======
         #for idx, (data, targets, time_list, f_names, _) in enumerate(data_loader):
         for batch_idx, minibatch in enumerate(data_loader):
             data = minibatch['Data']
@@ -348,164 +269,98 @@
 
             data, targets = data.to(device=DEVICE), targets.to(device=DEVICE).squeeze(1)
             model.to(DEVICE)
->>>>>>> c1683707
-
-                minibatch = new_minibatch
-
-            data = minibatch['Data']
-            target = minibatch['Target']
-            time_list = minibatch['Time List']
-            f_names = minibatch['File Names']
+
+            outputs, _ = model(data)
+
+            outputs = torch.nn.functional.softmax(outputs, dim=1)
+            _, predicted = outputs.max(1)
 
             slide_names_batch = [os.path.basename(f_name) for f_name in f_names]
+            scores_test = np.concatenate((scores_test, outputs[:, 1].cpu().detach().numpy()))
+            true_labels_test = np.concatenate((true_labels_test, targets.cpu().detach().numpy()))
             slide_names.extend(slide_names_batch)
 
-            if args.target in ['Survival_Time', 'Survival_Binary']:
-                censored = minibatch['Censored']
-                target_binary = minibatch['Target Binary']
-                target_cont = minibatch['Survival Time']
-
-            all_targets.extend(target.numpy()[:, 0])
-            all_cont_targets.extend(target_cont.numpy())
-            all_binary_targets.extend(target_binary.numpy())
-            all_censored.extend(censored.numpy())
-
-
-            data, targets = data.to(device=DEVICE), target.to(device=DEVICE).squeeze(1)
-
-            outputs, _ = model(data)
-
-            if args.target == 'Survival_Time':
-                outputs = torch.reshape(outputs, [outputs.size(0)])
-                all_outputs.extend(outputs.detach().cpu().numpy())
-
-            else:
-                outputs = torch.nn.functional.softmax(outputs, dim=1)
-                _, predicted = outputs.max(1)
-                all_outputs.extend(- outputs[:, 1].detach().cpu().numpy())
-
-                scores_test = np.concatenate((scores_test, outputs[:, 1].cpu().detach().numpy()))
-                total_test += targets.size(0)
-                total_pos_test += targets.eq(1).sum().item()
-                total_neg_test += targets.eq(0).sum().item()
-                true_pos_test += predicted[targets.eq(1)].eq(1).sum().item()
-                true_neg_test += predicted[targets.eq(0)].eq(0).sum().item()
-                correct_labeling_test += predicted.eq(targets).sum().item()
-                true_targets_test = np.concatenate((true_targets_test, targets.cpu().detach().numpy()))
-
-        # Compute C index
-        if args.target in ['Survival_Time', 'Survival_Binary']:
-            c_index, num_concordant_pairs, num_discordant_pairs, _, _ = concordance_index_censored(np.invert(all_censored), all_cont_targets, all_outputs)
-
-        # Compute AUC:
-        if args.target == 'Survival_Time':
-            # Sorting out all the Censored data
-            not_censored_indices = np.where(np.array(all_censored) == False)
-            relevant_binary_targets = np.array(all_binary_targets)[not_censored_indices]
-            relevant_outputs = np.array(all_outputs)[not_censored_indices]
-            # Sorting out all the non valid binary data:
-            relevant_binary_targets = np.reshape(relevant_binary_targets, (relevant_binary_targets.shape[0]))
-            valid_binary_target_indices = np.where(relevant_binary_targets != -1)
-            relevant_binary_targets = relevant_binary_targets[valid_binary_target_indices]
-            relevant_outputs = relevant_outputs[valid_binary_target_indices]
-            fpr_train, tpr_train, _ = roc_curve(relevant_binary_targets, - relevant_outputs)
-            roc_auc_train = auc(fpr_train, tpr_train)
-
-            # The following line is declared to avoid errors when "perform slide inference" later on
-            scores_train, true_targets_train = np.zeros(len(slide_names)), np.zeros(len(slide_names))
-
-        else:
-            '''fpr_train, tpr_train, _ = roc_curve(true_targets_train, scores_train)
-            roc_auc_train = auc(fpr_train, tpr_train)'''
-
-            '''test_acc = 100 * correct_labeling_test / total_test
-            balanced_acc_test = 100. * ((true_pos_test + EPS) / (total_pos_test + EPS) + (true_neg_test + EPS) / (total_neg_test + EPS)) / 2
-            roc_auc_train = np.nan
-            if not all(true_targets_train == true_targets_train[0]):  # more than one label
-                fpr_train, tpr_train, _ = roc_curve(true_targets_train, scores_train)
-                roc_auc_train = auc(fpr_train, tpr_train)
-            all_writer.add_scalar('Train/Balanced Accuracy', balanced_acc_train, e)
-            all_writer.add_scalar('Train/Accuracy', train_acc, e)'''
-
-            #if not args.bootstrap:
-            acc = 100 * float(correct_labeling_test) / total_test
-            bacc = 100. * ((true_pos_test + EPS) / (total_pos_test + EPS) + (true_neg_test + EPS) / (total_neg_test + EPS)) / 2
-            roc_auc = np.nan
-            if not all(true_targets_test == true_targets_test[0]):  # more than one label
-                fpr, tpr, _ = roc_curve(true_targets_test, scores_test)
-                roc_auc = auc(fpr, tpr)
-            #RanS 8.12.20, perform slide inference
-            patch_df = pd.DataFrame({'slide': slide_names, 'scores': scores_test, 'labels': true_targets_test})
-            slide_mean_score_df = patch_df.groupby('slide').mean()
-            roc_auc_slide = np.nan
-            if not all(slide_mean_score_df['labels'] == slide_mean_score_df['labels'][0]):  # more than one label
-                roc_auc_slide = roc_auc_score(slide_mean_score_df['labels'], slide_mean_score_df['scores'])
-            #else: #bootstrap
-            if args.bootstrap:
-                # load dataset
-                # configure bootstrap
-                n_iterations = 100
-
-                # run bootstrap
-                roc_auc_array = np.empty(n_iterations)
-                slide_roc_auc_array = np.empty(n_iterations)
-                roc_auc_array[:], slide_roc_auc_array[:] = np.nan, np.nan
-                acc_array, bacc_array = np.empty(n_iterations), np.empty(n_iterations)
-                acc_array[:], bacc_array[:] = np.nan, np.nan
-
-                all_preds = np.array([int(score > 0.5) for score in scores_test])
-
-                for ii in range(n_iterations):
-                    #slide_resampled, scores_resampled, labels_resampled = resample(slide_names, scores, true_labels)
-                    #fpr, tpr, _ = roc_curve(labels_resampled, scores_resampled)
-                    #patch_df = pd.DataFrame({'slide': slide_resampled, 'scores': scores_resampled, 'labels': labels_resampled})
-
-                    #patch_df = pd.DataFrame({'slide': slide_names, 'scores': scores, 'labels': true_labels})
-                    slide_names = np.array(slide_names)
-                    slide_choice = resample(np.unique(np.array(slide_names)))
-                    slide_resampled = np.concatenate([slide_names[slide_names == slide] for slide in slide_choice])
-                    scores_resampled = np.concatenate([scores_test[slide_names == slide] for slide in slide_choice])
-                    labels_resampled = np.concatenate([true_targets_test[slide_names == slide] for slide in slide_choice])
-                    preds_resampled = np.concatenate([all_preds[slide_names == slide] for slide in slide_choice])
-                    patch_df = pd.DataFrame({'slide': slide_resampled, 'scores': scores_resampled, 'labels': labels_resampled})
-
-                    num_correct_i = np.sum(preds_resampled == labels_resampled)
-                    true_pos_i = np.sum(labels_resampled + preds_resampled == 2)
-                    total_pos_i = np.sum(labels_resampled == 1)
-                    true_neg_i = np.sum(labels_resampled + preds_resampled == 0)
-                    total_neg_i = np.sum(labels_resampled == 0)
-                    tot = total_pos_i + total_neg_i
-                    acc_array[ii] = 100 * float(num_correct_i) / tot
-                    bacc_array[ii] = 100. * ((true_pos_i + EPS) / (total_pos_i + EPS) + (true_neg_i + EPS) / (total_neg_i + EPS)) / 2
-                    fpr, tpr, _ = roc_curve(labels_resampled, scores_resampled)
-                    if not all(labels_resampled == labels_resampled[0]): #more than one label
-                        roc_auc_array[ii] = roc_auc_score(labels_resampled, scores_resampled)
-
-                    slide_mean_score_df = patch_df.groupby('slide').mean()
-                    if not all(slide_mean_score_df['labels'] == slide_mean_score_df['labels'][0]):  # more than one label
-                        slide_roc_auc_array[ii] = roc_auc_score(slide_mean_score_df['labels'], slide_mean_score_df['scores'])
-                #roc_auc = np.nanmean(roc_auc_array)
-                #roc_auc_slide = np.nanmean(slide_roc_auc_array)
-                roc_auc_std = np.nanstd(roc_auc_array)
-                roc_auc_slide_std = np.nanstd(slide_roc_auc_array)
-                #acc = np.nanmean(acc_array)
-                acc_err = np.nanstd(acc_array)
-                #bacc = np.nanmean(bacc_array)
-                bacc_err = np.nanstd(bacc_array)
-
-                all_writer.add_scalar('Test_errors/Accuracy error', acc_err, epoch)
-                all_writer.add_scalar('Test_errors/Balanced Accuracy error', bacc_err, epoch)
-                all_writer.add_scalar('Test_errors/Roc-Auc error', roc_auc_std, epoch)
-                if args.n_patches_test > 1:
-                    all_writer.add_scalar('Test_errors/slide AUC error', roc_auc_slide_std, epoch)
-
-            all_writer.add_scalar('Test/Accuracy', acc, epoch)
-            all_writer.add_scalar('Test/Balanced Accuracy', bacc, epoch)
-
-        if 'c_index' not in locals():
-            c_index = -1
-
-        all_writer.add_scalar('Train/C index', c_index, epoch)
+            total_test += targets.size(0)
+            correct_labeling_test += predicted.eq(targets).sum().item()
+            total_pos_test += targets.eq(1).sum().item()
+            total_neg_test += targets.eq(0).sum().item()
+            true_pos_test += predicted[targets.eq(1)].eq(1).sum().item()
+            true_neg_test += predicted[targets.eq(0)].eq(0).sum().item()
+
+        #if not args.bootstrap:
+        acc = 100 * float(correct_labeling_test) / total_test
+        bacc = 100. * ((true_pos_test + EPS) / (total_pos_test + EPS) + (true_neg_test + EPS) / (total_neg_test + EPS)) / 2
+        roc_auc = np.nan
+        if not all(true_labels_test == true_labels_test[0]): #more than one label
+            fpr, tpr, _ = roc_curve(true_labels_test, scores_test)
+            roc_auc = auc(fpr, tpr)
+        #RanS 8.12.20, perform slide inference
+        patch_df = pd.DataFrame({'slide': slide_names, 'scores': scores_test, 'labels': true_labels_test})
+        slide_mean_score_df = patch_df.groupby('slide').mean()
+        roc_auc_slide = np.nan
+        if not all(slide_mean_score_df['labels'] == slide_mean_score_df['labels'][0]): #more than one label
+            roc_auc_slide = roc_auc_score(slide_mean_score_df['labels'], slide_mean_score_df['scores'])
+        #else: #bootstrap
+        if args.bootstrap:
+            # load dataset
+            # configure bootstrap
+            n_iterations = 100
+
+            # run bootstrap
+            roc_auc_array = np.empty(n_iterations)
+            slide_roc_auc_array = np.empty(n_iterations)
+            roc_auc_array[:], slide_roc_auc_array[:] = np.nan, np.nan
+            acc_array, bacc_array = np.empty(n_iterations), np.empty(n_iterations)
+            acc_array[:], bacc_array[:] = np.nan, np.nan
+
+            all_preds = np.array([int(score > 0.5) for score in scores_test])
+
+            for ii in range(n_iterations):
+                #slide_resampled, scores_resampled, labels_resampled = resample(slide_names, scores, true_labels)
+                #fpr, tpr, _ = roc_curve(labels_resampled, scores_resampled)
+                #patch_df = pd.DataFrame({'slide': slide_resampled, 'scores': scores_resampled, 'labels': labels_resampled})
+
+                #patch_df = pd.DataFrame({'slide': slide_names, 'scores': scores, 'labels': true_labels})
+                slide_names = np.array(slide_names)
+                slide_choice = resample(np.unique(np.array(slide_names)))
+                slide_resampled = np.concatenate([slide_names[slide_names == slide] for slide in slide_choice])
+                scores_resampled = np.concatenate([scores_test[slide_names == slide] for slide in slide_choice])
+                labels_resampled = np.concatenate([true_labels_test[slide_names == slide] for slide in slide_choice])
+                preds_resampled = np.concatenate([all_preds[slide_names == slide] for slide in slide_choice])
+                patch_df = pd.DataFrame({'slide': slide_resampled, 'scores': scores_resampled, 'labels': labels_resampled})
+
+                num_correct_i = np.sum(preds_resampled == labels_resampled)
+                true_pos_i = np.sum(labels_resampled + preds_resampled == 2)
+                total_pos_i = np.sum(labels_resampled == 1)
+                true_neg_i = np.sum(labels_resampled + preds_resampled == 0)
+                total_neg_i = np.sum(labels_resampled == 0)
+                tot = total_pos_i + total_neg_i
+                acc_array[ii] = 100 * float(num_correct_i) / tot
+                bacc_array[ii] = 100. * ((true_pos_i + EPS) / (total_pos_i + EPS) + (true_neg_i + EPS) / (total_neg_i + EPS)) / 2
+                fpr, tpr, _ = roc_curve(labels_resampled, scores_resampled)
+                if not all(labels_resampled == labels_resampled[0]): #more than one label
+                    roc_auc_array[ii] = roc_auc_score(labels_resampled, scores_resampled)
+
+                slide_mean_score_df = patch_df.groupby('slide').mean()
+                if not all(slide_mean_score_df['labels'] == slide_mean_score_df['labels'][0]):  # more than one label
+                    slide_roc_auc_array[ii] = roc_auc_score(slide_mean_score_df['labels'], slide_mean_score_df['scores'])
+            #roc_auc = np.nanmean(roc_auc_array)
+            #roc_auc_slide = np.nanmean(slide_roc_auc_array)
+            roc_auc_std = np.nanstd(roc_auc_array)
+            roc_auc_slide_std = np.nanstd(slide_roc_auc_array)
+            #acc = np.nanmean(acc_array)
+            acc_err = np.nanstd(acc_array)
+            #bacc = np.nanmean(bacc_array)
+            bacc_err = np.nanstd(bacc_array)
+
+            all_writer.add_scalar('Test_errors/Accuracy error', acc_err, epoch)
+            all_writer.add_scalar('Test_errors/Balanced Accuracy error', bacc_err, epoch)
+            all_writer.add_scalar('Test_errors/Roc-Auc error', roc_auc_std, epoch)
+            if args.n_patches_test > 1:
+                all_writer.add_scalar('Test_errors/slide AUC error', roc_auc_slide_std, epoch)
+
+        all_writer.add_scalar('Test/Accuracy', acc, epoch)
+        all_writer.add_scalar('Test/Balanced Accuracy', bacc, epoch)
         all_writer.add_scalar('Test/Roc-Auc', roc_auc, epoch)
         if args.n_patches_test > 1:
             all_writer.add_scalar('Test/slide AUC', roc_auc_slide, epoch)
@@ -513,9 +368,7 @@
         if args.n_patches_test > 1:
             print('Slide AUC of {:.2f} over Test set'.format(roc_auc_slide))
         else:
-            print('Tile AUC: {:.2f} and C index: {} over Test set'.format(roc_auc, c_index))
-
-
+            print('Tile AUC of {:.2f} over Test set'.format(roc_auc))
     model.train()
     return acc, bacc, roc_auc
 
@@ -528,7 +381,7 @@
     DEVICE = utils.device_gpu_cpu()
 
     # Tile size definition:
-    TILE_SIZE = 256
+    TILE_SIZE = 128
 
     if sys.platform == 'linux' or sys.platform == 'win32':
         TILE_SIZE = 256
@@ -576,8 +429,6 @@
 
     print('num workers = ', num_workers)
 
-<<<<<<< HEAD
-=======
     # Get data:
     train_dset = datasets.WSI_REGdataset(DataSet=args.dataset,
                                          tile_size=TILE_SIZE,
@@ -612,120 +463,25 @@
                                         er_eq_pr=args.er_eq_pr,
                                         RAM_saver=args.RAM_saver
                                         )
->>>>>>> c1683707
     sampler = None
     do_shuffle = True
-
-    # Get data:
-    if args.target in ['Survival_Time', 'Survival_Binary']:
-        train_dset = {'Censored': None,
-                      'UnCensored': None}
-        test_dset = {'Censored': None,
-                     'UnCensored': None}
-        batch_size = {'Censored': int(np.ceil(args.batch_size * 0.25)),
-                      'UnCensored': int(args.batch_size - np.ceil(args.batch_size * 0.25))}
-        train_loader = {'Censored': None,
-                        'UnCensored': None}
-        test_loader = {'Censored': None,
-                       'UnCensored': None}
-
-        for key in train_dset.keys():
-            censor_status = True if key == 'Censored' else False
-            print('Creating {} Train dataset'.format(key))
-            train_dset[key] = datasets.WSI_REGdataset(DataSet=args.dataset,
-                                                      tile_size=TILE_SIZE,
-                                                      target_kind=args.target,
-                                                      test_fold=args.test_fold,
-                                                      train=True,
-                                                      print_timing=args.time,
-                                                      transform_type=args.transform_type,
-                                                      n_tiles=args.n_patches_train,
-                                                      color_param=args.c_param,
-                                                      get_images=args.images,
-                                                      desired_slide_magnification=args.mag,
-                                                      DX=args.dx,
-                                                      loan=args.loan,
-                                                      er_eq_pr=args.er_eq_pr,
-                                                      slide_per_block=args.slide_per_block,
-                                                      is_Censored=censor_status
-                                                      )
-            print('Creating {} Test dataset'.format(key))
-            test_dset[key] = datasets.WSI_REGdataset(DataSet=args.dataset,
-                                                     tile_size=TILE_SIZE,
-                                                     target_kind=args.target,
-                                                     test_fold=args.test_fold,
-                                                     train=False,
-                                                     print_timing=False,
-                                                     transform_type='none',
-                                                     n_tiles=args.n_patches_test,
-                                                     get_images=args.images,
-                                                     desired_slide_magnification=args.mag,
-                                                     DX=args.dx,
-                                                     loan=args.loan,
-                                                     er_eq_pr=args.er_eq_pr,
-                                                     is_Censored=censor_status
-                                                     )
-
-            train_loader[key] = DataLoader(train_dset[key], batch_size=batch_size[key], shuffle=do_shuffle,
-                                           num_workers=num_workers, pin_memory=True, sampler=sampler)
-            test_loader[key] = DataLoader(test_dset[key], batch_size=batch_size[key] * 2, shuffle=False,
-                                          num_workers=num_workers, pin_memory=True)
-
-        train_loader = zip(train_loader['Censored'], train_loader['UnCensored'])
-        test_loader = zip(test_loader['Censored'], test_loader['UnCensored'])
-    else:
-        train_dset = datasets.WSI_REGdataset(DataSet=args.dataset,
-                                             tile_size=TILE_SIZE,
-                                             target_kind=args.target,
-                                             test_fold=args.test_fold,
-                                             train=True,
-                                             print_timing=args.time,
-                                             transform_type=args.transform_type,
-                                             n_tiles=args.n_patches_train,
-                                             color_param=args.c_param,
-                                             get_images=args.images,
-                                             desired_slide_magnification=args.mag,
-                                             DX=args.dx,
-                                             loan=args.loan,
-                                             er_eq_pr=args.er_eq_pr,
-                                             slide_per_block=args.slide_per_block,
-                                             balanced_dataset=args.balanced_dataset
-                                             )
-        test_dset = datasets.WSI_REGdataset(DataSet=args.dataset,
-                                            tile_size=TILE_SIZE,
-                                            target_kind=args.target,
-                                            test_fold=args.test_fold,
-                                            train=False,
-                                            print_timing=False,
-                                            transform_type='none',
-                                            n_tiles=args.n_patches_test,
-                                            get_images=args.images,
-                                            desired_slide_magnification=args.mag,
-                                            DX=args.dx,
-                                            loan=args.loan,
-                                            er_eq_pr=args.er_eq_pr
-                                            )
-
-        if args.balanced_sampling:
-            labels = pd.DataFrame(train_dset.target * train_dset.factor)
-            n_pos = np.sum(labels == 'Positive').item()
-            n_neg = np.sum(labels == 'Negative').item()
-            weights = pd.DataFrame(np.zeros(len(train_dset)))
-            weights[np.array(labels == 'Positive')] = 1 / n_pos
-            weights[np.array(labels == 'Negative')] = 1 / n_neg
-            do_shuffle = False  # the sampler shuffles
-            sampler = torch.utils.data.sampler.WeightedRandomSampler(weights=weights.squeeze(), num_samples=len(train_dset))
-
-        train_loader = DataLoader(train_dset, batch_size=args.batch_size, shuffle=do_shuffle,
-                                  num_workers=num_workers, pin_memory=True, sampler=sampler)
-        test_loader  = DataLoader(test_dset, batch_size=args.batch_size*2, shuffle=False,
-                                  num_workers=num_workers, pin_memory=True)
+    if args.balanced_sampling:
+        labels = pd.DataFrame(train_dset.target * train_dset.factor)
+        n_pos = np.sum(labels == 'Positive').item()
+        n_neg = np.sum(labels == 'Negative').item()
+        weights = pd.DataFrame(np.zeros(len(train_dset)))
+        weights[np.array(labels == 'Positive')] = 1 / n_pos
+        weights[np.array(labels == 'Negative')] = 1 / n_neg
+        do_shuffle = False  # the sampler shuffles
+        sampler = torch.utils.data.sampler.WeightedRandomSampler(weights=weights.squeeze(), num_samples=len(train_dset))
+
+    train_loader = DataLoader(train_dset, batch_size=args.batch_size, shuffle=do_shuffle,
+                              num_workers=num_workers, pin_memory=True, sampler=sampler)
+    test_loader  = DataLoader(test_dset, batch_size=args.batch_size*2, shuffle=False,
+                              num_workers=num_workers, pin_memory=True)
 
     # Save transformation data to 'run_data.xlsx'
-    if type(train_dset) == dict:
-        transformation_string = ', '.join([str(train_dset['Censored'].transform.transforms[i]) for i in range(len(train_dset['Censored'].transform.transforms))])
-    else:
-        transformation_string = ', '.join([str(train_dset.transform.transforms[i]) for i in range(len(train_dset.transform.transforms))])
+    transformation_string = ', '.join([str(train_dset.transform.transforms[i]) for i in range(len(train_dset.transform.transforms))])
     utils.run_data(experiment=experiment, transformation_string=transformation_string)
 
     # Load model
@@ -737,12 +493,8 @@
     # Save model data and data-set size to run_data.xlsx file (Only if this is a new run).
     if args.experiment == 0:
         utils.run_data(experiment=experiment, model=model.model_name)
-        if type(train_dset) == dict:
-            utils.run_data(experiment=experiment, DataSet_size=(train_dset['Censored'].real_length, test_dset['Censored'].real_length))
-            utils.run_data(experiment=experiment, DataSet_Slide_magnification=train_dset['Censored'].desired_magnification)
-        else:
-            utils.run_data(experiment=experiment, DataSet_size=(train_dset.real_length, test_dset.real_length))
-            utils.run_data(experiment=experiment, DataSet_Slide_magnification=train_dset.desired_magnification)
+        utils.run_data(experiment=experiment, DataSet_size=(train_dset.real_length, test_dset.real_length))
+        utils.run_data(experiment=experiment, DataSet_Slide_magnification=train_dset.desired_magnification)
 
         # Saving code files, args and main file name (this file) to Code directory within the run files.
         utils.save_code_files(args, train_dset)
