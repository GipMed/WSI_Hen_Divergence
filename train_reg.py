--- conflicted
+++ resolved
@@ -4,7 +4,7 @@
 import torch.backends.cudnn as cudnn
 import torch
 import torch.optim as optim
-from nets import PreActResNet50, ResNet50_2, ResNet_50, ResNet50_GN
+from nets import PreActResNet50, ResNet50_2, ResNext_50
 from tqdm import tqdm
 import time
 from torch.utils.tensorboard import SummaryWriter
@@ -35,57 +35,7 @@
 parser.add_argument('--model', default='preact_resnet50', type=str, help='preact_resnet50 / resnet50 / resnet50_3FC') # RanS 15.12.20
 parser.add_argument('--bootstrap', action='store_true', help='use bootstrap to estimate test AUC error') #RanS 16.12.20
 args = parser.parse_args()
-<<<<<<< HEAD
 eps = 1e-7
-=======
-
-"""
-def simple_train(model: nn.Module, dloader_train: DataLoader, dloadet_test: DataLoader):
-
-    print('Start Training...')
-    for e in range(epoch):
-        print('Epoch {}:'.format(e))
-        correct_train, num_samples, train_loss = 0, 0, 0
-
-        model.train()
-        for idx, (data, target) in enumerate(tqdm(dloader_train)):
-            data, target = data.to(DEVICE), target.to(DEVICE)
-            model.to(DEVICE)
-            prob, label, weights = model(data)
-            correct_train += (label == target).data.cpu().int().item()
-            num_samples += 1
-
-            prob = torch.clamp(prob, min=1e-5, max=1. - 1e-5)
-            loss = -1. * (target * torch.log(prob) + (1. - target) * torch.log(1. - prob))  # negative log bernoulli
-            train_loss += loss.data.cpu().item()
-            # criterion = nn.CrossEntropyLoss()
-
-            optimizer.zero_grad()
-            loss.backward()
-            optimizer.step()
-
-        train_accuracy = 100 * float(correct_train) / num_samples
-        print('Finished Epoch: {}, Train Accuracy: {:.2f}% ({}/{}), Loss: {:.2f}'.format(e,
-                                                                                         train_accuracy,
-                                                                                         correct_train,
-                                                                                         num_samples,
-                                                                                         train_loss))
-        print('Checking post-epoch accuracy over training set...')
-        correct_post = 0
-        num_sample_post = 0
-        with torch.no_grad():
-            #model.eval()
-            for idx, (data_post, target_post) in enumerate(train_loader):
-                data_post, target_post = data_post.to(DEVICE), target_post.to(DEVICE)
-
-                prob_post, label_post, weights_post = model(data_post)
-                correct_post += (label_post == target_post).data.cpu().int().item()
-                num_sample_post += 1
-
-            accuracy_post_train = 100 * float(correct_post) / num_sample_post
-            print('Post train accuracy: {:.2f}% ({} / {})'.format(accuracy_post_train, correct_post, num_sample_post))
-"""
->>>>>>> a85dd7a2
 
 def train(model: nn.Module, dloader_train: DataLoader, dloader_test: DataLoader, DEVICE, optimizer, print_timing: bool=False):
     """
@@ -252,6 +202,31 @@
                     'tiles_per_bag': 1},
                    os.path.join(args.output_dir, 'Model_CheckPoints', 'model_data_Epoch_' + str(e) + '.pt'))
 
+        '''
+        if train_loss < best_train_loss:
+            best_train_loss = train_loss
+            best_train_acc = train_acc
+            best_epoch = e
+            best_model = model
+
+    
+    # If epochs ended - Save best model:
+    if not os.path.isdir(os.path.join(args.output_dir, 'Model_CheckPoints')):
+        os.mkdir(os.path.join(args.output_dir, 'Model_CheckPoints'))
+
+    try:
+        best_model_state_dict = best_model.module.state_dict()
+    except AttributeError:
+        best_model_state_dict = best_model.state_dict()
+    
+    torch.save({'epoch': best_epoch,
+                'model_state_dict': best_model_state_dict,
+                'best_train_loss': best_train_loss,
+                'best_train_acc': best_train_acc,
+                'tile_size': TILE_SIZE,
+                'tiles_per_bag': 1},
+               os.path.join(args.output_dir, 'Model_CheckPoints', 'best_model_Ep_' + str(best_epoch) + '.pt'))
+    '''
     all_writer.close()
     time_writer.close()
 
@@ -416,13 +391,8 @@
                                       print_timing=args.time,
                                       #transform=args.transformation,
                                       DX=args.dx,
-<<<<<<< HEAD
-                                      target_kind=args.target,
-                                      transform_type = args.transform_type,
+                                      transform_type=args.transform_type,
                                       n_patches=args.n_patches_train)
-=======
-                                      transform_type=args.transform_type)
->>>>>>> a85dd7a2
 
     test_dset = utils.WSI_REGdataset(DataSet=args.dataset,
                                      tile_size=TILE_SIZE,
@@ -433,13 +403,7 @@
                                      #transform=False,
                                      transform_type='none',
                                      DX=args.dx,
-<<<<<<< HEAD
-                                     target_kind=args.target,
                                      n_patches=args.n_patches_test)
-=======
-                                     n_patches_test=args.n_patches_test,
-                                     n_patches_train=args.n_patches_train)
->>>>>>> a85dd7a2
 
 
     train_loader = DataLoader(train_dset, batch_size=args.batch_size, shuffle=True, num_workers=cpu_available, pin_memory=True)
