import utils
import datasets
from torch.utils.data import DataLoader
import torch.nn as nn
import torch.backends.cudnn as cudnn
import torch
import torch.optim as optim
import nets, PreActResNets, resnet_v2
from tqdm import tqdm
import time
from torch.utils.tensorboard import SummaryWriter
import argparse
import os
from sklearn.metrics import roc_curve, auc, roc_auc_score
import numpy as np
import sys
import pandas as pd
from sklearn.utils import resample

parser = argparse.ArgumentParser(description='WSI_REG Training of PathNet Project')
parser.add_argument('-tf', '--test_fold', default=1, type=int, help='fold to be as TEST FOLD')
parser.add_argument('-e', '--epochs', default=5, type=int, help='Epochs to run')
parser.add_argument('-ex', '--experiment', type=int, default=0, help='Continue train of this experiment')
parser.add_argument('-fe', '--from_epoch', type=int, default=0, help='Continue train from epoch')
parser.add_argument('-d', dest='dx', action='store_true', help='Use ONLY DX cut slides')
parser.add_argument('-ds', '--dataset', type=str, default='TCGA', help='DataSet to use')
#parser.add_argument('-ds', '--dataset', type=str, default='test_speed', help='DataSet to use')
parser.add_argument('-time', dest='time', action='store_true', help='save train timing data ?')
parser.add_argument('-tar', '--target', default='ER', type=str, help='label: Her2/ER/PR/EGFR/PDL1')  # RanS 7.12.20
parser.add_argument('--n_patches_test', default=1, type=int, help='# of patches at test time') # RanS 7.12.20
parser.add_argument('--n_patches_train', default=10, type=int, help='# of patches at train time') # RanS 7.12.20
parser.add_argument('--lr', default=1e-5, type=float, help='learning rate') # RanS 8.12.20
parser.add_argument('--weight_decay', default=5e-5, type=float, help='L2 penalty') # RanS 7.12.20
parser.add_argument('-balsam', '--balanced_sampling', dest='balanced_sampling', action='store_true', help='balanced_sampling')  # RanS 7.12.20
parser.add_argument('--transform_type', default='rvf', type=str, help='none / flip / wcfrs (weak color+flip+rotate+scale)') # RanS 7.12.20
parser.add_argument('--batch_size', default=18, type=int, help='size of batch')  # RanS 8.12.20
#parser.add_argument('--model', default='resnet_v2.PreActResNet50()', type=str, help='net to use') # RanS 15.12.20
parser.add_argument('--model', default='PreActResNets.PreActResNet50_Ron()', type=str, help='net to use') # RanS 15.12.20
#parser.add_argument('--model', default='nets.ResNet50(pretrained=True)', type=str, help='net to use') # RanS 15.12.20
parser.add_argument('--bootstrap', action='store_true', help='use bootstrap to estimate test AUC error') #RanS 16.12.20
parser.add_argument('--eval_rate', type=int, default=5, help='Evaluate validation set every # epochs')
parser.add_argument('--c_param', default=0.1, type=float, help='color jitter parameter')
parser.add_argument('-im', dest='images', action='store_true', help='save data images?')
parser.add_argument('--mag', type=int, default=10, help='desired magnification of patches') #RanS 8.2.21
args = parser.parse_args()

EPS = 1e-7

def train(model: nn.Module, dloader_train: DataLoader, dloader_test: DataLoader, DEVICE, optimizer, print_timing: bool=False):
    """
    This function trains the model
    :return:
    """
    writer_folder = os.path.join(args.output_dir, 'writer')
    all_writer = SummaryWriter(os.path.join(writer_folder, 'all'))
    test_auc_list = []

    if from_epoch == 0:
        all_writer.add_text('Experiment No.', str(experiment))
        all_writer.add_text('Train type', 'Regular')
        all_writer.add_text('Model type', str(type(model)))
        all_writer.add_text('Data type', dloader_train.dataset.DataSet)
        all_writer.add_text('Train Folds', str(dloader_train.dataset.folds).strip('[]'))
        all_writer.add_text('Test Folds', str(dloader_test.dataset.folds).strip('[]'))
        all_writer.add_text('Transformations', str(dloader_train.dataset.transform))
        all_writer.add_text('Receptor Type', str(dloader_train.dataset.target_kind))

    if print_timing:
        time_writer = SummaryWriter(os.path.join(writer_folder, 'time'))

    print('Start Training...')
    previous_epoch_loss = 1e5

    for e in range(from_epoch, epoch + from_epoch):
        time_epoch_start = time.time()

        total, correct_pos, correct_neg = 0, 0, 0
        total_pos_train, total_neg_train = 0, 0
        true_targets_train, scores_train = np.zeros(0), np.zeros(0)
        correct_labeling, train_loss = 0, 0

        slide_names = []
        print('Epoch {}:'.format(e))
        model.train()
        for batch_idx, (data, target, time_list, f_names, _) in enumerate(tqdm(dloader_train)):
            train_start = time.time()

            data, target = data.to(DEVICE), target.to(DEVICE).squeeze(1)
            model.to(DEVICE)

            optimizer.zero_grad()
            outputs = model(data)

            loss = criterion(outputs, target)
            loss.backward()
            optimizer.step()

            train_loss += loss.item()

            outputs = torch.nn.functional.softmax(outputs, dim=1)
            _, predicted = outputs.max(1)

            slide_names_batch = [os.path.basename(f_name) for f_name in f_names]
            scores_train = np.concatenate((scores_train, outputs[:, 1].cpu().detach().numpy()))
            true_targets_train = np.concatenate((true_targets_train, target.cpu().detach().numpy()))
            slide_names.extend(slide_names_batch)

            total += target.size(0)
            total_pos_train += target.eq(1).sum().item()
            total_neg_train += target.eq(0).sum().item()
            correct_labeling += predicted.eq(target).sum().item()
            correct_pos += predicted[target.eq(1)].eq(1).sum().item()
            correct_neg += predicted[target.eq(0)].eq(0).sum().item()

            #all_writer.add_scalar('Loss', loss.item(), batch_idx + e * len(dloader_train))

            # RanS 28.1.21
            if DEVICE.type == 'cuda' and print_timing:
                res = nvidia_smi.nvmlDeviceGetUtilizationRates(handle)
                #print(f'gpu: {res.gpu}%, gpu-mem: {res.memory}%')
                all_writer.add_scalar('GPU/gpu', res.gpu, batch_idx + e * len(dloader_train))
                all_writer.add_scalar('GPU/gpu-mem', res.memory, batch_idx + e * len(dloader_train))

            train_time = time.time() - train_start
            if print_timing:
                time_stamp = batch_idx + e * len(dloader_train)
                time_writer.add_scalar('Time/Train (iter) [Sec]', train_time, time_stamp)
                # print('Elapsed time of one train iteration is {:.2f} s'.format(train_time))
                time_list = torch.stack(time_list, 1)
                if len(time_list) == 4:
                    time_writer.add_scalar('Time/Open WSI [Sec]'     , time_list[:, 0].mean().item(), time_stamp)
                    time_writer.add_scalar('Time/Avg to Extract Tile [Sec]', time_list[:, 1].mean().item(), time_stamp)
                    time_writer.add_scalar('Time/Augmentation [Sec]' , time_list[:, 2].mean().item(), time_stamp)
                    time_writer.add_scalar('Time/Total To Collect Data [Sec]', time_list[:, 3].mean().item(), time_stamp)
                else:
                    time_writer.add_scalar('Time/Avg to Extract Tile [Sec]', time_list[:, 0].mean().item(), time_stamp)
                    time_writer.add_scalar('Time/Augmentation [Sec]', time_list[:, 1].mean().item(), time_stamp)
                    time_writer.add_scalar('Time/Total To Collect Data [Sec]', time_list[:, 2].mean().item(), time_stamp)

        time_epoch = (time.time() - time_epoch_start) / 60
        if print_timing:
            time_writer.add_scalar('Time/Full Epoch [min]', time_epoch, e)

        train_acc = 100 * correct_labeling / total

        #balanced_acc_train = 100 * (correct_pos / total_pos_train + correct_neg / total_neg_train) / 2
        balanced_acc_train = 100. * ((correct_pos + EPS) / (total_pos_train + EPS) + (correct_neg + EPS) / (total_neg_train + EPS)) / 2

        roc_auc_train = np.nan
        if not all(true_targets_train == true_targets_train[0]):  #more than one label
            fpr_train, tpr_train, _ = roc_curve(true_targets_train, scores_train)
            roc_auc_train = auc(fpr_train, tpr_train)

        all_writer.add_scalar('Train/Balanced Accuracy', balanced_acc_train, e)
        all_writer.add_scalar('Train/Roc-Auc', roc_auc_train, e)
        all_writer.add_scalar('Train/Loss Per Epoch', train_loss, e)
        all_writer.add_scalar('Train/Accuracy', train_acc, e)

        #print('Finished Epoch: {}, Loss: {:.2f}, Loss Delta: {:.3f}, Train Accuracy: {:.2f}% ({} / {}), Time: {:.0f} m'
        print('Finished Epoch: {}, Loss: {:.2f}, Loss Delta: {:.3f}, Train AUC per patch: {:.2f} , Time: {:.0f} m'
              .format(e,
                      train_loss,
                      previous_epoch_loss - train_loss,
                      # train_acc,
                      roc_auc_train,
                      # int(correct_labeling),
                      # len(train_loader),
                      time_epoch))

        previous_epoch_loss = train_loss

        if e % args.eval_rate == 0:
            #if (e % 20 == 0) or args.model == 'resnet50_3FC': #RanS 15.12.20, pretrained networks converge fast
            # RanS 8.12.20, perform slide inference
            patch_df = pd.DataFrame({'slide': slide_names, 'scores': scores_train, 'labels': true_targets_train})
            slide_mean_score_df = patch_df.groupby('slide').mean()
            roc_auc_slide = np.nan
            if not all(slide_mean_score_df['labels'] == slide_mean_score_df['labels'][0]):  #more than one label
                roc_auc_slide = roc_auc_score(slide_mean_score_df['labels'], slide_mean_score_df['scores'])
            all_writer.add_scalar('Train/slide AUC', roc_auc_slide, e)
            acc_test, bacc_test, roc_auc_test = check_accuracy(model, dloader_test, all_writer, DEVICE, e)
            test_auc_list.append(roc_auc_test)
            if len(test_auc_list) == 5:
                test_auc_mean = np.mean(test_auc_list)
                test_auc_list.pop(0)
                utils.run_data(experiment=experiment, test_mean_auc=test_auc_mean)

            # Update 'Last Epoch' at run_data.xlsx file:
            utils.run_data(experiment=experiment, epoch=e)

            # Save model to file:
            if not os.path.isdir(os.path.join(args.output_dir, 'Model_CheckPoints')):
                os.mkdir(os.path.join(args.output_dir, 'Model_CheckPoints'))

            try:
                model_state_dict = model.module.state_dict()
            except AttributeError:
                model_state_dict = model.state_dict()

            torch.save({'epoch': e,
                        'model_state_dict': model_state_dict,
                        'optimizer_state_dict': optimizer.state_dict(),
                        'loss': loss.item(),
                        'acc_test': acc_test,
                        'bacc_test': bacc_test,
                        'tile_size': TILE_SIZE,
                        'tiles_per_bag': 1},
                       os.path.join(args.output_dir, 'Model_CheckPoints', 'model_data_Epoch_' + str(e) + '.pt'))
        else:
            acc_test, bacc_test = None, None

    all_writer.close()
    if print_timing:
        time_writer.close()


def check_accuracy(model: nn.Module, data_loader: DataLoader, writer_all, DEVICE, epoch: int):

    total_test, true_pos_test, true_neg_test = 0, 0, 0
    total_pos_test, total_neg_test = 0, 0
    true_labels_test, scores_test = np.zeros(0), np.zeros(0)
    correct_labeling_test = 0
    slide_names = []

    model.eval()

    with torch.no_grad():
        for idx, (data, targets, time_list, f_names, _) in enumerate(data_loader):
            data, targets = data.to(device=DEVICE), targets.to(device=DEVICE).squeeze(1)
            model.to(DEVICE)

            outputs = model(data)

            outputs = torch.nn.functional.softmax(outputs, dim=1)
            _, predicted = outputs.max(1)

            slide_names_batch = [os.path.basename(f_name) for f_name in f_names]
            scores_test = np.concatenate((scores_test, outputs[:, 1].cpu().detach().numpy()))
            true_labels_test = np.concatenate((true_labels_test, targets.cpu().detach().numpy()))
            slide_names.extend(slide_names_batch)

            total_test += targets.size(0)
            correct_labeling_test += predicted.eq(targets).sum().item()
            total_pos_test += targets.eq(1).sum().item()
            total_neg_test += targets.eq(0).sum().item()
            true_pos_test += predicted[targets.eq(1)].eq(1).sum().item()
            true_neg_test += predicted[targets.eq(0)].eq(0).sum().item()

        #acc = 100 * float(num_correct) / total
        #balanced_acc = 100 * (true_pos / total_pos + true_neg / total_neg) / 2
        #balanced_acc = 100. * ((true_pos + eps) / (total_pos + eps) + (true_neg + eps) / (total_neg + eps)) / 2

        writer_string = 'Test'

        if not args.bootstrap:
            acc = 100 * float(correct_labeling_test) / total_test
            bacc = 100. * ((true_pos_test + EPS) / (total_pos_test + EPS) + (true_neg_test + EPS) / (total_neg_test + EPS)) / 2
            roc_auc = np.nan
            if not all(true_labels_test == true_labels_test[0]): #more than one label
                fpr, tpr, _ = roc_curve(true_labels_test, scores_test)
                roc_auc = auc(fpr, tpr)

            #RanS 8.12.20, perform slide inference
            patch_df = pd.DataFrame({'slide': slide_names, 'scores': scores_test, 'labels': true_labels_test})
            slide_mean_score_df = patch_df.groupby('slide').mean()
            roc_auc_slide = np.nan
            if not all(slide_mean_score_df['labels'] == slide_mean_score_df['labels'][0]): #more than one label
                roc_auc_slide = roc_auc_score(slide_mean_score_df['labels'], slide_mean_score_df['scores'])
        else: #bootstrap, RanS 16.12.20
            # load dataset
            # configure bootstrap
            n_iterations = 100

            # run bootstrap
            roc_auc_array = np.empty(n_iterations)
            slide_roc_auc_array = np.empty(n_iterations)
            roc_auc_array[:], slide_roc_auc_array[:] = np.nan, np.nan
            acc_array, bacc_array = np.empty(n_iterations), np.empty(n_iterations)
            acc_array[:], bacc_array[:] = np.nan, np.nan

            all_preds = np.array([int(score > 0.5) for score in scores_test])

            for ii in range(n_iterations):
                #slide_resampled, scores_resampled, labels_resampled = resample(slide_names, scores, true_labels)
                #fpr, tpr, _ = roc_curve(labels_resampled, scores_resampled)
                #patch_df = pd.DataFrame({'slide': slide_resampled, 'scores': scores_resampled, 'labels': labels_resampled})

                #patch_df = pd.DataFrame({'slide': slide_names, 'scores': scores, 'labels': true_labels})
                slide_names = np.array(slide_names)
                slide_choice = resample(np.unique(np.array(slide_names)))
                slide_resampled = np.concatenate([slide_names[slide_names == slide] for slide in slide_choice])
                scores_resampled = np.concatenate([scores_test[slide_names == slide] for slide in slide_choice])
                labels_resampled = np.concatenate([true_labels_test[slide_names == slide] for slide in slide_choice])
                preds_resampled = np.concatenate([all_preds[slide_names == slide] for slide in slide_choice])
                patch_df = pd.DataFrame({'slide': slide_resampled, 'scores': scores_resampled, 'labels': labels_resampled})

                num_correct_i = np.sum(preds_resampled == labels_resampled)
                true_pos_i = np.sum(labels_resampled + preds_resampled == 2)
                total_pos_i = np.sum(labels_resampled == 1)
                true_neg_i = np.sum(labels_resampled + preds_resampled == 0)
                total_neg_i = np.sum(labels_resampled == 0)
                tot = total_pos_i + total_neg_i
                acc_array[ii] = 100 * float(num_correct_i) / tot
                bacc_array[ii] = 100. * ((true_pos_i + EPS) / (total_pos_i + EPS) + (true_neg_i + EPS) / (total_neg_i + EPS)) / 2
                fpr, tpr, _ = roc_curve(labels_resampled, scores_resampled)
                if not all(labels_resampled == labels_resampled[0]): #more than one label
                    roc_auc_array[ii] = roc_auc_score(labels_resampled, scores_resampled)

                slide_mean_score_df = patch_df.groupby('slide').mean()
                if not all(slide_mean_score_df['labels'] == slide_mean_score_df['labels'][0]):  # more than one label
                    slide_roc_auc_array[ii] = roc_auc_score(slide_mean_score_df['labels'], slide_mean_score_df['scores'])
            roc_auc = np.nanmean(roc_auc_array)
            roc_auc_slide = np.nanmean(slide_roc_auc_array)
            roc_auc_std = np.nanstd(roc_auc_array)
            roc_auc_slide_std = np.nanstd(slide_roc_auc_array)
            acc = np.nanmean(acc_array)
            acc_err = np.nanstd(acc_array)
            bacc = np.nanmean(bacc_array)
            bacc_err = np.nanstd(bacc_array)

            writer_all.add_scalar(writer_string + '/Accuracy error', acc_err, epoch)
            writer_all.add_scalar(writer_string + '/Balanced Accuracy error', bacc_err, epoch)
            writer_all.add_scalar(writer_string + '/Roc-Auc error', roc_auc_std, epoch)
            if args.n_patches_test > 1:
                writer_all.add_scalar(writer_string + '/slide AUC error', roc_auc_slide_std, epoch)

        writer_all.add_scalar(writer_string + '/Accuracy', acc, epoch)
        writer_all.add_scalar(writer_string + '/Balanced Accuracy', bacc, epoch)
        writer_all.add_scalar(writer_string + '/Roc-Auc', roc_auc, epoch)
        if args.n_patches_test > 1:
            writer_all.add_scalar(writer_string + '/slide AUC', roc_auc_slide, epoch)

        #print('{}: Accuracy of {:.2f}% ({} / {}) over Test set'.format('EVAL mode' if eval_mode else 'TRAIN mode', acc, num_correct, total))
        #print('{}: Slide AUC of {:.2f} over Test set'.format('EVAL mode' if eval_mode else 'TRAIN mode', roc_auc_slide))
        if args.n_patches_test > 1:
            print('Slide AUC of {:.2f} over Test set'.format(roc_auc_slide))
        else:
            print('Tile AUC of {:.2f} over Test set'.format(roc_auc))
    model.train()
    return acc, bacc, roc_auc

########################################################################################################
########################################################################################################

if __name__ == '__main__':
    # Device definition:
    DEVICE = utils.device_gpu_cpu()

    # Tile size definition:
    TILE_SIZE = 256

    if sys.platform == 'linux' or sys.platform == 'win32':
        TILE_SIZE = 256

    # Saving/Loading run meta data to/from file:
    if args.experiment == 0:
        args.output_dir, experiment = utils.run_data(test_fold=args.test_fold,
                                                     #transformations=args.transformation,
                                                     transform_type=args.transform_type,
                                                     tile_size=TILE_SIZE,
                                                     tiles_per_bag=1,
                                                     DX=args.dx,
                                                     DataSet_name=args.dataset,
                                                     Receptor=args.target,
                                                     num_bags=args.batch_size)
    else:
        '''args.output_dir, args.test_fold, args.transform_type, TILE_SIZE,\
           _, _, args.dx, _, _, _ = utils.run_data(experiment=args.experiment)'''

        args.output_dir, args.test_fold, args.transform_type, TILE_SIZE, tiles_per_bag, \
        args.batch_size,  args.dx, args.dataset, args.target, _, args.model = utils.run_data(experiment=args.experiment)

        print('args.dataset:', args.dataset)
        print('args.target:', args.target)
        print('args.args.batch_size:', args.batch_size)
        print('args.output_dir:', args.output_dir)
        print('args.test_fold:', args.test_fold)
        print('args.transform_type:', args.transform_type)
        print('args.dx:', args.dx)

        experiment = args.experiment

    # Get number of available CPUs and compute number of workers:
    cpu_available = utils.get_cpu()
    num_workers = cpu_available
<<<<<<< HEAD
    #num_workers = 4 #temp RanS 8.3.21
=======
>>>>>>> d412fe10

    if sys.platform == 'win32':
        num_workers = 4  # temp RanS 2.2.21

    print('num workers = ', num_workers)

    # Get data:
    train_dset = datasets.WSI_REGdataset(DataSet=args.dataset,
                                         tile_size=TILE_SIZE,
                                         target_kind=args.target,
                                         test_fold=args.test_fold,
                                         train=True,
                                         print_timing=args.time,
                                         transform_type=args.transform_type,
                                         n_patches=args.n_patches_train,
                                         c_param=args.c_param,
                                         get_images=args.images,
                                         mag=args.mag
                                         )
    test_dset = datasets.WSI_REGdataset(DataSet=args.dataset,
                                        tile_size=TILE_SIZE,
                                        target_kind=args.target,
                                        test_fold=args.test_fold,
                                        train=False,
                                        print_timing=False,
                                        transform_type='none',
                                        n_patches=args.n_patches_test,
                                        get_images=args.images,
                                        mag=args.mag
                                        )
    sampler = None
    do_shuffle = True
    if args.balanced_sampling:
        '''num_pos, num_neg = train_dset.target.count('Positive'), train_dset.target.count('Negative')
        num_samples = (num_neg + num_pos) * train_dset.factor
        targets_numpy = np.array(train_dset.target)
        pos_targets, neg_targets = targets_numpy == 'Positive', targets_numpy == 'Negative'
        weights = np.zeros(num_samples)
        weights[pos_targets], weights[neg_targets] = 1 / num_pos, 1 / num_neg'''
        labels = pd.DataFrame(train_dset.target * train_dset.factor)
        n_pos = np.sum(labels == 'Positive').item()
        n_neg = np.sum(labels == 'Negative').item()
        weights = pd.DataFrame(np.zeros(len(train_dset)))
        weights[np.array(labels == 'Positive')] = 1 / n_pos
        weights[np.array(labels == 'Negative')] = 1 / n_neg
        do_shuffle = False  # the sampler shuffles
        sampler = torch.utils.data.sampler.WeightedRandomSampler(weights=weights.squeeze(), num_samples=len(train_dset))

    train_loader = DataLoader(train_dset, batch_size=args.batch_size, shuffle=do_shuffle,
                              num_workers=num_workers, pin_memory=True, sampler=sampler)
    test_loader  = DataLoader(test_dset, batch_size=args.batch_size*2, shuffle=False,
                              num_workers=num_workers, pin_memory=True)

    # Save transformation data to 'run_data.xlsx'
    transformation_string = ', '.join([str(train_dset.transform.transforms[i]) for i in range(len(train_dset.transform.transforms))])
    utils.run_data(experiment=experiment, transformation_string=transformation_string)


    # Load model
    model = eval(args.model)

    # Save model data and data-set size to run_data.xlsx file (Only if this is a new run).
    if args.experiment == 0:
        utils.run_data(experiment=experiment, model=model.model_name)
        utils.run_data(experiment=experiment, DataSet_size=(train_dset.real_length, test_dset.real_length))
        utils.run_data(experiment=experiment, DataSet_Slide_magnification=train_dset.basic_magnification)

        # Saving code files, args and main file name (this file) to Code directory within the run files.
        utils.save_code_files(args, train_dset)

    epoch = args.epochs
    from_epoch = args.from_epoch

    # In case we continue from an already trained model, than load the previous model and optimizer data:
    if args.experiment != 0:
        print('Loading pre-saved model...')
        model_data_loaded = torch.load(os.path.join(args.output_dir,
                                                    'Model_CheckPoints',
                                                    'model_data_Epoch_' + str(args.from_epoch) + '.pt'), map_location='cpu')

        model.load_state_dict(model_data_loaded['model_state_dict'])

        from_epoch = args.from_epoch + 1
        print()
        print('Resuming training of Experiment {} from Epoch {}'.format(args.experiment, args.from_epoch))

    optimizer = optim.Adam(model.parameters(), lr=args.lr, weight_decay=args.weight_decay)

    if DEVICE.type == 'cuda':
        cudnn.benchmark = True

        # RanS 28.1.21
        # https://forums.fast.ai/t/show-gpu-utilization-metrics-inside-training-loop-without-subprocess-call/26594
        if args.time:
            import nvidia_smi
            nvidia_smi.nvmlInit()
            handle = nvidia_smi.nvmlDeviceGetHandleByIndex(0)
            # card id 0 hardcoded here, there is also a call to get all available card ids, so we could iterate

    if args.experiment != 0:
        optimizer.load_state_dict(model_data_loaded['optimizer_state_dict'])
        for state in optimizer.state.values():
            for k, v in state.items():
                if torch.is_tensor(v):
                    state[k] = v.to(DEVICE)

    criterion = nn.CrossEntropyLoss()
    train(model, train_loader, test_loader, DEVICE=DEVICE, optimizer=optimizer, print_timing=args.time)<|MERGE_RESOLUTION|>--- conflicted
+++ resolved
@@ -383,10 +383,6 @@
     # Get number of available CPUs and compute number of workers:
     cpu_available = utils.get_cpu()
     num_workers = cpu_available
-<<<<<<< HEAD
-    #num_workers = 4 #temp RanS 8.3.21
-=======
->>>>>>> d412fe10
 
     if sys.platform == 'win32':
         num_workers = 4  # temp RanS 2.2.21
