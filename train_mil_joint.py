--- conflicted
+++ resolved
@@ -28,19 +28,6 @@
 parser.add_argument('-im', dest='images', action='store_true', help='save data images?')
 parser.add_argument('-time', dest='time', action='store_true', help='save train timing data ?')
 
-<<<<<<< HEAD
-parser.add_argument('--target', default='Her2', type=str, help='label: Her2/ER/PR/EGFR/PDL1/RedSquares')
-parser.add_argument('--weight_decay', default=5e-5, type=float, help='L2 penalty')
-parser.add_argument('--balanced_sampling', action='store_true', help='balanced_sampling') # RanS 7.12.20, TODO
-parser.add_argument('--transform_type', default='flip', type=str, help='type of patch augmentation (string)')
-parser.add_argument('--lr', default=1e-5, type=float, help='learning rate')
-parser.add_argument('--model', default='resnet50_gn', type=str, help='resnet50_gn / receptornet')
-parser.add_argument('--bootstrap', action='store_true', help='use bootstrap to estimate test AUC error')
-parser.add_argument('--eval_rate', type=int, default=5, help='Evaluate validation set every # epochs')
-parser.add_argument('--c_param', default=0.1, type=float, help='color jitter parameter')
-parser.add_argument('--bag_size_test', default=50, type=int, help='# of samples in test bags (inference)')
-parser.add_argument('--tta', action='store_true', help='use test-time augmentation') #RanS 4.1.21
-=======
 parser.add_argument('--target', default='Her2', type=str, help='label: Her2/ER/PR/EGFR/PDL1/RedSquares')  # RanS 7.12.20
 parser.add_argument('--weight_decay', default=5e-5, type=float, help='L2 penalty') # RanS 7.12.20
 parser.add_argument('-balsam', '--balanced_sampling', dest='balanced_sampling', action='store_true', help='balanced_sampling')  # RanS 7.12.20
@@ -51,7 +38,7 @@
 parser.add_argument('--eval_rate', type=int, default=5, help='Evaluate validation set every # epochs')  # RanS 16.12.20
 parser.add_argument('--c_param', default=0.1, type=float, help='color jitter parameter') # RanS 28.12.20
 parser.add_argument('--bag_size_test', default=50, type=int, help='# of samples in test bags (inference)') # RanS 29.12.20
->>>>>>> 50d7e30c
+parser.add_argument('--tta', action='store_true', help='use test-time augmentation') #RanS 4.1.21
 args = parser.parse_args()
 eps = 1e-7
 
@@ -463,30 +450,12 @@
                                              train=True,
                                              print_timing=args.time,
                                              #transform=args.transformation,
-                                             # transform_type=args.transform_type,
+                                             transform_type=args.transform_type,
                                              DX=args.dx,
                                              get_images=args.images,
                                              c_param=args.c_param)
 
         test_dset = datasets.WSI_MILdataset(DataSet=args.dataset,
-<<<<<<< HEAD
-                                         tile_size=TILE_SIZE,
-                                         #bag_size=TILES_PER_BAG,
-                                         bag_size=args.bag_size_test, #RanS 29.12.20
-                                         target_kind=args.target,
-                                         test_fold=args.test_fold,
-                                         train=False,
-                                         print_timing=False,
-                                         #transform=False,
-                                         #transform_type='none',
-                                         transform_type=test_transform,
-                                         DX=args.dx,
-                                         get_images=args.images,
-                                         tta=args.tta)
-    else:
-        train_dset = datasets.WSI_MIL3_dataset(DataSet=args.dataset,
-=======
->>>>>>> 50d7e30c
                                             tile_size=TILE_SIZE,
                                             #bag_size=TILES_PER_BAG,
                                             bag_size=args.bag_size_test, #RanS 29.12.20
@@ -495,9 +464,11 @@
                                             train=False,
                                             print_timing=False,
                                             #transform=False,
-                                            transform_type='none',
+                                            #transform_type='none',
+                                            transform_type=test_transform,
                                             DX=args.dx,
-                                            get_images=args.images)
+                                            get_images=args.images,
+                                            tta=args.tta)
     else:
         train_dset = datasets.WSI_MIL3_dataset(DataSet=args.dataset,
                                                tile_size=TILE_SIZE,
@@ -513,22 +484,6 @@
                                                c_param=args.c_param)
 
         test_dset = datasets.WSI_MIL3_dataset(DataSet=args.dataset,
-<<<<<<< HEAD
-                                           tile_size=TILE_SIZE,
-                                           #bag_size=TILES_PER_BAG,
-                                           bag_size=args.bag_size_test, #RanS 29.12.20
-                                           target_kind=args.target,
-                                           TPS=10,
-                                           test_fold=args.test_fold,
-                                           train=False,
-                                           print_timing=False,
-                                           #transform=False,
-                                           #transform_type='none',
-                                           transform_type=test_transform,
-                                           DX=args.dx)
-
-    train_loader = DataLoader(train_dset, batch_size=1, shuffle=True, num_workers=cpu_available, pin_memory=True)
-=======
                                               tile_size=TILE_SIZE,
                                               #bag_size=TILES_PER_BAG,
                                               bag_size=args.bag_size_test, #RanS 29.12.20
@@ -538,7 +493,8 @@
                                               train=False,
                                               print_timing=False,
                                               #transform=False,
-                                              transform_type='none',
+                                              #transform_type='none',
+                                              transform_type=test_transform,
                                               DX=args.dx)
 
     if args.balanced_sampling:
@@ -555,7 +511,6 @@
         sampler = None
 
     train_loader = DataLoader(train_dset, batch_size=1, shuffle=True, num_workers=cpu_available, pin_memory=True, sampler=sampler)
->>>>>>> 50d7e30c
     test_loader  = DataLoader(test_dset, batch_size=1, shuffle=False, num_workers=cpu_available, pin_memory=True)
 
     # Save transformation data to 'run_data.xlsx'
