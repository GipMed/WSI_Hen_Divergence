--- conflicted
+++ resolved
@@ -210,9 +210,11 @@
                 tile_nums.append(0)
                 total_tiles.append(-1)
                 continue
+
             converted_tile_size = int(tile_sz * (int(objective_power[i]) / BASIC_OBJ_PWR))
             basic_grid = [(row, col) for row in range(0, height, converted_tile_size) for col in range(0, width, converted_tile_size)]
             total_tiles.append((len(basic_grid)))
+
             # We now have to check, which tiles of this grid are legitimate, meaning they contain enough tissue material.
             #legit_grid = _legit_grid(os.path.join(ROOT_DIR, database, 'SegData', 'SegMaps', file.split('.')[0] + '_SegMap.png'),
             legit_grid = _legit_grid(os.path.join(ROOT_DIR, database, 'SegData', 'SegMaps', filename + '_SegMap.png'),
@@ -225,6 +227,7 @@
             # Save the grid to file:
             if not os.path.isdir(os.path.join(ROOT_DIR, database, 'Grids')):
                 os.mkdir(os.path.join(ROOT_DIR, database, 'Grids'))
+
             #file_name = os.path.join(ROOT_DIR, database, 'Grids', file.split('.')[0] + '--tlsz' + str(tile_sz) + '.data')
             file_name = os.path.join(ROOT_DIR, database, 'Grids', filename + '--tlsz' + str(tile_sz) + '.data')
             with open(file_name, 'wb') as filehandle:
@@ -488,7 +491,7 @@
             try:
                 try:
                     thumb = slide.get_thumbnail((width / (objective_pwr / magnification), height / (objective_pwr / magnification)))
-                except: #RanS 2.12.20, out of memory on my laptop
+                except:  #RanS 2.12.20, out of memory on my laptop
                     thumb = slide.get_thumbnail((width / (8*objective_pwr / magnification), height / (8*objective_pwr / magnification)))
             except openslide.lowlevel.OpenSlideError as err:
                 error_dict = {}
@@ -578,59 +581,7 @@
     :return:
     """
 
-<<<<<<< HEAD
-    '''
-    remove_grid = False
-    if remove_grid:
-        #RanS 8.11.20 - remove grid, not working yet - TODO
-        image_array = np.array(image)
-        from Icp2d import icp
-
-        plt.imshow(image)
-        small_image = image_array[5200:6900,2140:3960, :]
-        kernel = image_array[5389:5493, 2906:3044, :]
-        img_gray = cv.cvtColor(small_image, cv.COLOR_BGR2GRAY)
-        template = cv.cvtColor(kernel, cv.COLOR_BGR2GRAY)
-        w, h = template.shape[::-1]
-
-        res = cv.matchTemplate(img_gray, template, cv.TM_CCOEFF_NORMED)
-        xy = _get_image_maxima(res, threshold=0.2, neighborhood_size=200)
-        plt.imshow(res)
-        plt.plot(xy[:, 1], xy[:, 0], 'ro')
-        min_x, max_x = np.min(xy[:, 1]).astype(int), np.max(xy[:, 1]).astype(int)
-        min_y, max_y = np.min(xy[:, 0]).astype(int), np.max(xy[:, 0]).astype(int)
-        Nx = np.round(((max_x - min_x) / kernel.shape[1])).astype(int)
-        Ny = np.round((max_y - min_y) / kernel.shape[0]).astype(int)
-        x_pos = min_x + kernel.shape[1]* np.arange(Nx + 1)
-        y_pos = min_y + kernel.shape[0] * np.arange(Ny + 1)
-        xv, yv = np.meshgrid(x_pos, y_pos)
-        plt.plot(xv, yv, 'go')
-
-        #ICP algorithm
-        #https://github.com/KojiKobayashi/iterative_closest_point_2d
-        ret = icp(np.vstack([xv.ravel(), yv.ravel()]).T, xy)
-
-        #kill grid
-        small_image_inv = 255 - small_image
-        plt.imshow(small_image_inv)
-        kernel_inv = 255-kernel
-
-        qq = np.zeros_like(small_image)
-        for ix in x_pos:
-            for iy in y_pos:
-                #small_image_inv[iy:iy+kernel.shape[0], ix:ix+kernel.shape[1], :] -= kernel_inv
-                qq[iy:iy+kernel.shape[0], ix:ix+kernel.shape[1], :] = kernel_inv
-                #plt.imshow(small_image[iy:iy+kernel.shape[0], ix:ix+kernel.shape[1],:])
-        plt.figure()
-        plt.imshow(qq)
-
-        small_image_fixed = 255 - small_image_inv
-        plt.figure()
-        plt.imshow(small_image_fixed)
-    '''
-=======
-
->>>>>>> 8e155db6
+
     # Converting the image from RGBA to HSV and to a numpy array (from PIL):
     #image_array = np.array(image.convert('HSV'))
     image_array = np.array(image.convert('CMYK')) #temp RanS 9.12.20
@@ -660,7 +611,7 @@
 
     #RanS 9.11.20 - test median pixel color to inspect segmentation
     image_array_rgb = np.array(image)
-    pixel_vec = image_array_rgb.reshape(-1, 3)[seg_map.reshape(-1) > 0]
+    pixel_vec = image_array_rgb.reshape(-1,3)[seg_map.reshape(-1)>0]
     median_color = np.median(pixel_vec, axis=0)
     if all(median_color > 180) and use_otsu3: #median pixel is white-ish, changed from 200
         #take upper threshold
