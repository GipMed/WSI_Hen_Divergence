"""
This file contains all functions needed for data Management, Pre Processing etc.
That includes:
- Organization in directories.
- Image segmentation.
- Grid production
"""

import utils
import pandas as pd
from tqdm import tqdm
import os
import pickle
import shutil
import numpy as np
from PIL import Image
from typing import List, Tuple
import openslide
import glob
import sys
import matplotlib.pyplot as plt
from shutil import copy2
import matplotlib.patches as patches
from matplotlib.collections import PatchCollection
import cv2 as cv
import multiprocessing
from functools import partial
from datetime import date
import time
from skimage.color import rgb2hed
from colorsys import rgb_to_hsv

Image.MAX_IMAGE_PIXELS = None

#RanS 8.2.21
def check_level1_mag():
    slide_files = glob.glob(os.path.join(r'/home/womer/project/All Data/TCGA', '*.svs'))
    l1 = np.zeros(len(slide_files))
    for ind, file in enumerate(tqdm(slide_files)):
        img = openslide.open_slide(file)
        try:
            l1[ind] = int(img.level_downsamples[1])
        except:
            print('failed to read, img.level_downsamples:', img.level_downsamples)
        if l1[ind]!=4:
            print('file:', file)
            print('l1:', l1[ind])


def herohe_slides2images():
    slide_files_mrxs = glob.glob(os.path.join('All Data', 'HEROHE', '*.mrxs'))
    for _, file in enumerate(tqdm(slide_files_mrxs)):
        file = file.split('/')[-1][:-5]
        slide_2_image(file)


def slide_2_image(slide_name: str, DataSet: str = 'HEROHE'):
    slide_file = os.path.join('All Data', DataSet, slide_name + '.mrxs')
    segMap_file = os.path.join('All Data', DataSet, 'SegData', 'SegMaps', slide_name + '_SegMap.png')

    segMap = np.array(Image.open(segMap_file))
    (rows, cols) = np.where(segMap == 255)
    min_row, max_row = rows.min(), rows.max()
    min_col, max_col = cols.min(), cols.max()

    img = openslide.open_slide(slide_file)
    scale = int(img.level_dimensions[0][1] / segMap.shape[0] / 2)

    top_left = (min_row * scale * 2, min_col * scale * 2)
    window_size = ((max_row - min_row) * scale, (max_col - min_col) * scale)

    image = img.read_region((top_left[1], top_left[0]), 1, (window_size[1], window_size[0])).convert('RGB')
    if not os.path.isdir(os.path.join('All Data', DataSet, 'images')):
        os.mkdir(os.path.join('All Data', DataSet, 'images'))

    image.save(os.path.join('All Data', DataSet, 'images', slide_name + '.jpg'))
    #image.save(os.path.join('All Data', DataSet, 'images', slide_name + '.png'))


def make_tiles_hard_copy(DataSet: str = 'TCGA',
                         ROOT_DIR: str = 'All Data',
                         tile_sz: int = 256,
                         num_tiles: int = -1,
                         desired_magnification: int = 10,
                         added_extension: str = '',
                         num_workers: int = 1,
                         oversized_HC_tiles: bool = False,
                         as_jpg: bool = False):
    """    
    :param DataSet: Dataset to create grid for 
    :param ROOT_DIR: Root Directory for the data
    :param tile_sz: Desired tile size at desired magnification.
    :param tissue_coverage: tissue percent requirement for each tile in the grid 
    :param added_extension: extension for the slides_data.xlsx file and all created sub-directories. this is needed in
           the case where we want to create alternative grids and keep the grids already created
    :return: 
    """""

    # Create alternative slides_data file (if needed):
    #cancelled RanS 10.5.21, slides_data isn't changed
    #if added_extension != '':
    #    copy2(os.path.join(ROOT_DIR, DataSet, 'slides_data_' + DataSet + '.xlsx'), os.path.join(ROOT_DIR, DataSet, 'slides_data_' + DataSet + added_extension + '.xlsx'))

    #slides_data_file = os.path.join(ROOT_DIR, DataSet, 'slides_data_' + DataSet + added_extension + '.xlsx')
    slides_data_file = os.path.join(ROOT_DIR, DataSet, 'slides_data_' + DataSet + '.xlsx')
    grid_data_file = os.path.join(ROOT_DIR, DataSet, 'Grids' + added_extension, 'Grid_data.xlsx')

    slide_meta_data_DF = pd.read_excel(slides_data_file)
    grid_meta_data_DF = pd.read_excel(grid_data_file)
    slides_meta_data_DF = pd.DataFrame({**slide_meta_data_DF.set_index('file').to_dict(),
                                 **grid_meta_data_DF.set_index('file').to_dict()})
    slides_meta_data_DF.reset_index(inplace=True)
    slides_meta_data_DF.rename(columns={'index': 'file'}, inplace=True)


    files = slides_meta_data_DF.loc[slides_meta_data_DF['id'] == DataSet]['file'].tolist()

    meta_data_DF = pd.DataFrame(files, columns=['file'])

    slides_meta_data_DF.set_index('file', inplace=True)
    meta_data_DF.set_index('file', inplace=True)

    print('Starting hard-copy tile production')
    print()

    with multiprocessing.Pool(num_workers) as pool:
        with tqdm(total=len(files)) as pbar:
            for i, _ in enumerate(pool.map(partial(_make_HC_tiles_from_slide,
                                        meta_data_DF=slides_meta_data_DF,
                                        ROOT_DIR=ROOT_DIR,
                                        added_extension=added_extension,
                                        DataSet=DataSet,
                                        tile_size=tile_sz,
                                        desired_magnification=desired_magnification,
                                        num_tiles=num_tiles,
                                        from_tile=0,
                                        oversized_HC_tiles=oversized_HC_tiles,
                                        as_jpg=as_jpg),
                                files)):
                pbar.update()

    '''for file in tqdm(files):
        _make_HC_tiles_from_slide(file=file,
                                  meta_data_DF=slides_meta_data_DF,
                                  ROOT_DIR=ROOT_DIR,
                                  added_extension=added_extension,
                                  DataSet=DataSet,
                                  tile_size=tile_sz,
                                  desired_magnification=desired_magnification,
                                  num_tiles=num_tiles,
                                  from_tile=0,
                                  oversized_HC_tiles=oversized_HC_tiles)'''

    print('Finished hard-copy tile production phase !')


def _make_HC_tiles_from_slide(file: str, meta_data_DF: pd.DataFrame, ROOT_DIR: str,
                              DataSet: str, from_tile: int, num_tiles: int,
                              added_extension: str = '', desired_magnification: int = 20, tile_size: int = 256,
                              oversized_HC_tiles: bool = False, as_jpg: bool = False):
    start = time.time()
    if meta_data_DF.loc[file, 'Total tiles - ' + str(tile_size) + ' compatible @ X' + str(desired_magnification)] == -1:
        print('Could not find tile data for slide ' + file)
        return

    file_name = os.path.join(ROOT_DIR, DataSet, file)

    out_dir = os.path.join(ROOT_DIR, DataSet, 'tiles' + added_extension)

    objective_power = meta_data_DF.loc[file, 'Manipulated Objective Power']
    if objective_power == 'Missing Data':
        print('hard copy was not computed for file {}'.format(file))
        print('objective power was not found')
        return

    slide = openslide.OpenSlide(file_name)

    base_name = '.'.join((os.path.basename(file_name)).split('.')[:-1])
    basic_grid_file_name = base_name + '--tlsz' + str(tile_size) + '.data'

    # open grid list:
    grid_file = os.path.join(ROOT_DIR, DataSet, 'Grids' + added_extension, basic_grid_file_name)
    with open(grid_file, 'rb') as filehandle:
        # read the data as binary data stream
        grid_list = pickle.load(filehandle)

    if num_tiles == -1: #extract all tiles!
        num_tiles = len(grid_list)

    if not os.path.isdir(out_dir):
        os.mkdir(out_dir)
    if not os.path.isdir(os.path.join(out_dir, base_name)):
        os.mkdir(os.path.join(out_dir, base_name))
    # RanS 22.4.21, do not rewrite if all tiles are already saved
    elif len([name for name in os.listdir(os.path.join(out_dir, base_name)) if os.path.isfile(os.path.join(out_dir, base_name, name))]) == num_tiles:
        print('skipping file ' + file + ", all tiles already exist")
        return

    best_slide_level, adjusted_tile_size, level_0_tile_size = \
        utils.get_optimal_slide_level(slide, objective_power, desired_magnification, tile_size)

    start1 = time.time()

    for ind, loc in enumerate(grid_list[from_tile: from_tile + num_tiles]):
        image_tile, _, _ = utils._get_tiles(slide=slide,
                                          locations=[loc],
                                          tile_size_level_0=level_0_tile_size,
                                          adjusted_tile_sz=adjusted_tile_size,
                                          output_tile_sz=tile_size,
                                          best_slide_level=best_slide_level,
                                          random_shift=False,
                                          oversized_HC_tiles=oversized_HC_tiles)


        if as_jpg:
            tile_file_name = os.path.join(out_dir, base_name, 'tile_' + str(ind) + '.jpg')
            image_tile[0].save(tile_file_name, "JPEG")
        else:
            tile_file_name = os.path.join(out_dir, base_name, 'tile_' + str(ind) + '.data')
            tile_array = np.array(image_tile[0])
            with open(tile_file_name, 'wb+') as fh:
                fh.write('{0:} {1:} {2:} {3:}\n'.format(tile_array.dtype, tile_array.shape[0], tile_array.shape[1],
                                                            tile_array.shape[2]).encode('ascii'))
                fh.write(tile_array)
    slide.close()  # RanS 28.4.21

    end = time.time()

    if num_tiles > 0:
        print('finished file ' + file + ', total time ' + str(round(end-start, 2)) + ' sec, time per tile: ' + str(round((end - start1)/num_tiles, 2)) + ' sec')
    return


def _make_HC_tiles_from_slide_old(file_name: str, from_tile: int, num_tiles: int, tile_basic_file_name: str, magnification: int = 20, tile_size: int = 256):
    BASIC_OBJ_POWER = 20
    adjusted_tile_size = tile_size * (magnification // BASIC_OBJ_POWER)
    basic_grid_file_name = 'grid_tlsz' + str(adjusted_tile_size) + '.data'

    # open grid list:
    grid_file = os.path.join(file_name.split('/')[0], file_name.split('/')[1], basic_grid_file_name)
    with open(grid_file, 'rb') as filehandle:
        # read the data as binary data stream
        grid_list = pickle.load(filehandle)

    if not os.path.isdir(tile_basic_file_name):
        os.mkdir(tile_basic_file_name)
        os.mkdir(os.path.join(tile_basic_file_name, str(tile_size)))
    if not os.path.isdir(os.path.join(tile_basic_file_name, str(tile_size))):
        os.mkdir(os.path.join(tile_basic_file_name, str(tile_size)))

    for tile_idx in range(from_tile, from_tile + num_tiles):
        tile, _ = utils._get_tiles_2(file_name, [grid_list[tile_idx]], adjusted_tile_size)
        tile_file_name = os.path.join(tile_basic_file_name, str(tile_size), str(tile_idx) + '.data')
        with open(tile_file_name, 'wb') as filehandle:
            pickle.dump(tile, filehandle)


def compute_normalization_values(DataSet: str = 'HEROHE', ROOT_DIR: str = 'All Data', tile_size: int = 256) -> tuple:
    """
    This function runs over a set of images and compute mean and variance of each channel.
    The function computes these statistic values over the thumbnail images which are at X1 magnification
    :return:
    """
    #ROOT_DIR = 'All Data'
    #if DataSet == 'LUNG':
    #    ROOT_DIR = r'/home/rschley/All_Data/LUNG'#os.path.join('All Data', 'LUNG')

    stats_list =[]
    print('Computing image data set {} Mean and Variance...'.format(DataSet))
    meta_data = pd.read_excel(os.path.join(ROOT_DIR, 'slides_data.xlsx'))
    ### meta_data = meta_data.loc[meta_data['id'] == DataSet]

    meta_data = meta_data.loc[meta_data['id'] == DataSet]
    if DataSet == 'HEROHE':
        meta_data = meta_data.loc[meta_data['test fold idx'] == 1]
    files = meta_data['file'].tolist()
    meta_data.set_index('file', inplace=True)

    # gather tissue image values from thumbnail image using the segmentation map:
    for i, file in enumerate(tqdm(files)):
        filename = os.path.basename(file).split('.')[0]
        if meta_data.loc[[file], ['Total tiles - ' + str(tile_size) + ' compatible @ X20']].values[0][0] == -1:
            continue

        image_stats = {}
        thumb = np.array(Image.open(os.path.join(ROOT_DIR, DataSet, 'SegData/Thumbs', filename + '_thumb.png')))
        segMap = np.array(Image.open(os.path.join(ROOT_DIR, DataSet, 'SegData/SegMaps', filename + '_SegMap.png')))
        #tissue = thumb.transpose(2, 0, 1) * segMap
        tissue = thumb.transpose(2, 0, 1) * (segMap > 0) #RanS 19.11.20, SegMap positive is to 255
        tissue_pixels = (tissue[0] != 0).sum()
        tissue_matter = np.where(tissue[0] != 0)
        values = tissue[:, tissue_matter[0], tissue_matter[1]]
        image_stats['Pixels'] = tissue_pixels
        image_stats['Mean'] = values.mean(axis=1)
        image_stats['Var'] = values.var(axis=1)
        stats_list.append(image_stats)

    # Compute total mean and var:
    N = 0
    running_mean = 0
    running_mean_squared = 0
    running_var = 0
    for i, item in enumerate(stats_list):
        n = item['Pixels']
        if n > 0: #RanS 9.11.20, avoid empty/missing slides
            N += n
            running_mean += item['Mean'] * n
            running_mean_squared += (item['Mean'] ** 2) * n
            running_var += item['Var'] * n

    total_mean = running_mean / N
    total_var = (running_mean_squared + running_var) / N - total_mean ** 2
    print('Finished computing statistical data over {} thumbnail slides'.format(i+1))
    print('Mean: {}'.format(total_mean))
    print('Variance: {}'.format(total_var))

    # Save data to file:
    try:
        with open(os.path.join(ROOT_DIR, 'ImageStatData.data'), 'wb') as filehandle:
            # store the data as binary data stream
            pickle.dump(stats_list, filehandle)
    except:
        print('unable to save normalization values')

    return total_mean, total_var


def make_grid(DataSet: str = 'TCGA',
              ROOT_DIR: str = 'All Data',
              tile_sz: int = 256,
              tissue_coverage: float = 0.5,
              desired_magnification: int = 10,
              added_extension: str = '',
              different_SegData_path_extension: str = '',
              num_workers: int = 1):
    """    
    :param DataSet: Dataset to create grid for 
    :param ROOT_DIR: Root Directory for the data
    :param tile_sz: Desired tile size at desired magnification.
    :param tissue_coverage: tissue percent requirement for each tile in the grid 
    :param added_extension: extension for the slides_data.xlsx file and all created sub-directories. this is needed in
           the case where we want to create alternative grids and keep the grids already created
    :param different_SegData_path_extension: a parameter defining the modified name of the SegData directory.
    :return: 
    """""

    # Create alternative slides_data file (if needed):
    #cancelled RanS 10.5.21, no change is amde to slides_data
    #if added_extension != '':
    #    copy2(os.path.join(ROOT_DIR, DataSet, 'slides_data_' + DataSet + '.xlsx'), os.path.join(ROOT_DIR, DataSet, 'slides_data_' + DataSet + added_extension + '.xlsx'))

    #slides_data_file = os.path.join(ROOT_DIR, DataSet, 'slides_data_' + DataSet + added_extension + '.xlsx')
    slides_data_file = os.path.join(ROOT_DIR, DataSet, 'slides_data_' + DataSet + '.xlsx')

    slides_meta_data_DF = pd.read_excel(slides_data_file)
    files = slides_meta_data_DF.loc[slides_meta_data_DF['id'] == DataSet]['file'].tolist()

    meta_data_DF = pd.DataFrame(files, columns=['file'])

    slides_meta_data_DF.set_index('file', inplace=True)
    meta_data_DF.set_index('file', inplace=True)
    tile_nums = []
    total_tiles = []

    # Save the grid to file:
    if not os.path.isdir(os.path.join(ROOT_DIR, DataSet, 'Grids' + added_extension)):
        os.mkdir(os.path.join(ROOT_DIR, DataSet, 'Grids' + added_extension))
    if not os.path.isdir(os.path.join(ROOT_DIR, DataSet, 'SegData' + different_SegData_path_extension,
                                      'GridImages_' + str(tissue_coverage) + added_extension.replace('.', '_'))):
        os.mkdir(os.path.join(ROOT_DIR, DataSet, 'SegData' + different_SegData_path_extension,
                              'GridImages_' + str(tissue_coverage) + added_extension.replace('.', '_')))

    print('Starting Grid production...')
    print()

    with multiprocessing.Pool(num_workers) as pool:
        #for tile_nums1, total_tiles1 in tqdm(pool.imap_unordered(partial(_make_grid_for_image,
        for tile_nums1, total_tiles1 in tqdm(pool.imap(partial(_make_grid_for_image,
                                                               meta_data_DF=slides_meta_data_DF,
                                                               ROOT_DIR=ROOT_DIR,
                                                               added_extension=added_extension,
                                                               DataSet=DataSet,
                                                               different_SegData_path_extension=different_SegData_path_extension,
                                                               tissue_coverage=tissue_coverage,
                                                               tile_sz=tile_sz,
                                                               desired_magnification=desired_magnification),
                                                       files), total=len(files)):
            tile_nums.append(tile_nums1)
            total_tiles.append(total_tiles1)

    # Adding the number of tiles to the excel file:
    #TODO - support adding grids to a half-filled excel files? (currently erases everything) RanS 26.10.20 - FIXED (but need to to complete evaluation)

    slide_usage = list(((np.array(tile_nums) / np.array(total_tiles)) * 100).astype(int))

    meta_data_DF.loc[files, 'Legitimate tiles - ' + str(tile_sz) + ' compatible @ X' + str(desired_magnification)] = tile_nums
    meta_data_DF.loc[files, 'Total tiles - ' + str(tile_sz) + ' compatible @ X' + str(desired_magnification)] = total_tiles
    meta_data_DF.loc[files, 'Slide tile usage [%] (for ' + str(tile_sz) + '^2 Pix/Tile) @ X' + str(desired_magnification)] = slide_usage

    meta_data_DF.to_excel(os.path.join(ROOT_DIR, DataSet, 'Grids' + added_extension, 'Grid_data.xlsx'))

    # Save Grids creation MetaData to file
    grid_productoin_meta_data_dict = {'Creation Date': str(date.today()),
                                      'Tissue Coverage': tissue_coverage,
                                      'Segmantation Path': os.path.join(ROOT_DIR, DataSet, 'SegData' + different_SegData_path_extension)
                                      }

    grid_production_DF = pd.DataFrame([grid_productoin_meta_data_dict]).transpose()
    grid_production_DF.to_excel(os.path.join(ROOT_DIR, DataSet, 'Grids' + added_extension, 'production_meta_data.xlsx'))

    print('Finished Grid production phase !')


def _make_grid_for_image(file, meta_data_DF, ROOT_DIR, added_extension, DataSet, different_SegData_path_extension,
                         tissue_coverage, tile_sz, desired_magnification):
    filename = '.'.join(os.path.basename(file).split('.')[:-1])
    database = meta_data_DF.loc[file, 'id']
    grid_file = os.path.join(ROOT_DIR, database, 'Grids' + added_extension,
                             filename + '--tlsz' + str(tile_sz) + '.data')
    segmap_file = os.path.join(ROOT_DIR, database, 'SegData' + different_SegData_path_extension, 'SegMaps',
                               filename + '_SegMap.png')

    if os.path.isfile(os.path.join(ROOT_DIR, database, file)) and os.path.isfile(segmap_file):  # make sure file exists
        height = int(meta_data_DF.loc[file, 'Height'])
        width = int(meta_data_DF.loc[file, 'Width'])

        if database == 'SHEBA':
            objective_power = 40 #temp RanS 25.3.21
        else:
            objective_power = meta_data_DF.loc[file, 'Manipulated Objective Power']
        if objective_power == 'Missing Data':
            print('Grid was not computed for file {}'.format(file))
            print('objective power was not found')
            tile_nums = 0
            total_tiles = -1
            return tile_nums, total_tiles

        adjusted_tile_size_at_level_0 = int(tile_sz * (int(objective_power) / desired_magnification))
        basic_grid = [(row, col) for row in range(0, height, adjusted_tile_size_at_level_0) for col in
                      range(0, width, adjusted_tile_size_at_level_0)]
        total_tiles = len(basic_grid)

        # We now have to check, which tiles of this grid are legitimate, meaning they contain enough tissue material.
        legit_grid, out_grid = _legit_grid(segmap_file,
                                           basic_grid,
                                           adjusted_tile_size_at_level_0,
                                           (height, width),
                                           desired_tissue_coverage=tissue_coverage)
        # create a list with number of tiles in each file
        tile_nums = len(legit_grid)

        # Plot grid on thumbnail
        thumb_file = os.path.join(ROOT_DIR, database, 'SegData' + different_SegData_path_extension, 'Thumbs',
                                  filename + '_thumb.jpg')

        grid_image_file = os.path.join(ROOT_DIR, DataSet, 'SegData' + different_SegData_path_extension,
                                       'GridImages_' + str(tissue_coverage) + added_extension.replace('.', '_'),
                                        filename + '_GridImage.jpg')
        #RanS 10.3.21, do not rewrite
        if os.path.isfile(thumb_file) and not os.path.isfile(grid_image_file):
            thumb = np.array(Image.open(thumb_file))
            slide = openslide.OpenSlide(os.path.join(ROOT_DIR, database, file))
            thumb_downsample = slide.dimensions[0] / thumb.shape[1]  # shape is transposed
            patch_size_thumb = adjusted_tile_size_at_level_0 / thumb_downsample

            #start = time.time()
            fig, ax = plt.subplots()
            ax.imshow(thumb)
            patch_list = []
            for patch in out_grid:
                xy = (np.array(patch[::-1]) / thumb_downsample)
                rect = patches.Rectangle(xy, patch_size_thumb, patch_size_thumb, linewidth=1, edgecolor='none',
                                         facecolor='g', alpha=0.5)
                patch_list.append(rect)
            p = PatchCollection(patch_list, alpha=0.5, facecolors='g')
            ax.add_collection(p)
            #end = time.time()
            #print('file ' + file + 'new time:' + str(end-start))

            plt.axis('off')
            plt.savefig(grid_image_file,
                        bbox_inches='tight', pad_inches=0, dpi=400)
            plt.close(fig)


        with open(grid_file, 'wb') as filehandle:
            # store the data as binary data stream
            pickle.dump(legit_grid, filehandle)
    else:
        print('Grid was not computed for file {}'.format(file))
        if ~os.path.isfile(os.path.join(ROOT_DIR, database, file)):
            print('slide was not found')
        if ~os.path.isfile(segmap_file):
            print('seg map was not found')
        tile_nums = 0
        total_tiles = -1
    return tile_nums, total_tiles


def _legit_grid(image_file_name: str,
                grid: List[Tuple],
                adjusted_tile_size_at_level_0: int,
                size: tuple,
                desired_tissue_coverage: float = 0.5) -> List[Tuple]:
    """
    This function gets a .svs file name, a basic grid and adjusted tile size and returns a list of legitimate grid locations.
    :param image_file_name: .svs file name
    :param grid: basic grid
    :param adjusted_tile_size_at_level_0: adjusted tile size at level 0 of the slide
    :param size: size of original image (height, width)
    :param tissue_coverage: Coverage of tissue to make the slide legitimate
    :return:
    """
    non_legit_grid_tiles = []
    # Check if coverage is a number in the range (0, 1]
    if not (desired_tissue_coverage > 0 and desired_tissue_coverage <= 1):
        raise ValueError('Coverage Parameter should be in the range (0,1]')

    # open the segmentation map image from which the coverage will be calculated:
    segMap = np.array(Image.open(image_file_name))
    row_ratio = size[0] / segMap.shape[0]
    col_ratio = size[1] / segMap.shape[1]

    # the complicated next line only only rounds up the numbers
    tile_size_at_segmap_magnification = (int(-(-adjusted_tile_size_at_level_0 // row_ratio)), int(-(-adjusted_tile_size_at_level_0 // col_ratio)))
    # computing the compatible grid for the small segmentation map:
    idx_to_remove =[]
    for idx, (row, col) in enumerate(grid):
        new_row = int(-(-(row // row_ratio)))
        new_col = int(-(-(col // col_ratio)))

        # collect the data from the segMap:
        tile = segMap[new_row : new_row + tile_size_at_segmap_magnification[0], new_col : new_col + tile_size_at_segmap_magnification[1]]
        num_tile_pixels = tile_size_at_segmap_magnification[0] * tile_size_at_segmap_magnification[1]
        tissue_coverage = tile.sum() / num_tile_pixels / 255
        if tissue_coverage < desired_tissue_coverage:
            idx_to_remove.append(idx)

    # We'll now remove items from the grid. starting from the end to the beginning in order to keep the indices correct:
    for idx in reversed(idx_to_remove):
        #grid.pop(idx)
        non_legit_grid_tiles.append(grid.pop(idx))

    return grid, non_legit_grid_tiles


def make_slides_xl_file(DataSet: str = 'HEROHE', ROOT_DIR: str = 'All Data', out_path: str = ''):
    """
    This function goes over all directories and makes a table with slides data:
    (1) id
    (2) file name
    (3) ER, PR, Her2 status
    (4) size of image
    (5) MPP (Microns Per Pixel)
    It also erases all 'log' subdirectories
    :return:
    """

    SLIDES_DATA_FILE = 'slides_data_' + DataSet + '.xlsx'
    META_DATA_FILE = {}
    META_DATA_FILE['TCGA'] = 'TCGA_BRCA.xlsx'
    META_DATA_FILE['HEROHE'] = 'HEROHE_HER2_STATUS.xlsx'
    META_DATA_FILE['PORTO_HE'] = 'LISTA COMPLETA pdl1 - Gil - V3_batch1+2.xlsx'
    META_DATA_FILE['PORTO_PDL1'] = 'LISTA COMPLETA pdl1 - Gil - V3_batch1+2.xlsx'
    META_DATA_FILE['CARMEL'] = 'barcode_list.xlsx' #RanS 16.12.20
    META_DATA_FILE['ABCTB'] = 'ABCTB_Path_Data1.xlsx'  # RanS 17.2.21
    META_DATA_FILE['SHEBA'] = 'CODED_Oncotype 5.2.21_binary.xlsx'  # RanS 25.3.21

    #data_file = os.path.join(ROOT_DIR, SLIDES_DATA_FILE)
    data_file = os.path.join(out_path, DataSet, SLIDES_DATA_FILE) #RanS 15.2.21
    new_file = False if os.path.isfile(data_file) else True

    if DataSet[:6]=='CARMEL':
        DataSet_key = 'CARMEL'
    else:
        DataSet_key = DataSet

    #meta_data_DF = pd.read_excel(os.path.join(ROOT_DIR, DataSet, META_DATA_FILE[DataSet_key]))
    meta_data_DF = pd.read_excel(os.path.join(ROOT_DIR, META_DATA_FILE[DataSet_key])) #RanS 22.3.21, barcode list moved to main data folder
    if DataSet == 'PORTO_HE':
        meta_data_DF['bcr_patient_barcode'] = meta_data_DF['SlideName'].astype(str)
    elif DataSet == 'PORTO_PDL1':
        slides_name = meta_data_DF['SlideName'].astype(str)
        batch_list = meta_data_DF['Batch']
        slide_list = []

        for slide, b in zip(slides_name, batch_list):
            if b == 1:
                try:
                    slide_start = int(slide[:4])
                except:
                    slide_start = 0
                try:
                    slide_end = int(slide[-2:])
                except:
                    slide_end = 0

                if 2015 < slide_start < 2025 and slide[4]=='-':
                    pdl_name = str(int(slide[5:])) + '-' + str(slide_start-2000)  # + ' PDL1'
                    slide_list.append(pdl_name)
                elif 15 < slide_end < 21 and slide[-3]=='-':
                    pdl_name = str(int(slide[:-3])) + '-' + str(slide_end)# + ' PDL1'
                    slide_list.append(pdl_name)
                else:
                    slide_list.append(slide)
            elif b == 2:
                slide_list.append(slide)
            else:
                ValueError('invalid batch number!')
        meta_data_DF['bcr_patient_barcode'] = slide_list
    elif DataSet[:6] == 'CARMEL':
        meta_data_DF['bcr_patient_barcode'] = meta_data_DF['SlideID'].astype(str)  # RanS 16.12.20
    elif DataSet == 'ABCTB':
        meta_data_DF['bcr_patient_barcode'] = meta_data_DF['Image File'].astype(str) #RanS 16.12.20
    elif DataSet == 'SHEBA':
        meta_data_DF['bcr_patient_barcode'] = meta_data_DF['Code'].astype(str)  # RanS 16.12.20
    else:
        meta_data_DF['bcr_patient_barcode'] = meta_data_DF['bcr_patient_barcode'].astype(str)
    meta_data_DF.set_index('bcr_patient_barcode', inplace=True)

    if new_file:
        print('Creating a new data file in \'{}\''.format(data_file))
    else:
        print('Adding data to file \'{}\''.format(data_file))
        slides_data_DF = pd.read_excel(data_file)
        try:
            slides_data_DF.drop(labels='Unnamed: 0', axis='columns',  inplace=True)
        except KeyError:
            pass

    id_list = []

    slide_files_svs = glob.glob(os.path.join(ROOT_DIR, DataSet, '*.svs'))
    slide_files_ndpi = glob.glob(os.path.join(ROOT_DIR, DataSet, '*.ndpi'))
    slide_files_mrxs = glob.glob(os.path.join(ROOT_DIR, DataSet, '*.mrxs'))
    slide_files_tiff = glob.glob(os.path.join(ROOT_DIR, DataSet, '*.tiff'))
    slides = slide_files_svs + slide_files_ndpi + slide_files_mrxs + slide_files_tiff
    mag_dict = {'.svs': 'aperio.AppMag', '.ndpi': 'hamamatsu.SourceLens', '.mrxs': 'openslide.objective-power', 'tiff': 'tiff.Software'} #RanS 25.3.21, dummy for TIFF
    mpp_dict = {'.svs': 'aperio.MPP', '.ndpi': 'openslide.mpp-x', '.mrxs': 'openslide.mpp-x', 'tiff': 'openslide.mpp-x'}
    date_dict = {'.svs': 'aperio.Date', '.ndpi': 'tiff.DateTime', '.mrxs': 'mirax.GENERAL.SLIDE_CREATIONDATETIME', 'tiff': 'philips.DICOM_ACQUISITION_DATETIME'}

    for idx, file in enumerate(tqdm(slides)):
        fn, data_format = os.path.splitext(os.path.basename(file))
        id_dict = {}

        # Create a dictionary to the files and id's:
        if DataSet == 'TCGA':
            id_dict['patient barcode'] = '-'.join(file.split('/')[-1].split('-')[0:3])
        elif DataSet == 'ABCTB':
            id_dict['patient barcode'] = os.path.basename(file)
        elif DataSet == 'PORTO_PDL1':
            id_dict['patient barcode'] = '.'.join(os.path.basename(file).split('.')[:-1])[:-5]  # RanS 2.5.21
        elif DataSet == 'PORTO_HE': #RanS 18.5.21
            file_name = '.'.join(os.path.basename(file).split('.')[:-1])
            if file_name[-3:] == ' he':
                file_name = file_name[:-3]
            if (file_name[-2:] == '-1') or (file_name[-2:] == '-2'):
                file_name = file_name[:-2]
            id_dict['patient barcode'] = file_name
        else:
            id_dict['patient barcode'] = '.'.join(os.path.basename(file).split('.')[:-1])

        id_dict['id'] = DataSet
        id_dict['file'] = os.path.basename(file)
        id_dict['DX'] = True if (file.find('DX') != -1 or DataSet != 'TCGA') else False

        # Get some basic data about the image like MPP (Microns Per Pixel) and size:
        try:
            img = openslide.open_slide(file)
        except:
            print('failed to read slide: ', file) #RanS 17.2.21
            continue
        try:
            #id_dict['MPP'] = float(img.properties['aperio.MPP'])
            id_dict['MPP'] = float(img.properties[mpp_dict[data_format]])
        except:
            id_dict['MPP'] = 'Missing Data'
        try:
            id_dict['Width'] = int(img.dimensions[0])
        except:
            id_dict['Width'] = 'Missing Data'
        try:
            id_dict['Height'] = int(img.dimensions[1])
        except:
            id_dict['Height'] = 'Missing Data'
        try:
            id_dict['Manipulated Objective Power'] = int(float(img.properties[mag_dict[data_format]]))
        except:
            id_dict['Manipulated Objective Power'] = 'Missing Data'
        try:
            id_dict['Scan Date'] = img.properties[date_dict[data_format]]
        except:
            id_dict['Scan Date'] = 'Missing Data'
        img.close()

        # Get data from META_DATA_FILE and add to the dictionary ER_status, PR_status, Her2_status
        if DataSet == 'PORTO_HE' or DataSet == 'PORTO_PDL1':
            try:
                value = meta_data_DF.loc[[id_dict['patient barcode']], ['PDL1']].values[0][0]
                if value == 0:
                    id_dict['PDL1 status'] = 'Negative'
                elif value == 1:
                    id_dict['PDL1 status'] = 'Positive'
                else:
                    id_dict['PDL1 status'] = 'Missing Data'
            except:
                id_dict['PDL1 status'] = 'Missing Data'
            try:
                value = meta_data_DF.loc[[id_dict['patient barcode']], ['EGFR']].values[0][0]
                if value == 0:
                    id_dict['EGFR status'] = 'Negative'
                elif value == 1:
                    id_dict['EGFR status'] = 'Positive'
                else:
                    id_dict['EGFR status'] = 'Missing Data'

            except:
                id_dict['EGFR status'] = 'Missing Data'

            #RanS 14.5.21
            try:
                id_dict['Origin'] = meta_data_DF.loc[[id_dict['patient barcode']], ['Origin']].values[0][0]
            except:
                id_dict['Origin'] = 'Missing Data'

        else: #breast cancer
            try:
                id_dict['ER status'] = meta_data_DF.loc[[id_dict['patient barcode']], ['ER_status']].values[0][0]
            except:
                id_dict['ER status'] = 'Missing Data'
            try:
                id_dict['PR status'] = meta_data_DF.loc[[id_dict['patient barcode']], ['PR_status']].values[0][0]
            except:
                id_dict['PR status'] = 'Missing Data'
            try:
                id_dict['Her2 status'] = meta_data_DF.loc[[id_dict['patient barcode']], ['Her2_status']].values[0][0]
            except:
                id_dict['Her2 status'] = 'Missing Data'

        try:
            id_dict['test fold idx'] = meta_data_DF.loc[[id_dict['patient barcode']], ['Test_fold_idx']].values[0][0]
        except:
            id_dict['test fold idx'] = 'Missing Data'

        id_list.append(id_dict)

    if new_file:
        slides_data_DF = pd.DataFrame(id_list)
        messege_prefix = 'Creating'
    else:
        slides_data_DF = slides_data_DF.append(id_list)
        messege_prefix = 'Updated'

    slides_data_DF.to_excel(data_file)
    print('{} data file \'{}\''.format(messege_prefix, data_file))


def make_segmentations(DataSet: str = 'TCGA', ROOT_DIR: str = 'All Data', rewrite: bool = False, magnification: int = 1, out_path: str = 'All Data', num_workers: int = 1):
    data_path = os.path.join(ROOT_DIR, DataSet)
    print('Making Segmentation Maps for each slide file at location: {}'.format(data_path))

    out_path_dataset = os.path.join(out_path, DataSet)

    if not os.path.isdir(out_path_dataset):
        os.mkdir(out_path_dataset)
    if not os.path.isdir(os.path.join(out_path_dataset, 'SegData')):
        os.mkdir(os.path.join(out_path_dataset, 'SegData'))
    if not os.path.isdir(os.path.join(out_path_dataset, 'SegData', 'Thumbs')):
        os.mkdir(os.path.join(out_path_dataset, 'SegData', 'Thumbs'))
    if not os.path.isdir(os.path.join(out_path_dataset, 'SegData', 'SegMaps')):
        os.mkdir(os.path.join(out_path_dataset, 'SegData', 'SegMaps'))
    if not os.path.isdir(os.path.join(out_path_dataset, 'SegData', 'SegImages')):
        os.mkdir(os.path.join(out_path_dataset, 'SegData', 'SegImages'))
    # Copy Code files into the segmentation directory:
    #if False: #temp RanS 25.3.21, no permission for some reason
    if not os.path.isdir(os.path.join(out_path_dataset, 'SegData', 'Code')):
        os.mkdir(os.path.join(out_path_dataset, 'SegData', 'Code'))
        # Get all .py files in the code path:
        code_files_path = os.path.join(out_path_dataset, 'SegData', 'Code')
        py_files = glob.glob('*.py')
        for _, file in enumerate(py_files):
            copy2(file, code_files_path)

    slide_files_svs = glob.glob(os.path.join(data_path, '*.svs'))
    slide_files_ndpi = glob.glob(os.path.join(data_path, '*.ndpi'))
    slide_files_mrxs = glob.glob(os.path.join(data_path, '*.mrxs'))
    slide_files_jpg = glob.glob(os.path.join(data_path, '*.jpg'))
    slide_files_tiff = glob.glob(os.path.join(data_path, '*.tiff'))
    slide_files = slide_files_svs + slide_files_ndpi + slide_files_mrxs + slide_files_jpg + slide_files_tiff
    mag_dict = {'.svs': 'aperio.AppMag', '.ndpi': 'hamamatsu.SourceLens', '.mrxs': 'openslide.objective-power', 'tiff': 'tiff.Software'} #RanS 25.3.21, dummy for tiff

    error_list = []

    if sys.platform == 'win32':
        debug = True  # temp RanS 13.5.21
    else:
        debug = False

    if debug:
        for file in tqdm(slide_files):
            error1 = _make_segmentation_for_image(file, DataSet, rewrite, out_path_dataset, mag_dict, magnification)
            if error1 != []:
                error_list.append(error1)
    else:
        with multiprocessing.Pool(num_workers) as pool:
            for error1 in tqdm(pool.imap(partial(_make_segmentation_for_image,
                                                           DataSet=DataSet,
                                                           magnification=magnification,
                                                           mag_dict=mag_dict,
                                                           rewrite=rewrite,
                                                           out_path_dataset=out_path_dataset),
                                                    slide_files), total=len(slide_files)):
                if error1 != []:
                    error_list.append(error1)

    if len(error_list) != 0:
        # Saving all error data to excel file:
        error_DF = pd.DataFrame(error_list)
        error_DF.to_excel(os.path.join(out_path, 'Segmentation_Errors.xlsx'))
        print('Segmentation Process finished WITH EXCEPTIONS!!!!')
        print('Check "Segmenatation_Errors.xlsx" file for details...')
    else:
        print('Segmentation Process finished without exceptions!')


def _make_segmentation_for_image(file, DataSet, rewrite, out_path_dataset, mag_dict, magnification):
    fn, data_format = os.path.splitext(os.path.basename(file))

    if not rewrite:
        # pic1 = os.path.exists(os.path.join(out_path_dataset, 'SegData', 'Thumbs', fn + '_thumb.png'))
        pic1 = os.path.exists(os.path.join(out_path_dataset, 'SegData', 'Thumbs', fn + '_thumb.jpg'))  # RanS 24.2.21
        pic2 = os.path.exists(os.path.join(out_path_dataset, 'SegData', 'SegMaps', fn + '_SegMap.png'))
        # pic3 = os.path.exists(os.path.join(out_path_dataset, 'SegData', 'SegImages', fn + '_SegImage.png'))
        pic3 = os.path.exists(
            os.path.join(out_path_dataset, 'SegData', 'SegImages', fn + '_SegImage.jpg'))  # RanS 24.2.21
        if pic1 and pic2 and pic3:
            return []

    slide = None
    try:
        slide = openslide.open_slide(file)
    except:
        print('Cannot open slide at location: {}'.format(file))

    if slide is not None:
        # Get a thumbnail image to create the segmentation for:
        if os.path.splitext(file)[-1] != '.jpg':
            try:
                if DataSet == 'SHEBA':
                    objective_pwr = 40 #temp RanS 25.3.21, no magnification data is provided
                else:
                    objective_pwr = int(float(slide.properties[mag_dict[data_format]]))
            except KeyError as err:
                error_dict = {}
                e = sys.exc_info()
                error_dict['File'] = file
                error_dict['Error'] = err
                error_dict['Error Details 1'] = e[0]
                error_dict['Error Details 2'] = e[1]
                print('Exception for file {}'.format(file))
                print('Couldn\'t find Magnification - Segmentation Map was not Created')
                return error_dict

        else:
            objective_pwr = 20

        height = slide.dimensions[1]
        width = slide.dimensions[0]
        try:
            try:
                thumb = slide.get_thumbnail(
                    (width / (objective_pwr / magnification), height / (objective_pwr / magnification)))
            except:  # RanS 2.12.20, out of memory on my laptop
                thumb = slide.get_thumbnail(
                    (width / (8 * objective_pwr / magnification), height / (8 * objective_pwr / magnification)))
        except openslide.lowlevel.OpenSlideError as err:
            error_dict = {}
            e = sys.exc_info()
            error_dict['File'] = file
            error_dict['Error'] = err
            error_dict['Error Details 1'] = e[0]
            error_dict['Error Details 2'] = e[1]
            print('Exception for file {}'.format(file))
            return error_dict

        # ignore black background regions at jpg images by turning them white
        if DataSet == 'RedSquares':
            thumb_arr = np.array(thumb)
            thumb_arr_equal1 = np.equal(thumb_arr[:, :, 0], thumb_arr[:, :, 1])
            thumb_arr_equal2 = np.equal(thumb_arr[:, :, 0], thumb_arr[:, :, 2])
            thumb_arr[thumb_arr_equal1 & thumb_arr_equal2, :] = 255
            thumb = Image.fromarray(thumb_arr)

        # RanS 29.4.21
        if DataSet == 'PORTO_PDL1':
            is_IHC_slide = True
        else:
            is_IHC_slide = False

        #RanS 13.5.21, avoid control tissue on PORTO second batch IHC
        #detect edges of tissue, dump lower 33%
        if (is_IHC_slide and fn[-5:] == ' pdl1'):
            thumb_arr = np.array(thumb)
            thumb_binary_inverse = 255-np.max(thumb_arr,axis=2)
            positions = np.nonzero(thumb_binary_inverse)
            top = positions[0].min()
            bottom = positions[0].max()
            cutoff = int(top + (bottom - top) *0.6)
            thumb_arr[cutoff:, :, :] = 255
            #thumb_arr[int(thumb.size[0]*0.66):, :, :] = 255
            thumb_cropped = Image.fromarray(thumb_arr)
        else:
            thumb_cropped = thumb
        # RanS 22.2.21
        # if DataSet == 'ABCTB':
        if DataSet == 'PORTO_HE':
            use_otsu3 = True # this helps avoid the grid
        else:
            use_otsu3 = False

        thmb_seg_map, edge_image = _calc_segmentation_for_image(thumb_cropped, magnification, use_otsu3=use_otsu3, is_IHC_slide=is_IHC_slide)
        slide.close()
        thmb_seg_image = Image.blend(thumb, edge_image, 0.5)

        # Saving segmentation map, segmentation image and thumbnail:
        # thumb.save(os.path.join(out_path_dataset, 'SegData',  'Thumbs', fn + '_thumb.png'))
        thumb.save(os.path.join(out_path_dataset, 'SegData', 'Thumbs', fn + '_thumb.jpg'))
        thmb_seg_map.save(os.path.join(out_path_dataset, 'SegData', 'SegMaps', fn + '_SegMap.png'))  # RanS 24.2.21
        # thmb_seg_image.save(os.path.join(out_path_dataset, 'SegData', 'SegImages', fn + '_SegImage.png'))
        thmb_seg_image.save(
            os.path.join(out_path_dataset, 'SegData', 'SegImages', fn + '_SegImage.jpg'))  # RanS 24.2.21
    else:
        print('Error: Found no slide in path {}'.format(dir))
        # TODO: implement a case for a slide that cannot be opened.
        error_dict = {}
        error_dict['File'] = file
        error_dict['Error'] = 'Slide not found'
        return error_dict

def otsu3(img):
    #blur = cv.GaussianBlur(img,(5,5),0)
    # find normalized_histogram, and its cumulative distribution function
    #hist = cv.calcHist([blur],[0],None,[256],[0,256])
    hist = cv.calcHist([img], [0], None, [256], [0, 256])
    hist_norm = hist.ravel()/hist.sum()
    Q = hist_norm.cumsum()
    bins = np.arange(256)
    fn_min = np.inf
    thresh = -1,-1
    for i in range(1,256):
        for j in range(i+1, 256):
            p1, p2, p3 = np.hsplit(hist_norm,[i,j]) # probabilities
            q1, q2, q3 = Q[i], Q[j]-Q[i], Q[255]-Q[j] # cum sum of classes
            if q1 < 1.e-6 or q2 < 1.e-6 or q3 < 1.e-6:
                continue
            b1, b2, b3 = np.hsplit(bins,[i,j]) # weights
            # finding means and variances
            m1, m2, m3 = np.sum(p1*b1)/q1, np.sum(p2*b2)/q2, np.sum(p3*b3)/q3
            v1, v2, v3 = np.sum(((b1-m1)**2)*p1)/q1,np.sum(((b2-m2)**2)*p2)/q2, np.sum(((b3-m3)**2)*p3)/q3
            # calculates the minimization function
            fn = v1*q1 + v2*q2 + v3*q3
            if fn < fn_min:
                fn_min = fn
                thresh = i,j
    return thresh

def _get_image_maxima(image, threshold=0.5, neighborhood_size=5):
    import scipy.ndimage as ndimage
    import scipy.ndimage.filters as filters
    #fname = '/tmp/slice0000.png'
    #neighborhood_size = 5
    #threshold = 1500

    #data = scipy.misc.imread(fname)

    data_max = filters.maximum_filter(image, neighborhood_size)
    maxima = (image == data_max)
    data_min = filters.minimum_filter(image, neighborhood_size)
    diff = ((data_max - data_min) > threshold)
    maxima[diff == 0] = 0

    labeled, num_objects = ndimage.label(maxima)
    xy = np.array(ndimage.center_of_mass(image, labeled, range(1, num_objects + 1)))
    return xy


def _calc_segmentation_for_image(image: Image, magnification: int, use_otsu3: bool,
                                 is_IHC_slide: bool) -> (Image, Image):
    """
    This function creates a segmentation map for an Image
    :param magnification:
    :return:
    """

    # Converting the image from RGBA to HSV and to a numpy array (from PIL):
    #image_array = np.array(image.convert('HSV'))
    if is_IHC_slide:
        #image_array = rgb2hed(image)[:, :, 2] #DAB channel
        #image_array = (255 * (image_array - np.min(image_array)) / (np.max(image_array) - np.min(image_array))).astype('uint8')
        image_array = np.array(image.convert('CMYK'))[:, :, 1]  # RanS 9.12.20
    else:
        image_array = np.array(image.convert('CMYK'))[:, :, 1] #RanS 9.12.20
    # otsu Thresholding:
    #use_otsu3 = True
    '''if use_otsu3:
        # RanS 25.10.20 - 3way binarization
        thresh = otsu3(image_array)
        _, seg_map = cv.threshold(image_array, thresh[0], 255, cv.THRESH_BINARY)
    else:
        _, seg_map = cv.threshold(image_array, 0, 255, cv.THRESH_OTSU)'''
    _, seg_map = cv.threshold(image_array, 0, 255, cv.THRESH_OTSU)

    #RanS 2.12.20 - try otsu3 in HED color space
    temp = False
    if temp:
        import HED_space
        image_HED = HED_space.RGB2HED(np.array(image))
        #image_HED_normed = (image_HED - np.min(image_HED,axis=(0,1))) / (np.max(image_HED,axis=(0,1)) - np.min(image_HED,axis=(0,1))) #rescale to 0-1
        image_HED_normed = (image_HED - np.min(image_HED)) / (np.max(image_HED) - np.min(image_HED))  # rescale to 0-1
        HED_space.plot_image_in_channels(image_HED_normed, '')
        image_HED_int = (image_HED_normed*255).astype(np.uint8)
        HED_space.plot_image_in_channels(image_HED_int, '')
        thresh_HED = otsu3(image_HED_int[:, :, 0])
        _, seg_map_HED = cv.threshold(image_HED[:, :, 0], thresh_HED[1], 255, cv.THRESH_BINARY)
        plt.imshow(seg_map_HED)

    #RanS 9.11.20 - test median pixel color to inspect segmentation
    if use_otsu3:
        image_array_rgb = np.array(image)
        pixel_vec = image_array_rgb.reshape(-1,3)[seg_map.reshape(-1)>0]
        median_color = np.median(pixel_vec, axis=0)
        median_hue = rgb_to_hsv(*median_color/256)[0]*360
        #if all(median_color > 180): #median pixel is white-ish, changed from 200
        if (median_hue < 250):  # RanS 19.5.21, median seg hue is not purple/red
            #take upper threshold
            thresh = otsu3(image_array)
            _, seg_map = cv.threshold(image_array, thresh[1], 255, cv.THRESH_BINARY)

    # Smoothing the tissue segmentation imaqe:
    #size = 30 * magnification
    #size = 15 * magnification
    size = 10 * magnification
    #size = 5*magnification #RanS 9.12.20
    kernel_smooth = np.ones((size, size), dtype=np.float32) / size ** 2
    seg_map_filt = cv.filter2D(seg_map, -1, kernel_smooth)

    th_val = 5
    seg_map_filt[seg_map_filt > th_val] = 255
    seg_map_filt[seg_map_filt <= th_val] = 0


    if not is_IHC_slide:
        # find small contours and delete them from segmentation map
        # size_thresh = 30000 #10000
        # size_thresh = 10000 #RanS 9.12.20, lung cancer biopsies can be very small
        size_thresh = 5000  # RanS 9.12.20, lung cancer biopsies can be very small
        contours, _ = cv.findContours(seg_map_filt, cv.RETR_LIST, cv.CHAIN_APPROX_SIMPLE)
        contour_area = np.zeros(len(contours))

        for ii in range(len(contours)):
            contour_area[ii] = cv.contourArea(contours[ii])

        max_contour = np.max(contour_area)
        small_contours_bool = (contour_area < size_thresh) & (contour_area < max_contour * 0.02)

    if not use_otsu3 and not is_IHC_slide: #RanS 19.5.21, do not filter small parts filtering for lung cancer
        #temp RanS 30.12.20 - plot each contour with its mean color, std...
        temp_plot = False
        if temp_plot:
            #im1 = np.zeros(seg_map.shape)
            rgb_image2 = rgb_image.copy()
            #for ii in range(len(contours)):
            for ii in np.where(contour_area>10000)[0]: #temp RanS 24.2.21
                rgb_image2 = cv.drawContours(rgb_image2, [contours[ii]], -1, contour_color_std[ii, 2], thickness=cv.FILLED)
                #rgb_image2 = cv.drawContours(rgb_image2, [contours[ii]], -1, contour_std[ii], thickness=cv.FILLED)
                #im1 = cv.drawContours(im1, [contours[ii]], -1, contour_std[ii], thickness=cv.FILLED)
                #im1 = cv.drawContours(im1, contours, contourIdx=ii, color=contour_std[ii], thickness=1)
                #rgb_image2 = cv.drawContours(rgb_image2, contours, contourIdx=ii, color = [1,1,1], thickness=-1)
            plt.imshow(rgb_image2)
            #plt.imshow(rgb_image)
            #plt.imshow(im1,alpha=0.5)
            #plt.colorbar()

        small_contours = [contours[ii] for ii in range(len(contours)) if small_contours_bool[ii]==True]
        seg_map_filt = cv.drawContours(seg_map_filt, small_contours, -1, (0, 0, 255), thickness=cv.FILLED) #delete the small contours

    #RanS 30.12.20, delete gray contours
    #gray_contours_bool = contour_std < 5

    #RanS 3.3.21, check contour color only for large contours
    if not is_IHC_slide:
        hsv_image = np.array(image.convert('HSV'))  # temp RanS 24.2.21
        rgb_image = np.array(image)
        large_contour_ind = np.where(small_contours_bool == False)[0]
        white_mask = np.zeros(seg_map.shape, np.uint8)
        white_mask[np.any(rgb_image < 240, axis=2)] = 255
        gray_contours_bool = np.zeros(len(contours), dtype=bool)
        for ii in large_contour_ind:
            # get contour mean color
            mask = np.zeros(seg_map.shape, np.uint8)
            cv.drawContours(mask, [contours[ii]], -1, 255, thickness=cv.FILLED)
            contour_color, _ = cv.meanStdDev(rgb_image, mask=mask)  # RanS 24.2.21
            contour_std = np.std(contour_color)
            if contour_std < 5:
                hist_mask = cv.bitwise_and(white_mask, mask)
                mean_col, _ = cv.meanStdDev(hsv_image, mask=hist_mask)  # temp RanS 24.2.21
                mean_hue = mean_col[0]
                if mean_hue < 100:
                    gray_contours_bool[ii] = True

        gray_contours = [contours[ii] for ii in large_contour_ind if gray_contours_bool[ii] == True]
        seg_map_filt = cv.drawContours(seg_map_filt, gray_contours, -1, (0, 0, 255), thickness=cv.FILLED)  # delete the small contours

    #RanS 30.12.20, multiply seg_map with seg_map_filt
    seg_map *= (seg_map_filt > 0)

    seg_map_PIL = Image.fromarray(seg_map)

    edge_image = cv.Canny(seg_map, 1, 254)
    # Make the edge thicker by dilating:
    kernel_dilation = np.ones((3, 3))  #cv.getStructuringElement(cv.MORPH_RECT, (3, 3))
    edge_image = Image.fromarray(cv.dilate(edge_image, kernel_dilation, iterations=magnification * 2)).convert('RGB')
    #seg_image = Image.blend(image, edge_image, 0.5)

    return seg_map_PIL, edge_image


'''def TCGA_dirs_2_files():
    dirs = utils._get_tcga_id_list()
    print('Creating one directory for all TCGA slides...')
    if not os.path.isdir('All Data'):
        os.mkdir('All Data')
    if not os.path.isdir('All Data/TCGA'):
        os.mkdir('All Data/TCGA')

    for _, dir in enumerate(tqdm(dirs)):
        files = glob.glob(os.path.join('tcga-data', dir, '*.svs'))
        for _, path_file in enumerate(files):
            shutil.copy2(path_file, os.path.join('All Data/TCGA', path_file.split('/')[-1]))

    print('Finished moving all TCGA data to folder \'All Data\TCGA\'')'''


'''def update_dims():
    print("Updating dims...")
    DataSet = 'RedSquares'
    ROOT_PATH = 'All Data'
    #data_file = 'Data from gipdeep/slides_data_RedSquares.xlsx'
    data_file = 'All Data/slides_data_RedSquares.xlsx'

    meta_data_DF = pd.read_excel(data_file)
    files = meta_data_DF.loc[meta_data_DF['id'] == DataSet]['file'].tolist()
    for file in files:
        print(file)
        try:
            slide = openslide.open_slide(os.path.join(ROOT_PATH, DataSet, file))
        except FileNotFoundError:
            continue
        index = meta_data_DF[meta_data_DF['file'] == file].index.tolist()[0]
        meta_data_DF.at[index, 'Height'] = slide.dimensions[1]
        meta_data_DF.at[index, 'Width'] = slide.dimensions[0]

    meta_data_DF.to_excel(data_file)
<<<<<<< HEAD
    print('Finished updating dims')'''
=======
    print('Finished updating dims')


def _make_background_grid_for_image(file, meta_data_DF, ROOT_DIR, added_extension, DataSet,
                                    different_SegData_path_extension, tissue_coverage, tile_sz, desired_magnification):
    filename = '.'.join(os.path.basename(file).split('.')[:-1])
    database = meta_data_DF.loc[file, 'id']
    tissue_grid_file = os.path.join(ROOT_DIR, database, 'Grids' + added_extension,
                             filename + '--tlsz' + str(tile_sz) + '.data')
    background_grid_file = os.path.join(ROOT_DIR, database, 'Non_Tissue_Grids' + added_extension,
                             filename + '--tlsz' + str(tile_sz) + '_BackGround' + '.data')

    if os.path.isfile(os.path.join(ROOT_DIR, database, file)):
        height = int(meta_data_DF.loc[file, 'Height'])
        width = int(meta_data_DF.loc[file, 'Width'])

        if database == 'SHEBA':
            objective_power = 40 #temp RanS 25.3.21
        else:
            objective_power = meta_data_DF.loc[file, 'Manipulated Objective Power']
        if objective_power == 'Missing Data':
            print('Grid was not computed for file {}'.format(file))
            print('objective power was not found')
            tile_nums = 0
            total_tiles = -1
            return tile_nums, total_tiles

        adjusted_tile_size_at_level_0 = int(tile_sz * (int(objective_power) / desired_magnification))
        basic_grid = [(row, col) for row in range(0, height, adjusted_tile_size_at_level_0) for col in
                      range(0, width, adjusted_tile_size_at_level_0)]
        total_tiles = len(basic_grid)

        with open(tissue_grid_file, 'rb') as filehandle:
            tissue_grid_list = pickle.load(filehandle)

        background_tiles = list(set(basic_grid) - set(tissue_grid_list))
        with open(background_grid_file, 'wb') as filehandle:
            pickle.dump(background_tiles, filehandle)


def make_background_grid(DataSet: str = 'TCGA',
                         ROOT_DIR: str = 'All Data',
                         tile_sz: int = 256,
                         tissue_coverage: float = 0.5,
                         desired_magnification: int = 10,
                         added_extension: str = '',
                         different_SegData_path_extension: str = '',
                         num_workers: int = 1):
    """    
    :param DataSet: Dataset to create background grid for 
    :param ROOT_DIR: Root Directory for the data
    :param tile_sz: Desired tile size at desired magnification.
    :param added_extension: extension for the slides_data.xlsx file and all created sub-directories. this is needed in
           the case where we want to create alternative grids and keep the grids already created
    :param different_SegData_path_extension: a parameter defining the modified name of the SegData directory.
    :return: 
    """""

    # Create alternative slides_data file (if needed):
    if added_extension != '':
        copy2(os.path.join(ROOT_DIR, DataSet, 'slides_data_' + DataSet + '.xlsx'), os.path.join(ROOT_DIR, DataSet, 'slides_data_' + DataSet + added_extension + '.xlsx'))

    slides_data_file = os.path.join(ROOT_DIR, DataSet, 'slides_data_' + DataSet + added_extension + '.xlsx')

    slides_meta_data_DF = pd.read_excel(slides_data_file)
    files = slides_meta_data_DF.loc[slides_meta_data_DF['id'] == DataSet]['file'].tolist()

    meta_data_DF = pd.DataFrame(files, columns=['file'])

    slides_meta_data_DF.set_index('file', inplace=True)
    meta_data_DF.set_index('file', inplace=True)
    tile_nums = []
    total_tiles = []

    # Save the background grid to file:
    if not os.path.isdir(os.path.join(ROOT_DIR, DataSet, 'Non_Tissue_Grids' + added_extension)):
        os.mkdir(os.path.join(ROOT_DIR, DataSet, 'Non_Tissue_Grids' + added_extension))

    print('Starting Non Tissue Grid production...')
    print()

    for file in files:
        _make_background_grid_for_image(file=file,
                                        meta_data_DF=slides_meta_data_DF,
                                        ROOT_DIR=ROOT_DIR,
                                        added_extension=added_extension,
                                        DataSet=DataSet,
                                        different_SegData_path_extension=different_SegData_path_extension,
                                        tissue_coverage=tissue_coverage,
                                        tile_sz=tile_sz,
                                        desired_magnification=desired_magnification)

    print('Finished BackGround Grid production phase !')
>>>>>>> 589b9200
<|MERGE_RESOLUTION|>--- conflicted
+++ resolved
@@ -1125,48 +1125,6 @@
     return seg_map_PIL, edge_image
 
 
-'''def TCGA_dirs_2_files():
-    dirs = utils._get_tcga_id_list()
-    print('Creating one directory for all TCGA slides...')
-    if not os.path.isdir('All Data'):
-        os.mkdir('All Data')
-    if not os.path.isdir('All Data/TCGA'):
-        os.mkdir('All Data/TCGA')
-
-    for _, dir in enumerate(tqdm(dirs)):
-        files = glob.glob(os.path.join('tcga-data', dir, '*.svs'))
-        for _, path_file in enumerate(files):
-            shutil.copy2(path_file, os.path.join('All Data/TCGA', path_file.split('/')[-1]))
-
-    print('Finished moving all TCGA data to folder \'All Data\TCGA\'')'''
-
-
-'''def update_dims():
-    print("Updating dims...")
-    DataSet = 'RedSquares'
-    ROOT_PATH = 'All Data'
-    #data_file = 'Data from gipdeep/slides_data_RedSquares.xlsx'
-    data_file = 'All Data/slides_data_RedSquares.xlsx'
-
-    meta_data_DF = pd.read_excel(data_file)
-    files = meta_data_DF.loc[meta_data_DF['id'] == DataSet]['file'].tolist()
-    for file in files:
-        print(file)
-        try:
-            slide = openslide.open_slide(os.path.join(ROOT_PATH, DataSet, file))
-        except FileNotFoundError:
-            continue
-        index = meta_data_DF[meta_data_DF['file'] == file].index.tolist()[0]
-        meta_data_DF.at[index, 'Height'] = slide.dimensions[1]
-        meta_data_DF.at[index, 'Width'] = slide.dimensions[0]
-
-    meta_data_DF.to_excel(data_file)
-<<<<<<< HEAD
-    print('Finished updating dims')'''
-=======
-    print('Finished updating dims')
-
-
 def _make_background_grid_for_image(file, meta_data_DF, ROOT_DIR, added_extension, DataSet,
                                     different_SegData_path_extension, tissue_coverage, tile_sz, desired_magnification):
     filename = '.'.join(os.path.basename(file).split('.')[:-1])
@@ -1256,5 +1214,4 @@
                                         tile_sz=tile_sz,
                                         desired_magnification=desired_magnification)
 
-    print('Finished BackGround Grid production phase !')
->>>>>>> 589b9200
+    print('Finished BackGround Grid production phase !')