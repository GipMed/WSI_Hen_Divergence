"""
This file contains all functions needed for data Management, Pre Processing etc.
That includes:
- Organization in directories.
- Image segmentation.
- Grid production
"""

import utils
import pandas as pd
from tqdm import tqdm
import os
import pickle
import shutil
import numpy as np
from PIL import Image
from typing import List, Tuple
import openslide
import glob
import sys
import cv2 as cv


'''
def make_dir(dirname):
    if not dirname in next(os.walk(os.getcwd()))[1]:
        try:
            os.mkdir(dirname)
        except OSError:
            print('Creation of directory ', dirname, ' failed...')
            raise
'''
'''
def _make_segmentation_for_image(image: Image, magnification: int) -> (Image, Image):
    """
    This function creates a segmentation map for an Image
    :param magnification:
    :return:
    """
    # Converting the image from RGBA to HSV and to a numpy array (from PIL):
    image_array = np.array(image.convert('HSV'))
    # otsu Thresholding:
    _, seg_map = cv.threshold(image_array[:, :, 1], 0, 255, cv.THRESH_OTSU)

    # Smoothing the tissue segmentation imaqe:
    size = 30 * magnification
    kernel_smooth = np.ones((size, size), dtype=np.float32) / size ** 2
    seg_map = cv.filter2D(seg_map, -1, kernel_smooth)

    th_val = 5
    seg_map[seg_map > th_val] = 255
    seg_map[seg_map <= th_val] = 0
    seg_map_PIL = Image.fromarray(seg_map)

    edge_image = cv.Canny(seg_map, 1, 254)
    # Make the edge thicker by dilating:
    kernel_dilation = np.ones((3, 3))  #cv.getStructuringElement(cv.MORPH_RECT, (3, 3))
    edge_image = Image.fromarray(cv.dilate(edge_image, kernel_dilation, iterations=magnification * 2)).convert('RGB')
    seg_image = Image.blend(image, edge_image, 0.5)

    return seg_map_PIL, seg_image
'''
'''
def TCGA_dirs_2_files():
    dirs = utils._get_tcga_id_list()
    print('Creating one directory for all TCGA slides...')
    if not os.path.isdir('All Data'):
        os.mkdir('All Data')
    if not os.path.isdir('All Data/TCGA'):
        os.mkdir('All Data/TCGA')

    for _, dir in enumerate(tqdm(dirs)):
        files = glob.glob(os.path.join('tcga-data', dir, '*.svs'))
        for _, path_file in enumerate(files):
            shutil.copy2(path_file, os.path.join('All Data/TCGA', path_file.split('/')[-1]))

    print('Finished moving all TCGA data to folder \'All Data\TCGA\'')
'''

def make_tiles_hard_copy(data_path: str = 'tcga-data', tile_size: int = 256, how_many_tiles: int = 500):
    """
    This function makes a hard copy of the tile in order to avoid using openslide
    :param data_path:
    :return:
    """

    dirs = utils._get_tcga_id_list(data_path)
    meta_data = pd.read_excel(os.path.join(data_path, 'slides_data.xlsx'))

    for i in tqdm(range(meta_data.shape[0])):
        if meta_data['Total tiles - 256 compatible @ X20'][i] == -1:
            print('Could not find tile data for slide XXXXXXX')
            continue

        slide_file_name = os.path.join(data_path, meta_data['id'][i], meta_data['file'][i])
        # slide_tiles = _choose_data(slide_file_name, how_many_tiles, meta_data['Objective Power'][i], tile_size, resize=True)
        tiles_basic_file_name = os.path.join(data_path, meta_data['id'][i], 'tiles')
        _make_HC_tiles_from_slide(slide_file_name, 0, how_many_tiles, tiles_basic_file_name, meta_data['Objective Power'][i], tile_size)


        """
        file_name = os.path.join(data_path, meta_data['id'][i], 'tiles', 'tiles.data')
        with open(file_name, 'wb') as filehandle:
            pickle.dump(slide_tiles, filehandle)
        """


def _make_HC_tiles_from_slide(file_name: str, from_tile: int, num_tiles: int, tile_basic_file_name: str, magnification: int = 20, tile_size: int = 256):
    BASIC_OBJ_POWER = 20
    adjusted_tile_size = tile_size * (magnification // BASIC_OBJ_POWER)
    basic_grid_file_name = 'grid_tlsz' + str(adjusted_tile_size) + '.data'

    # open grid list:
    grid_file = os.path.join(file_name.split('/')[0], file_name.split('/')[1], basic_grid_file_name)
    with open(grid_file, 'rb') as filehandle:
        # read the data as binary data stream
        grid_list = pickle.load(filehandle)

    if not os.path.isdir(tile_basic_file_name):
        os.mkdir(tile_basic_file_name)
        os.mkdir(os.path.join(tile_basic_file_name, str(tile_size)))
    if not os.path.isdir(os.path.join(tile_basic_file_name, str(tile_size))):
        os.mkdir(os.path.join(tile_basic_file_name, str(tile_size)))

    for tile_idx in range(from_tile, from_tile + num_tiles):
        tile, _ = utils._get_tiles_2(file_name, [grid_list[tile_idx]], adjusted_tile_size)
        tile_file_name = os.path.join(tile_basic_file_name, str(tile_size), str(tile_idx) + '.data')
        with open(tile_file_name, 'wb') as filehandle:
            pickle.dump(tile, filehandle)


def compute_normalization_values(data_path: 'str'= 'tcga-data/') -> tuple:
    """
    This function runs over a set of images and compute mean and variance of each channel.
    The function computes these statistic values over the thumbnail images which are at X1 magnification
    :return:
    """

    # get a list of all directories with images:
    dirs = utils._get_tcga_id_list(data_path)
    stats_list =[]
    print('Computing image-set Mean and Variance...')
    meta_data = pd.read_excel(os.path.join(data_path, 'slides_data.xlsx'))
    meta_data.set_index('id', inplace=True)

    # gather tissue image values from thumbnail image using the segmentation map:
    #for idx, dir in enumerate(dirs):
    for i in tqdm(range(len(dirs))):
        dir = dirs[i]
        if meta_data.loc[[dir], ['Total tiles - 256 compatible @ X20']].values[0][0] == -1:
            continue

        image_stats = {}
        thumb = np.array(Image.open(os.path.join(data_path, dir, 'thumb.png')))
        segMap = np.array(Image.open(os.path.join(data_path, dir, 'segMap.png')))
        tissue = thumb.transpose(2, 0, 1) * segMap
        tissue_pixels = (tissue[0] != 0).sum()
        tissue_matter = np.where(tissue[0] != 0)
        values = tissue[:, tissue_matter[0], tissue_matter[1]]
        image_stats['Pixels'] = tissue_pixels
        image_stats['Mean'] = values.mean(axis=1)
        image_stats['Var'] = values.var(axis=1)
        stats_list.append(image_stats)

    # Save data to file:
    with open(os.path.join(data_path, 'ImageStatData.data'), 'wb') as filehandle:
        # store the data as binary data stream
        pickle.dump(stats_list, filehandle)

    # Compute total mean and var:
    N = 0
    running_mean = 0
    running_mean_squared = 0
    running_var = 0
    for i, item in enumerate(stats_list):
        n = item['Pixels']
        N += n
        running_mean += item['Mean'] * n
        running_mean_squared += (item['Mean'] ** 2) * n
        running_var += item['Var'] * n

    total_mean = running_mean / N
    total_var = (running_mean_squared + running_var) / N - total_mean ** 2
    print('Finished computing statistical data over {} thumbnail slides'.format(i+1))
    print('Mean: {}'.format(total_mean))
    print('Variance: {}'.format(total_var))
    return total_mean, total_var


def make_grid(main_data_path: str = 'All Data', tile_sz: int = 256):
    """
    This function creates a location for all top left corners of the grid
    :param data_file: name of main excel data file containing size of images (this file is created by function :"make_slides_xl_file")
    :param tile_sz: size of tiles to be created
    :return:
    """
    data_file = os.path.join(main_data_path, 'slides_data.xlsx')

    #for data_file in data_files:
    BASIC_OBJ_PWR = 20

    basic_DF = pd.read_excel(data_file)
    files = list(basic_DF['file'])
    objective_power = list(basic_DF['Objective Power'])
    basic_DF.set_index('file', inplace=True)
    tile_nums = []
    file_inds = []
    total_tiles =[]
    print('Starting Grid production...')
    print()
    #for _, file in enumerate(files):
    for i in tqdm(range(len(files))):
        file = files[i]
        database = basic_DF.loc[file, 'id']
        if os.path.isfile(os.path.join(main_data_path, database, file)): #make sure file exists
            data_dict = {}
            height = basic_DF.loc[file, 'Height']
            width  = basic_DF.loc[file, 'Width']

            if objective_power[i] == 'Missing Data':
                print('Grid was not computed for file {}'.format(file))
                tile_nums.append(0)
                total_tiles.append(-1)
                continue

            converted_tile_size = int(tile_sz * (int(objective_power[i]) / BASIC_OBJ_PWR))
            basic_grid = [(row, col) for row in range(0, height, converted_tile_size) for col in range(0, width, converted_tile_size)]
            total_tiles.append((len(basic_grid)))

            # We now have to check, which tiles of this grid are legitimate, meaning they contain enough tissue material.
            #legit_grid = _legit_grid(os.path.join(data_file.split('/')[0], id, 'SegData', file[:-4] + '-segMap.png'),
            legit_grid = _legit_grid(os.path.join(main_data_path, database, 'SegData', 'SegMaps', file[:-4] + '_SegMap.png'),
                                     basic_grid,
                                     converted_tile_size,
                                     (height, width))

            # create a list with number of tiles in each file
            tile_nums.append(len(legit_grid))
            file_inds.append(i)

            # Save the grid to file:
            #if not os.path.isdir(os.path.join(data_path.split(splitter)[0], id, 'Grids')):
            #    os.mkdir(os.path.join(data_path.split(splitter)[0], id, 'Grids'))
            if not os.path.isdir(os.path.join(main_data_path, database, 'Grids')):
                os.mkdir(os.path.join(main_data_path, database, 'Grids'))

            #file_name = os.path.join(data_file.split(splitter)[0], id, 'Grids', file[:-4] + '--tlsz' + str(tile_sz) + '.data')
            file_name = os.path.join(main_data_path, database, 'Grids', file[:-4] + '--tlsz' + str(tile_sz) + '.data')
            with open(file_name, 'wb') as filehandle:
                # store the data as binary data stream
                pickle.dump(legit_grid, filehandle)


    # Adding the number of tiles to the excel file:
    #TODO - support adding grids to a half-filled excel files? (currently erases everything) RanS 26.10.20
    tile_nums_all = np.zeros(basic_DF.shape[0])
    total_tiles_all = np.zeros(basic_DF.shape[0])
    slide_usage_all = np.zeros(basic_DF.shape[0])

    tile_nums_all[file_inds] = tile_nums
    total_tiles_all[file_inds] = total_tiles
    slide_usage_all[file_inds] = list(((np.array(tile_nums) / np.array(total_tiles)) * 100).astype(int))

    basic_DF['Legitimate tiles - ' + str(tile_sz) + ' compatible @ X20'] = tile_nums_all
    basic_DF['Total tiles - ' + str(tile_sz) + ' compatible @ X20'] = total_tiles_all
    basic_DF['Slide tile usage [%] (for ' + str(tile_sz) + '^2 Pix/Tile)'] = slide_usage_all
    #basic_DF['Legitimate tiles - ' + str(tile_sz) + ' compatible @ X20'] = tile_nums
    #basic_DF['Total tiles - ' + str(tile_sz) + ' compatible @ X20'] = total_tiles
    #basic_DF['Slide tile usage [%] (for ' + str(tile_sz) + '^2 Pix/Tile)'] = list(((np.array(tile_nums) / np.array(total_tiles)) * 100).astype(int))
    basic_DF.to_excel(data_file)

    print('Finished Grid production phase !')


def _legit_grid(image_file_name: str, grid: List[Tuple], tile_size: int, size: tuple, coverage: int = 0.5) -> List[Tuple]:
    """
    This function gets a .svs file name, a basic grid and tile size and returns a list of legitimate grid locations.
    :param image_file_name: .svs file name
    :param grid: basic grid
    :param tile_size: tile size
    :param size: size of original image (height, width)
    :param coverage: Coverage of tissue to make the slide legitimate
    :return:
    """

    # Check if coverage is a number in the range (0, 1]
    if not (coverage > 0 and coverage <= 1):
        raise ValueError('Coverage Parameter should be in the range (0,1]')

    # open the segmentation map image from which the coverage will be calculated:
    segMap = np.array(Image.open(image_file_name))
    rows = size[0] / segMap.shape[0]
    cols = size[1] / segMap.shape[1]

    # the complicated next line only rounds up the numbers
    small_tile = (int(-(-tile_size//rows)), int(-(-tile_size//cols)))
    # computing the compatible grid for the small segmenatation map:
    idx_to_remove =[]
    for idx, (row, col) in enumerate(grid):
        new_row = int(-(-(row // rows)))
        new_col = int(-(-(col // cols)))

        # collect the data from the segMap:
        tile = segMap[new_row : new_row + small_tile[0], new_col : new_col + small_tile[1]]
        tile_pixels = small_tile[0] * small_tile[1]
        tissue_coverage = tile.sum() / tile_pixels
        if tissue_coverage < coverage:
            idx_to_remove.append(idx)

    # We'll now remove items from the grid. starting from the end to the beginning in order to keep the indices correct:
    for idx in reversed(idx_to_remove):
        grid.pop(idx)

    return grid


def make_slides_xl_file(root_dir: str = 'All Data', DataSet: str = 'TCGA'):
    """
    This function goes over all directories and makes a table with slides data:
    (1) id
    (2) file name
    (3) ER, PR, Her2 status
    (4) size of image
    (5) MPP (Microns Per Pixel)
    It also erases all 'log' subdirectories
    :return:
    """
    SLIDES_DATA_FILE = 'slides_data.xlsx'
    META_DATA_FILE = {}
    META_DATA_FILE['TCGA'] = 'TCGA_BRCA.xlsx'
    META_DATA_FILE['HEROHE'] = 'HEROHE_HER2_STATUS.xlsx'


    data_file = os.path.join(root_dir, SLIDES_DATA_FILE)
    new_file = False if os.path.isfile(data_file) else True

    meta_data_DF = pd.read_excel(os.path.join(root_dir, DataSet, META_DATA_FILE[DataSet]))
    # meta_data_DF = pd.read_excel(os.path.join(root_dir, 'TCGA_BRCA.xlsx'))

    meta_data_DF.set_index('bcr_patient_barcode', inplace=True)

    if new_file:
        print('Creating a new data file in in \'{}\''.format(data_file))
    else:
        print('Adding data to file \'{}\''.format(data_file))
        slides_data_DF = pd.read_excel(data_file)
        try:
            slides_data_DF.drop(labels='Unnamed: 0', axis='columns',  inplace=True)
        except KeyError:
            pass

    id_list = []

    #RanS 27.10.20, support slide types
    slide_files_svs = glob.glob(os.path.join(root_dir, DataSet, '*.svs'))
    slide_files_ndpi = glob.glob(os.path.join(root_dir, DataSet, '*.ndpi'))
    slide_files_mrxs = glob.glob(os.path.join(root_dir, DataSet, '*.mrxs'))
    slides = slide_files_svs + slide_files_ndpi + slide_files_mrxs
    mag_dict = {'.svs': 'aperio.AppMag', '.ndpi': 'hamamatsu.SourceLens', '.mrxs': 'openslide.objective-power'}
    mpp_dict = {'.svs': 'aperio.MPP', '.ndpi': 'openslide.mpp-x', '.mrxs': 'openslide.mpp-x'}
    date_dict = {'.svs': 'aperio.Date', '.ndpi': 'tiff.DateTime', '.mrxs': 'mirax.GENERAL.SLIDE_CREATIONDATETIME'}

    #slides = glob.glob(os.path.join(path, '*.svs'))
    for idx, file in enumerate(tqdm(slides)):
        fn, data_format = os.path.splitext(os.path.basename(file))
        id_dict = {}

        # Create a dictionary to the files and id's:
        if DataSet is 'TCGA':
            id_dict['patient barcode'] = '-'.join(file.split('/')[-1].split('-')[0:3])
        elif DataSet is 'HEROHE':
            id_dict['patient barcode'] = int(file.split('/')[-1].split('.')[0])

        # id_dict['id'] = root.split('/')[-1]
        id_dict['id'] = DataSet
        id_dict['file'] = file.split('/')[-1]
        id_dict['DX'] = True if (file.find('DX') != -1 or DataSet is not 'TCGA') else False

        # Get some basic data about the image like MPP (Microns Per Pixel) and size:
        img = openslide.open_slide(file)
        try:
            #id_dict['MPP'] = float(img.properties['aperio.MPP'])
            id_dict['MPP'] = float(img.properties[mpp_dict[data_format]])
        except:
            id_dict['MPP'] = 'Missing Data'
        try:
            id_dict['Width'] = int(img.dimensions[0])
        except:
            id_dict['Width'] = 'Missing Data'
        try:
            id_dict['Height'] = int(img.dimensions[1])
        except:
            id_dict['Height'] = 'Missing Data'
        try:
            #id_dict['Objective Power'] = int(float(img.properties['aperio.AppMag']))
            id_dict['Objective Power'] = int(float(img.properties[mag_dict[data_format]]))
        except:
            id_dict['Objective Power'] = 'Missing Data'
        try:
            #id_dict['Scan Date'] = img.properties['aperio.Date']
            id_dict['Scan Date'] = img.properties[date_dict[data_format]]
        except:
            id_dict['Scan Date'] = 'Missing Data'
        img.close()

        # Get data from META_DATA_FILE and add to the dictionary ER_status, PR_status, Her2_status
        try:
            id_dict['ER status'] = meta_data_DF.loc[[id_dict['patient barcode']], ['ER_status']].values[0][0]
        except:
            id_dict['ER status'] = 'Missing Data'
        try:
            id_dict['PR status'] = meta_data_DF.loc[[id_dict['patient barcode']], ['PR_status']].values[0][0]
        except:
            id_dict['PR status'] = 'Missing Data'
        try:
            id_dict['Her2 status'] = meta_data_DF.loc[[id_dict['patient barcode']], ['Her2_status']].values[0][0]
        except:
            id_dict['Her2 status'] = 'Missing Data'
        try:
            id_dict['test fold idx'] = meta_data_DF.loc[[id_dict['patient barcode']], ['Test_fold_idx']].values[0][0]
        except:
            id_dict['test fold idx'] = 1

        id_list.append(id_dict)

    if new_file:
        slides_data_DF = pd.DataFrame(id_list)
        messege_prefix = 'Creating'
    else:
        slides_data_DF = slides_data_DF.append(id_list)
        messege_prefix = 'Updated'

    slides_data_DF.to_excel(data_file)
    print('{} data file \'{}\''.format(messege_prefix, data_file))


def make_segmentations(data_path: str = 'All Data/TCGA/', rewrite: bool = False, magnification: int = 1):
    print('Making Segmentation Maps for each slide file...')
    if not os.path.isdir(os.path.join(data_path, 'SegData')):
        os.mkdir(os.path.join(data_path, 'SegData'))
        if not os.path.isdir(os.path.join(data_path, 'SegData','Thumbs')):
            os.mkdir(os.path.join(data_path, 'SegData','Thumbs'))
        if not os.path.isdir(os.path.join(data_path, 'SegData', 'SegMaps')):
            os.mkdir(os.path.join(data_path, 'SegData', 'SegMaps'))
        if not os.path.isdir(os.path.join(data_path, 'SegData', 'SegImages')):
            os.mkdir(os.path.join(data_path, 'SegData', 'SegImages'))

    slide_files_svs = glob.glob(os.path.join(data_path, '*.svs'))
    slide_files_ndpi = glob.glob(os.path.join(data_path, '*.ndpi'))
    slide_files_mrxs = glob.glob(os.path.join(data_path, '*.mrxs'))
    slide_files = slide_files_svs + slide_files_ndpi + slide_files_mrxs
    mag_dict = {'.svs': 'aperio.AppMag', '.ndpi': 'hamamatsu.SourceLens', '.mrxs': 'openslide.objective-power'}

    error_list = []
    for idx, file in enumerate(tqdm(slide_files)):

        fn, data_format = os.path.splitext(os.path.basename(file))

        if not rewrite:
            pic1 = os.path.exists(os.path.join(data_path, 'SegData', 'Thumbs', fn + '_thumb.png'))
            pic2 = os.path.exists(os.path.join(data_path, 'SegData', 'SegMaps', fn + '_SegMap.png'))
            pic3 = os.path.exists(os.path.join(data_path, 'SegData', 'SegImages', fn + '_SegImage.png'))
            if pic1 and pic2 and pic3:
                continue

        slide = None
        try:
            slide = openslide.open_slide(file)
        except:
            print('Cannot open slide at location: {}'.format(file))

        if slide is not None:
            # Get a thunmbnail image to create the segmentation for:
            try:
                #objective_pwr = int(float(slide.properties['aperio.AppMag']))
                objective_pwr = int(float(slide.properties[mag_dict[data_format]]))
            except KeyError:
                print('Couldn\'t find Magnification - Segmentation Map was not Created')
                continue

            height = slide.dimensions[1]
            width = slide.dimensions[0]
            try:
                thumb = slide.get_thumbnail((width / (objective_pwr / magnification), height / (objective_pwr / magnification)))
            except openslide.lowlevel.OpenSlideError as err:
                error_dict = {}
                e = sys.exc_info()
                error_dict['File'] = file
                error_dict['Error'] = err
                error_dict['Error Details 1'] = e[0]
                error_dict['Error Details 2'] = e[1]
                error_list.append(error_dict)
                print('Exception for file {}'.format(file))
                continue

            thmb_seg_map, thmb_seg_image = _make_segmentation_for_image(thumb, magnification)
            slide.close()
            # Saving segmentation map, segmentation image and thumbnail:
            thumb.save(os.path.join(data_path, 'SegData',  'Thumbs', fn + '_thumb.png'))
            thmb_seg_map.save(os.path.join(data_path, 'SegData', 'SegMaps', fn + '_SegMap.png'))
            thmb_seg_image.save(os.path.join(data_path, 'SegData', 'SegImages', fn + '_SegImage.png'))

        else:
            print('Error: Found no slide in path {}'.format(dir))
            # TODO: implement a case for a slide that cannot be opened.
            continue


    if len(error_list) != 0:
        # Saving all error data to excel file:
        error_DF = pd.DataFrame(error_list)
        error_DF.to_excel(os.path.join('All Data', 'Segmentation_Errors.xlsx'))
        print('Segmentation Process finished WITH EXCEPTIONS!!!!')
        print('Check "Segmenatation_Errors.xlsx" file for details...')
    else:
        print('Segmentation Process finished without exceptions!')


def otsu3(img):
    #blur = cv.GaussianBlur(img,(5,5),0)
    # find normalized_histogram, and its cumulative distribution function
    #hist = cv.calcHist([blur],[0],None,[256],[0,256])
    hist = cv.calcHist([img], [0], None, [256], [0, 256])
    hist_norm = hist.ravel()/hist.sum()
    Q = hist_norm.cumsum()
    bins = np.arange(256)
    fn_min = np.inf
    thresh = -1,-1
    for i in range(1,256):
        for j in range(i+1, 256):
            p1, p2, p3 = np.hsplit(hist_norm,[i,j]) # probabilities
            q1, q2, q3 = Q[i], Q[j]-Q[i], Q[255]-Q[j] # cum sum of classes
            if q1 < 1.e-6 or q2 < 1.e-6 or q3 < 1.e-6:
                continue
            b1, b2, b3 = np.hsplit(bins,[i,j]) # weights
            # finding means and variances
            m1, m2, m3 = np.sum(p1*b1)/q1, np.sum(p2*b2)/q2, np.sum(p3*b3)/q3
            v1, v2, v3 = np.sum(((b1-m1)**2)*p1)/q1,np.sum(((b2-m2)**2)*p2)/q2, np.sum(((b3-m3)**2)*p3)/q3
            # calculates the minimization function
            fn = v1*q1 + v2*q2 + v3*q3
            if fn < fn_min:
                fn_min = fn
                thresh = i,j
    return thresh


def _make_segmentation_for_image(image: Image, magnification: int) -> (Image, Image):
    """
    This function creates a segmentation map for an Image
    :param magnification:
    :return:
    """
    # Converting the image from RGBA to HSV and to a numpy array (from PIL):
    image_array = np.array(image.convert('HSV'))
    # otsu Thresholding:
    use_otsu3 = True
    if use_otsu3:
        # RanS 25.10.20 - 3way binarization
        thresh = otsu3(image_array[:, :, 1])
        _, seg_map = cv.threshold(image_array[:, :, 1], thresh[0], 255, cv.THRESH_BINARY)
    else:
        _, seg_map = cv.threshold(image_array[:, :, 1], 0, 255, cv.THRESH_OTSU)

    # Smoothing the tissue segmentation imaqe:
    size = 30 * magnification
    kernel_smooth = np.ones((size, size), dtype=np.float32) / size ** 2
    seg_map = cv.filter2D(seg_map, -1, kernel_smooth)

    th_val = 5
    seg_map[seg_map > th_val] = 255
    seg_map[seg_map <= th_val] = 0

    # find small contours and delete them from segmentation map
    size_thresh = 30000 #10000
    contours, _ = cv.findContours(seg_map, cv.RETR_LIST, cv.CHAIN_APPROX_SIMPLE)
    # drawContours = cv.drawContours(image_array, contours, -1, (0, 0, 255), -1)
    # cv.imshow("Contours", drawContours)
    # cv.waitKey()
    small_contours = []
    for contour in contours:
        contour_area = cv.contourArea(contour)
        if contour_area < size_thresh:
            small_contours.append(contour)
    seg_map = cv.drawContours(seg_map, small_contours, -1, (0, 0, 255), -1)

    seg_map_PIL = Image.fromarray(seg_map)

    edge_image = cv.Canny(seg_map, 1, 254)
    # Make the edge thicker by dilating:
    kernel_dilation = np.ones((3, 3))  #cv.getStructuringElement(cv.MORPH_RECT, (3, 3))
    edge_image = Image.fromarray(cv.dilate(edge_image, kernel_dilation, iterations=magnification * 2)).convert('RGB')
    seg_image = Image.blend(image, edge_image, 0.5)

    return seg_map_PIL, seg_image
<<<<<<< HEAD
=======


'''def _make_segmentation_for_image(image: Image, magnification: int) -> (Image, Image):
    """
    This function creates a segmentation map for an Image
    :param magnification:
    :return:
    """
    # Converting the image from RGBA to HSV and to a numpy array (from PIL):
    image_array = np.array(image.convert('HSV'))
    # otsu Thresholding:
    _, seg_map = cv.threshold(image_array[:, :, 1], 0, 255, cv.THRESH_OTSU)

    # Smoothing the tissue segmentation imaqe:
    size = 30 * magnification
    kernel_smooth = np.ones((size, size), dtype=np.float32) / size ** 2
    seg_map = cv.filter2D(seg_map, -1, kernel_smooth)

    th_val = 5
    seg_map[seg_map > th_val] = 255
    seg_map[seg_map <= th_val] = 0
    seg_map_PIL = Image.fromarray(seg_map)

    edge_image = cv.Canny(seg_map, 1, 254)
    # Make the edge thicker by dilating:
    kernel_dilation = np.ones((3, 3))  #cv.getStructuringElement(cv.MORPH_RECT, (3, 3))
    edge_image = Image.fromarray(cv.dilate(edge_image, kernel_dilation, iterations=magnification * 2)).convert('RGB')
    seg_image = Image.blend(image, edge_image, 0.5)

    return seg_map_PIL, seg_image'''


def TCGA_dirs_2_files():
    dirs = utils._get_tcga_id_list()
    print('Creating one directory for all TCGA slides...')
    if not os.path.isdir('All Data'):
        os.mkdir('All Data')
    if not os.path.isdir('All Data/TCGA'):
        os.mkdir('All Data/TCGA')

    for _, dir in enumerate(tqdm(dirs)):
        files = glob.glob(os.path.join('tcga-data', dir, '*.svs'))
        for _, path_file in enumerate(files):
            shutil.copy2(path_file, os.path.join('All Data/TCGA', path_file.split('/')[-1]))

    print('Finished moving all TCGA data to folder \'All Data\TCGA\'')



#Bladsdfsdf
#comment for commit testing, RanS 28.10.20
>>>>>>> 36cb799a
<|MERGE_RESOLUTION|>--- conflicted
+++ resolved
@@ -592,8 +592,6 @@
     seg_image = Image.blend(image, edge_image, 0.5)
 
     return seg_map_PIL, seg_image
-<<<<<<< HEAD
-=======
 
 
 '''def _make_segmentation_for_image(image: Image, magnification: int) -> (Image, Image):
@@ -644,5 +642,4 @@
 
 
 #Bladsdfsdf
-#comment for commit testing, RanS 28.10.20
->>>>>>> 36cb799a
+#comment for commit testing, RanS 28.10.20