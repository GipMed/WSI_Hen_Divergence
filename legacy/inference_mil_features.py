--- conflicted
+++ resolved
@@ -272,15 +272,11 @@
 
 elif args.haemek_test_set:
     key = 'HAEMEK'
-<<<<<<< HEAD
 elif args.TA_test_set:
     key = 'TA_fold6'
     dset = 'TCGA_ABCTB'
-
-=======
 elif args.hic_test_set:
     key = 'HIC'
->>>>>>> ee3e3a43
 else:
     key = ''
     
@@ -337,11 +333,7 @@
                         pin_memory=True)
 
 #if not (args.carmel_test_set or args.haemek_test_set):
-<<<<<<< HEAD
-if dset not in ['CARMEL 9-11', 'HAEMEK', 'CAT->TA 6', 'TCGA_ABCTB->TA 6']:
-=======
-if dset not in ['CARMEL 9-11', 'HAEMEK', 'HIC']:
->>>>>>> ee3e3a43
+if dset not in ['CARMEL 9-11', 'HAEMEK', 'HIC', 'CAT->TA 6', 'TCGA_ABCTB->TA 6']:
     compute_performance = True
     fig1, ax1 = plt.subplots()
     ax1.set_prop_cycle(custom_cycler)
