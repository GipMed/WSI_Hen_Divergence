import logging
import os
import pickle
import sys
import time
from glob import glob
from random import choices, sample, seed
from typing import List
<<<<<<< HEAD
from utils import _get_tiles, _choose_data, chunks, map_original_grid_list_to_equiv_grid_list
from transformations import define_transformations
from utils import assert_dataset_target
from utils import get_label
from utils_MIL import dataset_properties_to_location
from utils import balance_dataset
from Dataset_Maker.dataset_utils import get_datasets_dir_dict
from utils import get_optimal_slide_level, cohort_to_int
=======

import cv2
import numpy as np
>>>>>>> ee3e3a43
import openslide
import pandas as pd
import torch
from Dataset_Maker.dataset_utils import get_datasets_dir_dict
from PIL import Image
from torch.utils.data import Dataset
from torchvision import transforms
from tqdm import tqdm
from transformations import define_transformations
from utils_MIL import dataset_properties_to_location

from utils import (_choose_data, _get_tiles, assert_dataset_target,
                   balance_dataset, chunks, cohort_to_int, get_label,
                   get_optimal_slide_level,
                   map_original_grid_list_to_equiv_grid_list)


class WSI_Master_Dataset(Dataset):

    def __init__(self,
                 DataSet: str = 'TCGA',
                 tile_size: int = 256,
                 bag_size: int = 50,
                 target_kind: str = 'ER',
                 test_fold: int = 1,
                 infer_folds: List = [None],
                 train: bool = True,
                 print_timing: bool = False,
                 transform_type: str = 'flip',
                 DX: bool = False,
                 get_images: bool = False,
                 train_type: str = 'MASTER',
                 color_param: float = 0.1,
                 n_tiles: int = 10,
                 test_time_augmentation: bool = False,
                 desired_slide_magnification: int = 10,
                 slide_repetitions: int = 1,
                 loan: bool = False,
                 er_eq_pr: bool = False,
                 slide_per_block: bool = False,
                 balanced_dataset: bool = False,
                 RAM_saver: bool = False,
                 patch_dir: str = ''):

        # Multi target training
        N_targets = len(target_kind.split('+'))
        if N_targets > 1:
            target_kind = target_kind.split('+')
            self.multi_target = True
        else:
            self.multi_target = False

        # Check if the target receptor is available for the requested train DataSet:
        assert_dataset_target(DataSet, target_kind)

        logging.info(
            'Initializing {} DataSet....'.format('Train' if train else 'Test'))
        self.DataSet = DataSet
        self.desired_magnification = desired_slide_magnification
        self.tile_size = tile_size
        self.target_kind = target_kind
        self.test_fold = 'test' if test_fold == 0 else test_fold
        self.bag_size = bag_size
        self.train = train
        self.print_time = print_timing
        self.DX = DX
        self.get_images = get_images
        self.train_type = train_type
        self.color_param = color_param
        self.loan = loan
        self.patch_dir = patch_dir

        # Get DataSets location:
        self.dir_dict = get_datasets_dir_dict(Dataset=self.DataSet)
        logging.info('Slide Data will be taken from these locations:')
        logging.info(self.dir_dict)
        locations_list = []

        # allow multiples in TMA dataset to use Amir dataset
        use_multiples = False

        if not self.multi_target:
            if self.target_kind[:3] == 'MRD':
                self.target_kind = 'MRD'

        for _, key in enumerate(self.dir_dict):
            locations_list.append(self.dir_dict[key])

            slide_meta_data_file = os.path.join(self.dir_dict[key],
                                                'slides_data_' + key + '.xlsx')
            grid_meta_data_file = os.path.join(
                self.dir_dict[key], 'Grids_' + str(self.desired_magnification),
                'Grid_data.xlsx')

            slide_meta_data_DF = pd.read_excel(slide_meta_data_file)
            grid_meta_data_DF = pd.read_excel(grid_meta_data_file)

            if use_multiples:
                if any(grid_meta_data_DF['file'] != slide_meta_data_DF['file']
                       ):
                    raise IOError(
                        'order of slides in grid file does not match order in slides_data file!'
                    )
                grid_meta_data_DF = grid_meta_data_DF.drop('file', axis=1)
                meta_data_DF = pd.concat(
                    [slide_meta_data_DF, grid_meta_data_DF],
                    axis=1)  # allow multiples
            else:
                meta_data_DF = pd.DataFrame({
                    **slide_meta_data_DF.set_index('file').to_dict(),
                    **grid_meta_data_DF.set_index('file').to_dict()
                })

            self.meta_data_DF = meta_data_DF if not hasattr(
                self,
                'meta_data_DF') else self.meta_data_DF.append(meta_data_DF)

        if self.meta_data_DF['id'].isnull().sum() > 0:
            logging.info('Disregarding slides without id')
            self.meta_data_DF = self.meta_data_DF[
                self.meta_data_DF['id'].notnull()]

        if not use_multiples:
            self.meta_data_DF.reset_index(inplace=True)
            self.meta_data_DF.rename(columns={'index': 'file'}, inplace=True)

        if self.DataSet == 'PORTO_HE' or self.DataSet == 'PORTO_PDL1':
            # for lung, take only origin: lung
            self.meta_data_DF = self.meta_data_DF[self.meta_data_DF['Origin']
                                                  == 'lung']
            self.meta_data_DF.reset_index(inplace=True)

        if balanced_dataset and self.target_kind in ['ER', 'ER100']:
            self.meta_data_DF = balance_dataset(self.meta_data_DF)
            # take only selected patients
            self.meta_data_DF = self.meta_data_DF[
                self.meta_data_DF['use_in_balanced_data_ER'] == 1]
            self.meta_data_DF.reset_index(inplace=True)

        if self.target_kind == 'OR':
            PR_targets = list(self.meta_data_DF['PR status'])
            ER_targets = list(self.meta_data_DF['ER status'])
            all_targets = ['Missing Data'] * len(ER_targets)
            for ii, (PR_target,
                     ER_target) in enumerate(zip(PR_targets, ER_targets)):
                if (PR_target == 'Positive' or ER_target == 'Positive'):
                    all_targets[ii] = 'Positive'
                elif (PR_target == 'Negative'
                      or ER_target == 'Negative'):  # avoid 'Missing Data'
                    all_targets[ii] = 'Negative'

        elif self.target_kind in [
                'Survival_Time', 'Survival_Binary'
        ]:  # TODO: Check if this part can be removed - it might be useless
            all_censored = list(self.meta_data_DF['Censored'])
            all_targets_cont = list(self.meta_data_DF['Time (months)'])
            all_binary_targets = list(
                self.meta_data_DF['Survival Binary (5 Yr)'])
            all_cohorts = cohort_to_int(list(self.meta_data_DF['id']))

            if self.target_kind == 'Survival_Binary':
                all_targets = all_binary_targets
            elif self.target_kind == 'Survival_Time':
                all_targets = all_targets_cont

        else:
            if self.multi_target:
                all_targets = np.zeros((len(self.meta_data_DF), N_targets),
                                       dtype=object)
                for ii in range(N_targets):
                    all_targets[:, ii] = list(
                        self.meta_data_DF[self.target_kind[ii] + ' status'])
            else:
                all_targets = list(self.meta_data_DF[self.target_kind +
                                                     ' status'])
        all_patient_barcodes = list(self.meta_data_DF['patient barcode'])

        if slide_per_block:
            if DataSet == 'CARMEL':
                all_blocks = []
                for barcode in all_patient_barcodes:
                    if barcode is not np.nan:
                        all_blocks.append(barcode[:-2])
                    else:
                        all_blocks.append(barcode)

                _, unique_inds = np.unique(all_blocks, return_index=True)
                all_inds = np.arange(0, len(all_blocks))
                excess_block_slides = set(all_inds) - set(unique_inds)
                logging.info('slide_per_block: removing ' +
                             str(len(excess_block_slides)) + ' slides')
            else:
                IOError('slide_per_block only implemented for CARMEL dataset')
        elif (DataSet in ['LEUKEMIA', 'ALL']) and (target_kind == 'MRD_day33'):
            excess_block_slides = set(self.meta_data_DF.index[
                self.meta_data_DF['Day_0/15/33_fixed'] != 33])
        elif (DataSet in ['LEUKEMIA', 'ALL']) and (target_kind == 'MRD_day15'):
            excess_block_slides = set(self.meta_data_DF.index[
                self.meta_data_DF['Day_0/15/33_fixed'] != 15])
        elif DataSet in ['LEUKEMIA',
                         'ALL']:  # for leukemia, take only day0 as default
            # remove slides with diagnosis day != 0
            excess_block_slides = set(self.meta_data_DF.index[
                self.meta_data_DF['Day_0/15/33_fixed'] != 0])
        else:
            excess_block_slides = set()

        # We'll use only the valid slides - the ones with a Negative or Positive label. (Some labels have other values)
        # Let's compute which slides are these:
        if self.target_kind == 'Survival_Time':
            valid_slide_indices = np.where(
                np.invert(np.isnan(all_targets)) == True)[0]
        else:
            if self.multi_target:
                valid_slide_indices = \
                    np.where(np.any((all_targets == 'Positive') |
                                    (all_targets == 'Negative'), axis=1))[0]
            else:
                all_targets_string = []
                for target in all_targets:
                    if (type(target) == int
                            or type(target) == float) and not np.isnan(target):
                        all_targets_string.append(str(int(target)))
                    else:
                        all_targets_string.append(str(target))

                valid_slide_indices1 = \
                    np.where(np.isin(np.array(all_targets_string),
                                     ['Positive', 'Negative']) == True)[0]
                valid_slide_indices2 = np.where(
                    np.isin(np.array(all_targets_string),
                            ['0', '1', '2', '3', '4', '5', '6', '7', '8', '9'])
                    == True)[0]
                valid_slide_indices = np.hstack(
                    (valid_slide_indices1, valid_slide_indices2))

        # inference on unknown labels in case of (blind) test inference or Batched_Full_Slide_Inference_Dataset
        if len(valid_slide_indices
               ) == 0 or self.train_type == 'Infer_All_Folds' or (
                   self.target_kind == 'survival'
                   and self.train_type == 'Infer'):
            valid_slide_indices = np.arange(
                len(all_targets))  # take all slides

        # Also remove slides without grid data:
        slides_without_grid = set(self.meta_data_DF.index[self.meta_data_DF[
            'Total tiles - ' + str(self.tile_size) + ' compatible @ X' +
            str(self.desired_magnification)] == -1])
        # Remove slides with 0 tiles:
        slides_with_0_tiles = set(self.meta_data_DF.index[self.meta_data_DF[
            'Legitimate tiles - ' + str(self.tile_size) + ' compatible @ X' +
            str(self.desired_magnification)] == 0])

        if 'bad segmentation' in self.meta_data_DF.columns:
            slides_with_bad_seg = set(self.meta_data_DF.index[
                self.meta_data_DF['bad segmentation'] == 1])
        else:
            slides_with_bad_seg = set()

        # train only on samples with ER=PR
        if er_eq_pr and self.train:
            slides_with_er_not_eq_pr = set(
                self.meta_data_DF.index[self.meta_data_DF['ER status'] !=
                                        self.meta_data_DF['PR status']])
        else:
            slides_with_er_not_eq_pr = set()

        # Define number of tiles to be used
        if train_type == 'REG':
            n_minimal_tiles = n_tiles
        else:
            n_minimal_tiles = self.bag_size

        slides_with_few_tiles = set(self.meta_data_DF.index[self.meta_data_DF[
            'Legitimate tiles - ' + str(self.tile_size) + ' compatible @ X' +
            str(self.desired_magnification)] < n_minimal_tiles])
        # FIXME: find a way to use slides with less than the minimal amount of slides. and than delete the following if.
        if len(slides_with_few_tiles) > 0:
            logging.info(
                '{} Slides were excluded from DataSet because they had less than {} available tiles or are non legitimate for training'
                .format(len(slides_with_few_tiles), n_minimal_tiles))

        if use_multiples:
            pass  # the "set" kills multiple rows in slides_data
        else:
            valid_slide_indices = np.array(
                list(
                    set(valid_slide_indices) - slides_without_grid -
                    slides_with_few_tiles - slides_with_0_tiles -
                    slides_with_bad_seg - slides_with_er_not_eq_pr -
                    excess_block_slides))

        if RAM_saver:
            # randomly select 1/4 of the slides
            shuffle_factor = 4
            valid_slide_indices = np.random.choice(
                valid_slide_indices,
                round(len(valid_slide_indices) / shuffle_factor),
                replace=False)

        # The train set should be a combination of all sets except the test set and validation set:
        if self.DataSet == 'CAT' or self.DataSet == 'ABCTB_TCGA':
            fold_column_name = 'test fold idx breast'
        elif self.target_kind in ['is_tel_aml_B', 'is_tel_aml_non_hr_B']:
            fold_column_name = 'test fold idx for is_tel_aml_B'
        else:
            fold_column_name = 'test fold idx'

        if self.train_type in ['REG', 'MIL']:
            if self.train:
                folds = list(self.meta_data_DF[fold_column_name].unique())
                if test_fold != -1:
                    folds.remove(self.test_fold)
                if 'test' in folds:
                    folds.remove('test')
                if 'val' in folds:
                    folds.remove('val')
            else:
                if test_fold != -1:
                    folds = [self.test_fold, 'val']
                else:
                    folds = []

        elif self.train_type == 'Infer':
            if 0 in infer_folds:
                infer_folds[infer_folds.index(0)] = 'test'
            folds = infer_folds
        elif self.train_type == 'Infer_All_Folds':
            folds = list(self.meta_data_DF[fold_column_name].unique())
        else:
            raise ValueError('Variable train_type is not defined')

        self.folds = folds

        if type(folds) is int:
            folds = [folds]

        correct_folds = self.meta_data_DF[fold_column_name][
            valid_slide_indices].isin(folds)
        valid_slide_indices = np.array(correct_folds.index[correct_folds])

        all_image_file_names = list(self.meta_data_DF['file'])
        all_image_ids = list(self.meta_data_DF['id'])

        all_in_fold = list(self.meta_data_DF[fold_column_name])
        all_tissue_tiles = list(
            self.meta_data_DF['Legitimate tiles - ' + str(self.tile_size) +
                              ' compatible @ X' +
                              str(self.desired_magnification)])

        if 'TCGA' not in self.dir_dict:
            self.DX = False
        if self.DX:
            all_is_DX_cut = list(self.meta_data_DF['DX'])

        all_magnifications = list(
            self.meta_data_DF['Manipulated Objective Power'])

        if train_type in ['Infer', 'Infer_All_Folds']:
            temp_select = False
            if temp_select:  # hard coded selection of specific slides
                slidenames = [
                    '19-14722_1_1_a.mrxs', '19-14722_1_1_b.mrxs',
                    '19-14722_1_1_e.mrxs', '19-5229_2_1_a.mrxs',
                    '19-5229_2_1_b.mrxs', '19-5229_2_1_e.mrxs'
                ]
                valid_slide_indices = []
                for slidename in slidenames:
                    valid_slide_index = self.meta_data_DF[
                        self.meta_data_DF['file'] ==
                        slidename].index.to_list()
                    valid_slide_indices.append(valid_slide_index[0])

            if self.patch_dir != '':
                # load patches position from excel file
                xfile = glob(os.path.join(self.patch_dir, '*_x.csv'))
                yfile = glob(os.path.join(self.patch_dir, '*_y.csv'))
                if len(xfile) == 0 or len(yfile) == 0:
                    raise IOError('patch location files not found in dir!')
                elif len(xfile) > 1 or len(yfile) > 1:
                    raise IOError('more than one patch location file in dir!')
                self.x_pd = pd.read_csv(xfile[0])
                self.y_pd = pd.read_csv(yfile[0])

                # take all slides that were used in previous inference
                valid_slide_indices_prev = np.array([
                    int(np.where(self.meta_data_DF['file'] == slide_name)[0])
                    for slide_name in self.x_pd['slide_name']
                ]).astype('int64')
                valid_slide_indices = valid_slide_indices_prev

            self.valid_slide_indices = valid_slide_indices
            self.all_magnifications = all_magnifications
            self.all_is_DX_cut = all_is_DX_cut if self.DX else [True] * len(
                self.all_magnifications)
            self.all_tissue_tiles = all_tissue_tiles
            self.all_image_file_names = all_image_file_names
            self.all_patient_barcodes = all_patient_barcodes
            self.all_image_ids = all_image_ids
            self.all_targets = all_targets

        self.image_file_names = []
        self.image_path_names = []
        self.in_fold = []
        self.tissue_tiles = []
        self.target = []
        self.magnification = []
        self.slides = []
        self.grid_lists = []
        self.presaved_tiles = []

        if self.target_kind in ['Survival_Time', 'Survival_Binary']:
            self.target_binary, self.target_cont, self.censored, self.cohort = [], [], [], []

        for _, index in enumerate(tqdm(valid_slide_indices)):
            if (self.DX and all_is_DX_cut[index]) or not self.DX:
                self.image_file_names.append(all_image_file_names[index])
                self.image_path_names.append(
                    self.dir_dict[all_image_ids[index]])
                self.in_fold.append(all_in_fold[index])
                self.tissue_tiles.append(all_tissue_tiles[index])
                self.target.append(all_targets[index])
                self.magnification.append(all_magnifications[index])
                self.presaved_tiles.append(
                    all_image_ids[index] == 'ABCTB_TILES')

                if self.target_kind in ['Survival_Time', 'Survival_Binary']:
                    self.censored.append(all_censored[index])
                    self.target_binary.append(all_binary_targets[index])
                    self.target_cont.append(all_targets_cont[index])
                    self.cohort.append(all_cohorts[index])

                # Preload slides - improves speed during training.
                grid_file = []
                image_file = []
                try:
                    image_file = os.path.join(
                        self.dir_dict[all_image_ids[index]],
                        all_image_file_names[index])
                    if self.presaved_tiles[-1]:
                        tiles_dir = os.path.join(
                            self.dir_dict[all_image_ids[index]], 'tiles',
                            '.'.join((
                                os.path.basename(image_file)).split('.')[:-1]))
                        self.slides.append(tiles_dir)
                        self.grid_lists.append(0)
                    else:
                        if (self.DataSet[:3] == 'TMA'
                            ):  # read TMA using opencv
                            self.slides.append(image_file)
                        else:
                            if self.train_type in ['Infer_All_Folds', 'Infer']:
                                self.slides.append(image_file)
                            else:
                                self.slides.append(
                                    openslide.open_slide(image_file))

                        basic_file_name = '.'.join(
                            all_image_file_names[index].split('.')[:-1])

                        grid_file = os.path.join(
                            self.dir_dict[all_image_ids[index]],
                            'Grids_' + str(self.desired_magnification),
                            basic_file_name + '--tlsz' + str(self.tile_size) +
                            '.data')
                        with open(grid_file, 'rb') as filehandle:
                            grid_list = pickle.load(filehandle)
                            if use_multiples:
                                grid_list = [
                                    (0, 408)
                                ]  # override empty grids - use slides defined by list
                            self.grid_lists.append(grid_list)
                except FileNotFoundError:
                    raise FileNotFoundError(
                        'Couldn\'t open slide {} or its Grid file {}'.format(
                            image_file, grid_file))

        # Setting the transformation:
        if self.DataSet[:3] == 'TMA':
            norm_type = 'Amir'  # opencv reverses colors, so normalization needs to be reveresed as well
        else:
            norm_type = 'Ron'
        self.transform = define_transformations(transform_type, self.train,
                                                self.tile_size,
                                                self.color_param, norm_type)
        if np.sum(self.presaved_tiles):
            self.rand_crop = transforms.RandomCrop(self.tile_size)

        if train_type == 'REG':
            self.factor = n_tiles
            self.real_length = int(self.__len__() / self.factor)
        elif train_type == 'MIL':
            self.factor = 1
            self.real_length = self.__len__()
        if train is False and test_time_augmentation:
            self.factor = 4
            self.real_length = int(self.__len__() / self.factor)

        # Deleting attributes not needed.
        if train_type == 'Infer_All_Folds':
            attributes_to_delete = [
                'image_file_names', 'image_path_names', 'slides',
                'presaved_tiles'
            ]
            for attribute in attributes_to_delete:
                delattr(self, attribute)

        self.random_shift = True if (self.train
                                     and self.DataSet[:3] != 'TMA') else False

    def __len__(self):
        return len(self.target) * self.factor

    def __getitem__(self, idx):
        start_getitem = time.time()
        idx = idx % self.real_length

        if self.presaved_tiles[idx]:  # load presaved patches
            time_tile_extraction = time.time()
            idxs = sample(range(self.tissue_tiles[idx]), self.bag_size)
            empty_image = Image.fromarray(
                np.uint8(np.zeros((self.tile_size, self.tile_size, 3))))
            tiles = [empty_image] * self.bag_size
            for ii, tile_ind in enumerate(idxs):
                tile_path = os.path.join(self.slides[idx],
                                         'tile_' + str(tile_ind) + '.data')
                with open(tile_path, 'rb') as fh:
                    header = fh.readline()
                    tile_bin = fh.read()
                dtype, w, h, c = header.decode('ascii').strip().split()
                tile = np.frombuffer(tile_bin, dtype=dtype).reshape(
                    (int(w), int(h), int(c)))
                tile1 = self.rand_crop(Image.fromarray(tile))
                tiles[ii] = tile1
                time_tile_extraction = (time.time() -
                                        time_tile_extraction) / len(idxs)
                time_list = [0, time_tile_extraction]
        else:
            slide = self.slides[idx]

            if (self.DataSet[:3] == 'TMA'):  # read TMA using opencv
                im = cv2.imread(self.slides[idx])
                w_margin = (im.shape[1] - 1440) // 2
                im = im[:, w_margin:-w_margin]
                im = cv2.resize(im,
                                dsize=(512, 512),
                                interpolation=cv2.INTER_LINEAR)
                im = Image.fromarray(im)
                tiles = [im]
            else:
                tiles, time_list, label, _ = _choose_data(
                    grid_list=self.grid_lists[idx],
                    slide=slide,
                    how_many=self.bag_size,
                    magnification=self.magnification[idx],
                    tile_size=self.tile_size,
                    print_timing=self.print_time,
                    desired_mag=self.desired_magnification,
                    loan=self.loan,
                    random_shift=self.random_shift)
        if not self.loan:
            if self.target_kind == 'Survival_Time':
                label = [self.target[idx]]
                label = torch.FloatTensor(label)
            else:
                label = get_label(self.target[idx], self.multi_target)
                label = torch.LongTensor(label)

        # X will hold the images after all the transformations
        X = torch.zeros([self.bag_size, 3, self.tile_size, self.tile_size])

        start_aug = time.time()
        for i in range(self.bag_size):
            X[i] = self.transform(tiles[i])

        if self.get_images:
            images = torch.zeros(
                [self.bag_size, 3, self.tile_size, self.tile_size])
            trans = transforms.Compose(
                [transforms.CenterCrop(self.tile_size),
                 transforms.ToTensor()])
            for i in range(self.bag_size):
                images[i] = trans(tiles[i])
        else:
            images = 0

        aug_time = (time.time() - start_aug) / self.bag_size
        total_time = time.time() - start_getitem

        if self.print_time:
            time_list = (time_list[0], time_list[1], aug_time, total_time)
            time_dict = {
                'Average time to extract a tile': time_list[1],
                'Augmentation time': aug_time,
                'Total time': total_time
            }
        else:
            time_list = [0]
            time_dict = {
                'Average time to extract a tile': 0,
                'Augmentation time': 0,
                'Total time': 0
            }

        # picking the right value for Target Binary:
        if self.target_kind in ['Survival_Time', 'Survival_Binary']:
            if self.target_binary[idx] == 'Positive':
                target_binary = [1]
            elif self.target_binary[idx] == 'Negative':
                target_binary = [0]
            else:
                target_binary = [-1]
        else:
            target_binary = [-1]

        target_binary = torch.LongTensor(target_binary)

        return {
            'Data':
            X,
            'Target':
            label,
            'Time List':
            time_list,
            'Time dict':
            time_dict,
            'File Names':
            self.image_file_names[idx],
            'Images':
            images,
            'Target Binary':
            target_binary,
            'Survival Time':
            self.target_cont[idx] if self.target_kind in [
                'Survival_Time', 'Survival_Binary'
            ] else torch.LongTensor([-1]),
            'Censored':
            bool(self.censored[idx]) if self.target_kind in [
                'Survival_Time', 'Survival_Binary'
            ] else torch.LongTensor([-1]),
            'Cohort':
            self.cohort[idx] if self.target_kind in [
                'Survival_Time', 'Survival_Binary'
            ] else torch.LongTensor([-1]),
            'is_Train':
            self.train
        }


class WSI_REGdataset(WSI_Master_Dataset):

    def __init__(self,
                 DataSet: str = 'TCGA',
                 tile_size: int = 256,
                 target_kind: str = 'ER',
                 test_fold: int = 1,
                 train: bool = True,
                 print_timing: bool = False,
                 transform_type: str = 'flip',
                 DX: bool = False,
                 get_images: bool = False,
                 color_param: float = 0.1,
                 n_tiles: int = 10,
                 desired_slide_magnification: int = 10,
                 loan: bool = False,
                 er_eq_pr: bool = False,
                 slide_per_block: bool = False,
                 balanced_dataset: bool = False,
                 RAM_saver: bool = False):
        super(WSI_REGdataset, self).__init__(
            DataSet=DataSet,
            tile_size=tile_size,
            bag_size=1,
            target_kind=target_kind,
            test_fold=test_fold,
            train=train,
            print_timing=print_timing,
            transform_type=transform_type,
            DX=DX,
            get_images=get_images,
            train_type='REG',
            color_param=color_param,
            n_tiles=n_tiles,
            desired_slide_magnification=desired_slide_magnification,
            er_eq_pr=er_eq_pr,
            slide_per_block=slide_per_block,
            balanced_dataset=balanced_dataset,
            RAM_saver=RAM_saver)

        self.loan = loan
        logging.info(
            'Initiation of WSI({}) {} {} DataSet for {} is Complete. Magnification is X{}, {} Slides, Tiles of size {}^2. {} tiles in a bag, {} Transform. TestSet is fold #{}. DX is {}'
            .format(self.train_type, 'Train' if self.train else 'Test',
                    self.DataSet, self.target_kind, self.desired_magnification,
                    self.real_length, self.tile_size, self.bag_size,
                    'Without' if transform_type == 'none' else 'With',
                    self.test_fold, 'ON' if self.DX else 'OFF'))

    def __getitem__(self, idx):
        # X, target, time_list, image_file_names, images = super(WSI_REGdataset, self).__getitem__(idx=idx)
        data_dict = super(WSI_REGdataset, self).__getitem__(idx=idx)
        X = data_dict['Data']
        X = torch.reshape(X, (3, self.tile_size, self.tile_size))

        return {
            'Data': X,
            'Target': data_dict['Target'],
            'Censored': data_dict['Censored'],
            'Target Binary': data_dict['Target Binary'],
            'Survival Time': data_dict['Survival Time'],
            'Time List': data_dict['Time List'],
            'Time dict': data_dict['Time dict'],
            'File Names': data_dict['File Names'],
            'Images': data_dict['Images'],
            'Cohort': data_dict['Cohort'],
            'is_Train': data_dict['is_Train']
        }


class Infer_Dataset(WSI_Master_Dataset):

    def __init__(self,
                 DataSet: str = 'TCGA',
                 tile_size: int = 256,
                 tiles_per_iter: int = 500,
                 target_kind: str = 'ER',
                 folds: List = [1],
                 num_tiles: int = 500,
                 dx: bool = False,
                 desired_slide_magnification: int = 10,
                 resume_slide: int = 0,
                 patch_dir: str = '',
                 chosen_seed: int = None):
        super(Infer_Dataset, self).__init__(
            DataSet=DataSet,
            tile_size=tile_size,
            bag_size=None,
            target_kind=target_kind,
            test_fold=1,
            infer_folds=folds,
            train=True,
            print_timing=False,
            transform_type='none',
            DX=dx,
            get_images=False,
            train_type='Infer',
            desired_slide_magnification=desired_slide_magnification,
            patch_dir=patch_dir)

        self.tiles_per_iter = tiles_per_iter
        self.folds = folds
        self.magnification = []
        self.num_tiles = []
        self.slide_grids = []
        self.grid_lists = []
        self.patient_barcode = []
        self.slide_dataset = []

        ind = 0
        slide_with_not_enough_tiles = 0

        self.valid_slide_indices = self.valid_slide_indices[resume_slide:]
        self.tissue_tiles = self.tissue_tiles[resume_slide:]
        self.image_file_names = self.image_file_names[resume_slide:]
        self.image_path_names = self.image_path_names[resume_slide:]
        self.slides = self.slides[resume_slide:]
        self.presaved_tiles = self.presaved_tiles[resume_slide:]
        self.target = self.target[resume_slide:]

        if chosen_seed is not None:
            seed(chosen_seed)
            np.random.seed(chosen_seed)
            torch.manual_seed(chosen_seed)
        for _, slide_num in enumerate(self.valid_slide_indices):
            if (self.DX and self.all_is_DX_cut[slide_num]) or not self.DX:
                if num_tiles <= self.all_tissue_tiles[
                        slide_num] and self.all_tissue_tiles[slide_num] > 0:
                    self.num_tiles.append(num_tiles)
                else:
                    self.num_tiles.append(int(
                        self.all_tissue_tiles[slide_num]))
                    slide_with_not_enough_tiles += 1

                self.magnification.extend([self.all_magnifications[slide_num]])
                self.patient_barcode.append(
                    self.all_patient_barcodes[slide_num])
                self.slide_dataset.append(self.all_image_ids[slide_num])
                if self.patch_dir == '':
                    which_patches = sample(range(int(self.tissue_tiles[ind])),
                                           self.num_tiles[-1])
                else:
                    which_patches = [ii for ii in range(self.num_tiles[-1])]
                patch_ind_chunks = chunks(which_patches, self.tiles_per_iter)
                self.slide_grids.extend(patch_ind_chunks)

                if self.presaved_tiles[ind]:
                    self.grid_lists.append(0)
                else:
                    if self.patch_dir == '':
                        basic_file_name = '.'.join(
                            self.image_file_names[ind].split('.')[:-1])
                        grid_file = os.path.join(
                            self.image_path_names[ind],
                            'Grids_' + str(self.desired_magnification),
                            basic_file_name + '--tlsz' + str(self.tile_size) +
                            '.data')
                        with open(grid_file, 'rb') as filehandle:
                            grid_list = pickle.load(filehandle)
                            self.grid_lists.append(grid_list)

                ind += 1

        print('There are {} slides with less than {} tiles'.format(
            slide_with_not_enough_tiles, num_tiles))

        # The following properties will be used in the __getitem__ function
        self.tiles_to_go = None
        self.slide_num = -1
        self.current_file = None
        print(
            'Initiation of WSI INFERENCE for {} DataSet and {} of folds {} is Complete'
            .format(self.DataSet, self.target_kind, str(self.folds)))

        print(
            '{} Slides, with X{} magnification. {} tiles per iteration, {} iterations to complete full inference'
            .format(len(self.image_file_names), self.desired_magnification,
                    self.tiles_per_iter, self.__len__()))

    def __len__(self):
        return int(
            np.ceil(np.array(self.num_tiles) / self.tiles_per_iter).sum())

    def __getitem__(self, idx):
        start_getitem = time.time()
        if self.tiles_to_go is None:
            self.slide_num += 1
            self.tiles_to_go = self.num_tiles[self.slide_num]
            self.slide_name = self.image_file_names[self.slide_num]
            self.current_slide = openslide.open_slide(
                self.slides[self.slide_num])

            self.initial_num_patches = self.num_tiles[self.slide_num]

            if not self.presaved_tiles[self.slide_num]:
                self.best_slide_level, self.adjusted_tile_size, self.level_0_tile_size = \
                    get_optimal_slide_level(self.current_slide, self.magnification[self.slide_num],
                                            self.desired_magnification, self.tile_size)

        label = get_label(self.target[self.slide_num], self.multi_target)
        label = torch.LongTensor(label)

        if self.presaved_tiles[self.slide_num]:
            idxs = self.slide_grids[idx]
            empty_image = Image.fromarray(
                np.uint8(np.zeros((self.tile_size, self.tile_size, 3))))
            tiles = [empty_image] * len(idxs)
            for ii, tile_ind in enumerate(idxs):
                tile_path = os.path.join(self.slides[self.slide_num],
                                         'tile_' + str(tile_ind) + '.data')
                with open(tile_path, 'rb') as fh:
                    header = fh.readline()
                    tile_bin = fh.read()
                dtype, w, h, c = header.decode('ascii').strip().split()
                tile = np.frombuffer(tile_bin, dtype=dtype).reshape(
                    (int(w), int(h), int(c)))
                tile1 = self.rand_crop(Image.fromarray(tile))
                tiles[ii] = tile1
        else:
            if self.patch_dir == '':
                locs = [
                    self.grid_lists[self.slide_num][loc]
                    for loc in self.slide_grids[idx]
                ]
            else:
                x_loc = [
                    int(self.x_pd.loc[self.x_pd['slide_name'] ==
                                      self.slide_name][str(loc)].item())
                    for loc in self.slide_grids[idx]
                ]
                y_loc = [
                    int(self.y_pd.loc[self.y_pd['slide_name'] ==
                                      self.slide_name][str(loc)].item())
                    for loc in self.slide_grids[idx]
                ]
                locs = [ii for ii in zip(x_loc, y_loc)]
            tiles, time_list, _ = _get_tiles(
                slide=self.current_slide,
                # locations=self.slide_grids[idx],
                locations=locs,
                tile_size_level_0=self.level_0_tile_size,
                adjusted_tile_sz=self.adjusted_tile_size,
                output_tile_sz=self.tile_size,
                best_slide_level=self.best_slide_level,
                random_shift=False)

        if self.tiles_to_go <= self.tiles_per_iter:
            self.tiles_to_go = None
        else:
            self.tiles_to_go -= self.tiles_per_iter

        X = torch.zeros([len(tiles), 3, self.tile_size, self.tile_size])

        start_aug = time.time()
        for i in range(len(tiles)):
            X[i] = self.transform(tiles[i])

        aug_time = time.time() - start_aug
        total_time = time.time() - start_getitem
        if self.print_time:
            time_list = (time_list[0], time_list[1], aug_time, total_time)
        else:
            time_list = [0]
        if self.tiles_to_go is None:
            last_batch = True
        else:
            last_batch = False

        return {
            'Data': X,
            'Label': label,
            'Time List': time_list,
            'Is Last Batch': last_batch,
            'Initial Num Tiles': self.initial_num_patches,
            'Slide Filename': self.slide_name,
            'Patient barcode': self.patient_barcode[self.slide_num],
            'Slide DataSet': self.slide_dataset[self.slide_num],
            'Patch Loc': locs,
        }


class Features_MILdataset_combined(Dataset):

    def __init__(
        self,
        dataset: str = r'TCGA_ABCTB',
        # assuming a list of 2 locations (is that a valid assumption?)
        data_location: list = [
            r'/Users/wasserman/Developer/WSI_MIL/All Data/Features/'
        ],
        bag_size: int = 100,
        minimum_tiles_in_slide: int = 50,
        is_per_patient: bool = False,
        # if True than data will be gathered and returned per patient (else per slide)
        is_all_tiles: bool = False,
        # if True than all slide tiles will be used (else only bag_tiles number of tiles)
        fixed_tile_num: int = None,
        is_repeating_tiles: bool = True,
        # if True than the tile pick from each slide/patient is with repeating elements
        target: str = 'OR',
        is_train: bool = False,
        data_limit: int = None,
        # if 'None' than there will be no data limit. If a number is specified than it'll be the data limit
        test_fold: int = None,
        carmel_only: bool = False,
        # if true than only feature slides from CARMEL dataset will be taken from all the features given the files
        print_timing: bool = False
        # slide_repetitions: int = 1
    ):
        # currently only support combining ER and PR features
        targets = target.split('_')
        self.ER_dataset = Features_MILdataset(
            dataset, data_location[0], bag_size, minimum_tiles_in_slide,
            is_per_patient, is_all_tiles, fixed_tile_num, is_repeating_tiles,
            targets[0], is_train, data_limit, test_fold, carmel_only,
            print_timing)
        self.PR_dataset = Features_MILdataset(
            dataset, data_location[1], bag_size, minimum_tiles_in_slide,
            is_per_patient, is_all_tiles, fixed_tile_num, is_repeating_tiles,
            targets[2], is_train, data_limit, test_fold, carmel_only,
            print_timing, False)
        self.receptor_plus_is_tumor_dset = self.ER_dataset.receptor_plus_is_tumor_dset
        self.train_type = self.ER_dataset.train_type

    def __len__(self):
        return self.ER_dataset.__len__()

    def __getitem__(self, item):
        ER_data = self.ER_dataset.__getitem__(item)
        # for some reason the datasets hold the same slides but in different orders even though they hold the same tiles for every slide in the correct order
        # so this ensures that we use the same slide for both ER and PR
        name = self.ER_dataset.slide_names[item]
        item = self.PR_dataset.slide_names.index(name)
        self.PR_dataset.tile_idx = self.ER_dataset.tile_idx
        PR_data = self.PR_dataset.__getitem__(item)
        if np.any(ER_data['tile locations'] - PR_data['tile locations']):
            raise Exception(
                "trying to concatenate features from different tiles")
        ER_features = np.asarray(ER_data['features'])
        PR_features = np.asarray(PR_data['features'])
        new_features = np.concatenate((ER_features, PR_features), axis=-1)
        ER_data['features'] = new_features
        self.PR_dataset.tile_idx = None
        self.ER_dataset.tile_idx = None
        return ER_data


class WSI_MILdataset(WSI_Master_Dataset):

    def __init__(self,
                 DataSet: str = 'TCGA',
                 tile_size: int = 256,
                 bag_size: int = 100,
                 target_kind: str = 'ER',
                 test_fold: int = 1,
                 train: bool = True,
                 print_timing: bool = False,
                 transform_type: str = 'flip',
                 DX: bool = False,
                 get_images: bool = False,
                 color_param: float = 0.1,
                 desired_slide_magnification: int = 10):
        super(WSI_MILdataset, self).__init__(
            DataSet=DataSet,
            tile_size=tile_size,
            bag_size=bag_size,
            target_kind=target_kind,
            test_fold=test_fold,
            train=train,
            print_timing=print_timing,
            transform_type=transform_type,
            DX=DX,
            get_images=get_images,
            train_type='MIL',
            color_param=color_param,
            desired_slide_magnification=desired_slide_magnification)

        logging.info(
            'Initiation of WSI({}) {} {} DataSet for {} is Complete. Magnification is X{}, {} Slides, Tiles of size {}^2. {} tiles in a bag, {} Transform. TestSet is fold #{}. DX is {}'
            .format(self.train_type, 'Train' if self.train else 'Test',
                    self.DataSet, self.target_kind, self.desired_magnification,
                    self.real_length, self.tile_size, self.bag_size,
                    'Without' if transform_type == 'none' else 'With',
                    self.test_fold, 'ON' if self.DX else 'OFF'))


class Features_MILdataset(Dataset):

    def __init__(
            self,
            dataset: str = r'TCGA_ABCTB',
            data_location:
        str = r'/Users/wasserman/Developer/WSI_MIL/All Data/Features/',
            bag_size: int = 100,
            minimum_tiles_in_slide: int = 50,
            is_per_patient: bool = False,
            # if True than data will be gathered and returned per patient (else per slide)
            is_all_tiles: bool = False,
            # if True than all slide tiles will be used (else only bag_tiles number of tiles)
            fixed_tile_num: int = None,
            is_repeating_tiles: bool = True,
            # if True than the tile pick from each slide/patient is with repeating elements
            target: str = 'ER',
            is_train: bool = False,
            data_limit: int = None,
            # if 'None' than there will be no data limit. If a number is specified than it'll be the data limit
            test_fold: int = None,
            carmel_only: bool = False,
            # if true than only feature slides from CARMEL dataset will be taken from all the features given the files
            print_timing: bool = False,
            sample_tiles: bool = True
        # slide_repetitions: int = 1
    ):
        # to support consistent sampling between 2 dataset classes in the get_item function, assumes this is shared between classes with the same parameters
        # so dimensions should be the same
        self.tile_idx = None
        self.sample_tiles = sample_tiles
        self.is_per_patient, self.is_all_tiles, self.is_repeating_tiles = is_per_patient, is_all_tiles, is_repeating_tiles
        self.bag_size = bag_size
        self.train_type = 'Features'
        target = target.replace(
            '_Features', '', 1
        ) if len(target.split('_')) in [2, 3] and target.split(
            '_'
        )[-1] == 'Features' else target  # target.split('_')[0] if len(target.split('_')) == 2 and target.split('_')[1] == 'Features' else target

        self.slide_names = []
        self.labels = []
        self.targets = []
        self.features = []
        self.num_tiles = []
        self.scores = []
        self.tile_scores = []
        self.tile_location = []
        self.patient_data = {}
        self.bad_patient_list = []
        self.fixed_tile_num = fixed_tile_num  # This instance variable indicates what is the number of fixed tiles to be used. if "None" than all tiles will be used. This feature is used to check the necessity in using more than 500 feature tiles for training
        self.carmel_only = carmel_only
        slides_from_same_patient_with_different_target_values, total_slides, bad_num_of_good_tiles = 0, 0, 0
        slides_with_not_enough_tiles, slides_with_bad_segmentation = 0, 0
        patient_list = []

        self.receptor_plus_is_tumor_dset = False
        if type(data_location) is str:
            data_files = glob(os.path.join(data_location, '*.data'))

        elif type(data_location) is dict:
            data_files = []
            for data_key in data_location.keys():
                data_files.extend(
                    glob(os.path.join(data_location[data_key], '*.data')))

        elif type(data_location) is tuple:
            self.receptor_plus_is_tumor_dset = True
            data_files = {'Receptor': [], 'is_Tumor': []}
            data_files['Receptor'].extend(
                glob(os.path.join(data_location[0], '*.data')))
            data_files['is_Tumor'].extend(
                glob(os.path.join(data_location[1], '*.data')))

        else:
            data_files = []

        print('Loading data from files in location: {}'.format(data_location))

        if type(data_files) is list:
            corrected_data_file = []
            for data_file in data_files:
                if 'features' in data_file.split('/')[-1]:
                    corrected_data_file.append(data_file)

        elif type(
                data_files
        ) is dict:  # FIXME: It is also possible to check for self.receptor_plus_is_tumor_dset == True
            corrected_data_file = {}
            for key in data_files.keys():
                data_files_list_for_dict = []
                for data_file in data_files[key]:
                    if 'features' in data_file.split('/')[-1]:
                        data_files_list_for_dict.append(data_file)

                data_files_list_for_dict.sort()
                corrected_data_file[key] = data_files_list_for_dict

        data_files = corrected_data_file

        # if sys.platform == 'darwin':
        #     if dataset == 'TCGA_ABCTB':
        #         if target in ['ER', 'ER_Features'] or (
        #                 target in ['PR', 'PR_Features', 'Her2', 'Her2_Features'] and test_fold == 1):
        #             grid_location_dict = {
        #                 'TCGA': r'/Users/wasserman/Developer/WSI_MIL/All Data/Features/Grids_data/TCGA_Grid_data.xlsx',
        #                 'ABCTB': r'/Users/wasserman/Developer/WSI_MIL/All Data/Features/Grids_data/ABCTB_TIF_Grid_data.xlsx'
        #                 }
        #             slide_data_DF_dict = {'TCGA': pd.read_excel(
        #                 '/Users/wasserman/Developer/WSI_MIL/All Data/Features/Grids_data/slides_data_TCGA.xlsx'),
        #                                   'ABCTB': pd.read_excel(
        #                                       '/Users/wasserman/Developer/WSI_MIL/All Data/Features/Grids_data/slides_data_ABCTB_TIF.xlsx')
        #                                   }
        #
        #     elif dataset == 'ABCTB':
        #         grid_location_dict = {
        #             'ABCTB': r'/Users/wasserman/Developer/WSI_MIL/All Data/Features/Grids_data/ABCTB_TIF_Grid_data.xlsx'}
        #         slide_data_DF_dict = {'ABCTB': pd.read_excel(
        #             '/Users/wasserman/Developer/WSI_MIL/All Data/Features/Grids_data/slides_data_ABCTB.xlsx')}
        #
        #     elif dataset in ['CAT', 'CAT with Location']:
        #         grid_location_dict = {
        #             'TCGA': r'/Users/wasserman/Developer/WSI_MIL/All Data/Features/Grids_data/TCGA_Grid_data.xlsx',
        #             'ABCTB': r'/Users/wasserman/Developer/WSI_MIL/All Data/Features/Grids_data/ABCTB_TIF_Grid_data.xlsx',
        #             'CARMEL': r'/Users/wasserman/Developer/WSI_MIL/All Data/Features/Grids_data/CARMEL_Grid_data.xlsx'
        #             }
        #         slide_data_DF_dict = {'TCGA': pd.read_excel(
        #             '/Users/wasserman/Developer/WSI_MIL/All Data/Features/Grids_data/slides_data_TCGA.xlsx'),
        #                               'ABCTB': pd.read_excel(
        #                                   '/Users/wasserman/Developer/WSI_MIL/All Data/Features/Grids_data/slides_data_ABCTB_TIF.xlsx'),
        #                               'CARMEL': pd.read_excel(
        #                                   '/Users/wasserman/Developer/WSI_MIL/All Data/Features/Grids_data/slides_data_CARMEL_ALL.xlsx')
        #                               }
        #
        #     elif dataset == 'CARMEL':
        #         grid_location_dict = {
        #             'CARMEL': r'/Users/wasserman/Developer/WSI_MIL/All Data/Features/Grids_data/CARMEL_Grid_data.xlsx'}
        #         slide_data_DF_dict = {'CARMEL': pd.read_excel(
        #             '/Users/wasserman/Developer/WSI_MIL/All Data/Features/Grids_data/slides_data_CARMEL_ALL.xlsx')}
        #
        #     elif dataset == 'CARMEL 9-11':
        #         grid_location_dict = {
        #             'CARMEL Batch 9-11': r'/Users/wasserman/Developer/WSI_MIL/All Data/Features/Grids_data/CARMEL_Grid_data_9_11.xlsx'}
        #         slide_data_DF_dict = {'CARMEL Batch 9-11': pd.read_excel(
        #             '/Users/wasserman/Developer/WSI_MIL/All Data/Features/Grids_data/slides_data_CARMEL_9_11.xlsx')}
        #
        #     elif dataset in ['HAEMEK', 'HAEMEK_finetuned', 'HAEMEK_transfer']:
        #         grid_location_dict = {
        #             'HAEMEK': r'/Users/wasserman/Developer/WSI_MIL/All Data/Features/Grids_data/HAEMEK_Grid_data.xlsx'}
        #         slide_data_DF_dict = {'HAEMEK': pd.read_excel(
        #             '/Users/wasserman/Developer/WSI_MIL/All Data/Features/Grids_data/slides_data_HAEMEK.xlsx')}
        #
        #     elif dataset == 'CARMEL_40':
        #         grid_location_dict = {
        #             'CARMEL_40': r'/Users/wasserman/Developer/WSI_MIL/All Data/Features/Grids_data/CARMEL_40_Grid_data.xlsx'}
        #         slides_data_DF_CARMEL = pd.read_excel(
        #             '/Users/wasserman/Developer/WSI_MIL/All Data/Features/Grids_data/slides_data_CARMEL_ALL.xlsx')
        #         slides_data_DF_CARMEL.set_index('file', inplace=True)
        #
        #     else:
        #         raise Exception("Need to write which dictionaries to use in this receptor case")

        if sys.platform == 'linux':
            if dataset in ['TCGA_ABCTB']:
                if target in ['ER', 'ER_Features', 'PR', 'PR_Features', 'Her2', 'Her2_Features']:  
                    # target in ['PR', 'PR_Features', 'Her2', 'Her2_Features'] and test_fold == 1):
                    grid_location_dict = {
                        'TCGA':
                        r'/mnt/gipmed_new/Data/Breast/TCGA/Grids_10/Grid_data.xlsx',
                        'ABCTB':
                        r'/mnt/gipmed_new/Data/Breast/ABCTB_TIF/Grids_10/Grid_data.xlsx'
                    }
                    slide_data_DF_dict = {
                        'TCGA':
                        pd.read_excel(
                            r'/mnt/gipmed_new/Data/Breast/TCGA/slides_data_TCGA.xlsx'
                        ),
                        'ABCTB':
                        pd.read_excel(
                            r'/mnt/gipmed_new/Data/Breast/ABCTB_TIF/slides_data_ABCTB.xlsx'
                        )
                    }

            elif dataset == 'ABCTB' and target in [
                    'survival', 'survival_Features'
            ]:
                grid_location_dict = {
                    'ABCTB':
                    r'/mnt/gipmed_new/Data/Breast/ABCTB_TIF/Grids_10/Grid_data.xlsx'
                }
                slide_data_DF_dict = {
                    'ABCTB':
                    pd.read_excel(
                        r'/mnt/gipmed_new/Data/Breast/ABCTB_TIF/slides_data_ABCTB.xlsx'
                    )
                }

            elif dataset in ['CAT', 'CAT with Location']:
                grid_location_dict = {
                    'TCGA':
                    r'/mnt/gipmed_new/Data/Breast/TCGA/Grids_10/Grid_data.xlsx',
                    'ABCTB':
                    r'/mnt/gipmed_new/Data/Breast/ABCTB_TIF/Grids_10/Grid_data.xlsx'
                }.update({
                    f'CARMEL{i}':
                    fr'/mnt/gipmed_new/Data/Breast/Carmel/1-8/Batch_{i}/CARMEL{i}/Grids_10/Grid_data.xlsx'
                    for i in range(1, 9)
                })

                slide_data_DF_dict = {
                    'TCGA':
                    pd.read_excel(
                        r'/mnt/gipmed_new/Data/Breast/TCGA/slides_data_TCGA.xlsx'
                    ),
                    'ABCTB':
                    pd.read_excel(
                        r'/mnt/gipmed_new/Data/Breast/ABCTB_TIF/slides_data_ABCTB.xlsx'
                    )
                }.update({
                    f'CARMEL{i}': pd.read_excel(
                        fr'/mnt/gipmed_new/Data/Breast/Carmel/1-8/Batch_{i}/CARMEL{i}/slides_data_CARMEL{i}.xlsx'
                    )
                    for i in range(1, 9)
                })

            elif dataset in ['HAEMEK']:
                grid_location_dict = {
                    'HAEMEK':
                    r'/mnt/gipmed_new/Data/Breast/Haemek/Batch_1/HAEMEK1/Grids_10/Grid_data.xlsx'
                }
                slide_data_DF_dict = {
                    'HAEMEK':
                    pd.read_excel(
                        '/mnt/gipmed_new/Data/Breast/Haemek/Batch_1/HAEMEK1/slides_data_HAEMEK1.xlsx'
                    )
                }

            elif dataset == 'CARMEL':
                grid_location_dict = {
                    f'CARMEL{i}':
                    fr'/mnt/gipmed_new/Data/Breast/Carmel/1-8/Batch_{i}/CARMEL{i}/Grids_10/Grid_data.xlsx'
                    for i in range(1, 9)
                }
                slide_data_DF_dict = {
                    f'CARMEL{i}': pd.read_excel(
                        fr'/mnt/gipmed_new/Data/Breast/Carmel/1-8/Batch_{i}/CARMEL{i}/slides_data_CARMEL{i}.xlsx'
                    )
                    for i in range(1, 9)
                }

            elif dataset == 'CARMEL 9-11':
                grid_location_dict = {
                    f'CARMEL{i}':
                    fr'/mnt/gipmed_new/Data/Breast/Carmel/9-11/Batch_{i}/CARMEL{i}/Grids_10/Grid_data.xlsx'
                    for i in range(9, 12)
                }
                slide_data_DF_dict = {
                    f'CARMEL{i}': pd.read_excel(
                        fr'/mnt/gipmed_new/Data/Breast/Carmel/9-11/Batch_{i}/CARMEL{i}/slides_data_CARMEL{i}.xlsx'
                    )
                    for i in range(9, 12)
                }

            elif dataset == "HIC":
                grid_location_dict = {
                    'HEROHE':
                    r'/mnt/gipmed_new/Data/Breast/HEROHE/Grids_10/Grid_data.xlsx',
                    'Ipatimup':
                    r'/mnt/gipmed_new/Data/Breast/Ipatimup/Grids_10/Grid_data.xlsx',
                    'Covilha':
                    r'/mnt/gipmed_new/Data/Breast/Covilha/Grids_10/Grid_data.xlsx'
                }
                slide_data_DF_dict = {
                    'HEROHE':
                    pd.read_excel(
                        r'/mnt/gipmed_new/Data/Breast/HEROHE/slides_data_HEROHE.xlsx'
                    ),
                    'Ipatimup':
                    pd.read_excel(
                        r'/mnt/gipmed_new/Data/Breast/Ipatimup/slides_data_Ipatimup.xlsx'
                    ),
                    'Covilha':
                    pd.read_excel(
                        r'/mnt/gipmed_new/Data/Breast/Covilha/slides_data_Covilha.xlsx'
                    ),
                }

            else:
                raise Exception(
                    "Need to write which dictionaries to use in this receptor case"
                )

        grid_DF = pd.DataFrame()
        slide_data_DF = pd.DataFrame()
        for key in grid_location_dict.keys():
            new_grid_DF = pd.read_excel(grid_location_dict[key])
            grid_DF = pd.concat([grid_DF, new_grid_DF])
            slide_data_DF = pd.concat([slide_data_DF, slide_data_DF_dict[key]])

        grid_DF.set_index('file', inplace=True)
        slide_data_DF.set_index('file', inplace=True)

        if type(data_files) is dict:
            data_files_2 = data_files['is_Tumor']
            data_files = data_files['Receptor']
            
        for file_idx, file in enumerate(tqdm(data_files)):
            with open(file, 'rb') as filehandle:
                inference_data = pickle.load(filehandle)

            try:
                if len(inference_data) == 6:
                    labels, targets, scores, patch_scores, slide_names, features = inference_data
                    tile_location = np.array(
                        [[(np.nan, np.nan)] * patch_scores.shape[1]] *
                        patch_scores.shape[0])
                elif len(inference_data) == 7:
                    labels, targets, scores, patch_scores, slide_names, features, batch_number = inference_data
                    tile_location = np.array(
                        [[np.nan, np.nan] * patch_scores.shape[1]] *
                        patch_scores.shape[0])
                elif len(inference_data) == 8:
                    labels, targets, scores, patch_scores, slide_names, features, batch_number, tile_location = inference_data
            except ValueError:
                raise Exception('Debug')

            try:
                num_slides, max_tile_num = features.shape[0], features.shape[2]
            except UnboundLocalError:
                print('File Index: {}, File Name: {}, File content length: {}'.
                      format(file_idx, file, len(inference_data)))
                print(features.shape)

            for slide_num in range(num_slides):
                # The slide '10-14248_1_1_a.mrxs' in Carmel 9 should be named '20-14248_1_1_a.mrxs':
                if slide_names[slide_num] == '10-14248_1_1_a.mrxs':
                    slide_names[slide_num] = '20-14248_1_1_a.mrxs'
                # ABCTB slides WHOSE EXTENTION IS .NDPI SHOULD BE CHANGED TO .TIF:
                if slide_names[slide_num].split('.')[-1] == 'ndpi':
                    slide_names[slide_num] = '.'.join(
                        slide_names[slide_num].split('.')[:-1] + ['tif'])
                # try:
                # # Skip slides that have a "bad segmentation" marker in GridData.xlsx file
                # if grid_DF.loc[slide_names[slide_num], 'bad segmentation'] == 1:
                #     slides_with_bad_segmentation += 1
                #     continue
                # except ValueError:
                #     raise Exception('Debug')
                # except KeyError:
                #     raise Exception('Debug')

                # skip slides that don't belong to CARMEL dataset in case carmel_only flag is TRUE:
                if slide_names[slide_num].split(
                        '.'
                )[-1] != 'mrxs' and self.carmel_only:  # This is not a CARMEL slide and carmel_only flag is TRUE
                    continue

                total_slides += 1
                feature_1 = features[slide_num, :, :, 0]
                nan_indices = np.argwhere(np.isnan(feature_1)).tolist()
                first_nan_index = nan_indices[0][1] if bool(
                    nan_indices) else max_tile_num
                tiles_in_slide = first_nan_index  # check if there are any nan values in feature_1

                # The following lines solves the case for dataset with magnification bigger than 10:
                # column_title = 'Legitimate tiles - 256 compatible @ X10' if len(dataset.split('_')) == 1 else 'Legitimate tiles - 256 compatible @ X' + dataset.split('_')[1]
                if len(dataset.split('_')) > 1 and dataset.split(
                        '_')[-1].isnumeric():
                    column_title = 'Legitimate tiles - 256 compatible @ X' + dataset.split(
                        '_')[-1]
                else:
                    column_title = 'Legitimate tiles - 256 compatible @ X10'

                try:
                    tiles_in_slide_from_grid_data = int(
                        grid_DF.loc[slide_names[slide_num], column_title])
                except TypeError:
                    raise Exception('Debug')
                except KeyError:
                    print(
                        f'warning: slide {slide_names[slide_num]} not found in grid_data. skipping'
                    )
                    total_slides -= 1
                    continue

                # Checking that the number of tiles in Grid_data.xlsx is equall to the one found in the actual data
                if tiles_in_slide_from_grid_data < tiles_in_slide:
                    bad_num_of_good_tiles += 1
                    tiles_in_slide = tiles_in_slide_from_grid_data

                # Limit the number of feature tiles according to argument "data_limit
                if data_limit is not None and is_train and tiles_in_slide > data_limit:
                    tiles_in_slide = data_limit

                # Checking that the slide has a minimum number of tiles to be useable
                if tiles_in_slide < minimum_tiles_in_slide:
                    slides_with_not_enough_tiles += 1
                    continue

                if is_per_patient:
                    # calculate patient id:
                    patient = slide_names[slide_num].split('.')[0]
                    if patient.split('-')[0] == 'TCGA':
                        patient = '-'.join(patient.split('-')[:3])
                    elif slide_names[slide_num].split(
                            '.')[-1] == 'mrxs':  # This is a CARMEL slide
                        # patient = slides_data_DF_CARMEL.loc[slide_names[slide_num], 'patient barcode']
                        patient = slide_data_DF.loc[slide_names[slide_num],
                                                    'patient barcode']

                    # insert to the "all patient list"
                    patient_list.append(patient)

                    # Check if the patient has already been observed to be with multiple targets.
                    # if so count the slide as bad slide and move on to the next slide
                    if patient in self.bad_patient_list:
                        slides_from_same_patient_with_different_target_values += 1
                        continue

                    # in case this patient has already been seen, than it has multiple slides
                    if patient in self.patient_data.keys():
                        patient_dict = self.patient_data[patient]

                        # Check if the patient has multiple targets
                        patient_same_target = True if int(
                            targets[slide_num]
                        ) == patient_dict[
                            'target'] else False  # Checking the the patient target is not changing between slides
                        # if the patient has multiple targets than:
                        if not patient_same_target:
                            slides_from_same_patient_with_different_target_values += 1 + len(
                                patient_dict['slides']
                            )  # we skip more than 1 slide since we need to count the current slide and the ones that are already inserted to the patient_dict
                            self.patient_data.pop(
                                patient
                            )  # remove it from the dictionary of legitimate patients
                            self.bad_patient_list.append(
                                patient
                            )  # insert it to the list of non legitimate patients
                            continue  # and move on to the next slide

                        patient_dict['num tiles'].append(tiles_in_slide)
                        patient_dict['tile scores'] = np.concatenate(
                            (patient_dict['tile scores'],
                             patch_scores[slide_num, :tiles_in_slide]),
                            axis=0)
                        patient_dict['labels'].append(int(labels[slide_num]))
                        # A patient with multiple slides has only 1 target, therefore another target should not be inserted into the dict
                        # patient_dict['target'].append(int(targets[slide_num]))
                        patient_dict['slides'].append(slide_names[slide_num])
                        patient_dict['scores'].append(scores[slide_num])
                        patient_dict['tile locations'].extend(
                            tile_location[slide_num][:tiles_in_slide])

                        # Now we decide how many feature tiles will be taken w.r.t self.fixed_tile_num parameter
                        if self.fixed_tile_num is not None:
                            tiles_in_slide = tiles_in_slide if tiles_in_slide <= self.fixed_tile_num else self.fixed_tile_num

                        features_old = patient_dict['features']
                        features_new = features[
                            slide_num, :, :tiles_in_slide, :].squeeze(
                                0).astype(np.float32)
                        patient_dict['features'] = np.concatenate(
                            (features_old, features_new), axis=0)

                    else:
                        patient_dict = {
                            'num tiles': [tiles_in_slide],
                            'features':
                            features[slide_num, :, :tiles_in_slide, :].squeeze(
                                0).astype(np.float32),
                            'tile scores':
                            patch_scores[slide_num, :tiles_in_slide],
                            'labels': [int(labels[slide_num])],
                            'target':
                            int(targets[slide_num]),
                            'slides': [slide_names[slide_num]],
                            'scores': [scores[slide_num]],
                            'tile locations':
                            tile_location[slide_num][:tiles_in_slide].tolist()
                        }

                        self.patient_data[patient] = patient_dict

                else:
                    # Now we decide how many feature tiles will be taken w.r.t self.fixed_tile_num parameter
                    if self.fixed_tile_num is not None:
                        tiles_in_slide = tiles_in_slide if tiles_in_slide <= self.fixed_tile_num else self.fixed_tile_num

                    self.num_tiles.append(tiles_in_slide)
                    self.features.append(features[
                        slide_num, :, :tiles_in_slide, :].squeeze(0).astype(
                            np.float32))
                    if len(patch_scores.shape) == 2:
                        self.tile_scores.append(
                            patch_scores[slide_num, :tiles_in_slide])
                    elif len(patch_scores.shape) == 1:
                        self.tile_scores.append(patch_scores[:tiles_in_slide])

                    self.slide_names.append(slide_names[slide_num])
                    self.labels.append(int(labels[slide_num]))
                    self.targets.append(int(targets[slide_num]))
                    self.scores.append(scores[slide_num])
                    # self.tile_location.append(tile_location[slide_num, :tiles_in_slide, :])
                    self.tile_location.append(
                        tile_location[slide_num, :tiles_in_slide])

                # Checking for consistency between targets loaded from the feature files and slides_data_DF.
                # The location of this check should include per patient dataset or per slide dataset
                # FIXME: is this necessary when not doing per_patient? doesn't look like it and it causes an error when doing extraction for OR
                if is_per_patient:
                    if dataset != 'CARMEL 9-11':
                        target_for_PD = target.split(
                            '+')[0] if '+' in target else target
                        slide_data_target = slide_data_DF.loc[
                            slide_names[slide_num]][target_for_PD + ' status']
                        if slide_data_target == 'Positive':
                            slide_data_target = 1
                        elif slide_data_target == 'Negative':
                            slide_data_target = 0
                        else:
                            slide_data_target = -1

                        feature_file_target = targets[slide_num]
                        if slide_data_target != feature_file_target:
                            raise Exception(
                                'Found inconsistency between targets in feature files and slide_data_DF'
                            )

        # Organizing the receptor slide data in a dict for the case where we want datasets that contain Receptor + is_Tumor features:
        # We need to arrange only the data per slide (the PER PATIENT data is already ordered in a dict)
        if self.receptor_plus_is_tumor_dset and not self.is_per_patient:
            self.Receptor_slide_data = {
                'slide_names': self.slide_names,
                'labels': self.labels,
                'targets': self.targets,
                'scores': self.scores,
                'tile_scores': self.tile_scores,
                'features': self.features,
                'num_tiles': self.num_tiles,
                'tile_location': self.tile_location
            }

        if 'data_files_2' in locals():
            self.is_Tumor_slide_data = {
                'num_tiles': [],
                'features': [],
                'slide_names': [],
                'tile_location': []
            }

            slides_from_same_patient_with_different_target_values_is_Tumor, total_slides_is_Tumor, bad_num_of_good_tiles_is_Tumor = 0, 0, 0
            slides_with_not_enough_tiles_is_Tumor, slides_with_bad_segmentation_is_Tumor = 0, 0

            if self.is_per_patient:
                self.patient_data_is_Tumor = {}

            for file_idx, file in enumerate(tqdm(data_files_2)):
                with open(file, 'rb') as filehandle:
                    inference_data = pickle.load(filehandle)

                try:
                    if len(inference_data) == 6:
                        labels, targets, scores, patch_scores, slide_names, features = inference_data
                        tile_location = np.array(
                            [[(np.nan, np.nan)] * patch_scores.shape[1]] *
                            patch_scores.shape[0])
                    elif len(inference_data) == 7:
                        labels, targets, scores, patch_scores, slide_names, features, batch_number = inference_data
                        tile_location = np.array(
                            [[np.nan, np.nan] * patch_scores.shape[1]] *
                            patch_scores.shape[0])
                    elif len(inference_data) == 8:
                        labels, targets, scores, patch_scores, slide_names, features, batch_number, tile_location = inference_data
                except ValueError:
                    raise Exception('Debug')

                try:
                    num_slides, max_tile_num = features.shape[
                        0], features.shape[2]
                except UnboundLocalError:
                    print(file_idx, file, len(inference_data))
                    print(features.shape)

                for slide_num in range(num_slides):
                    # The slide '10-14248_1_1_a.mrxs' in Carmel 9 should be named '20-14248_1_1_a.mrxs':
                    if slide_names[slide_num] == '10-14248_1_1_a.mrxs':
                        slide_names[slide_num] = '20-14248_1_1_a.mrxs'
                    # ABCTB slides WHOSE EXTENTION IS .NDPI SHOULD BE CHANGED TO .TIF:
                    if slide_names[slide_num].split('.')[-1] == 'ndpi':
                        slide_names[slide_num] = '.'.join(
                            slide_names[slide_num].split('.')[:-1] + ['tif'])
                    try:
                        # Skip slides that have a "bad segmentation" marker in GridData.xlsx file
                        if grid_DF.loc[slide_names[slide_num],
                                       'bad segmentation'] == 1:
                            slides_with_bad_segmentation_is_Tumor += 1
                            continue
                    except ValueError:
                        raise Exception('Debug')
                    except KeyError:
                        raise Exception('Debug')

                    # skip slides that don't belong to CARMEL dataset in case carmel_only flag is TRUE:
                    if slide_names[slide_num].split(
                            '.'
                    )[-1] != 'mrxs' and self.carmel_only:  # This is not a CARMEL slide and carmel_only flag is TRUE
                        continue

                    total_slides_is_Tumor += 1
                    feature_1 = features[slide_num, :, :, 0]
                    nan_indices = np.argwhere(np.isnan(feature_1)).tolist()
                    tiles_in_slide = nan_indices[0][1] if bool(
                        nan_indices
                    ) else max_tile_num  # check if there are any nan values in feature_1

                    # The following lines solves the case for dataset with magnification bigger than 10:
                    # column_title = 'Legitimate tiles - 256 compatible @ X10' if len(dataset.split('_')) == 1 else 'Legitimate tiles - 256 compatible @ X' + dataset.split('_')[1]
                    if len(dataset.split('_')) > 1 and dataset.split(
                            '_')[-1].isnumeric():
                        column_title = 'Legitimate tiles - 256 compatible @ X' + dataset.split(
                            '_')[-1]
                    else:
                        column_title = 'Legitimate tiles - 256 compatible @ X10'

                    try:
                        tiles_in_slide_from_grid_data = int(
                            grid_DF.loc[slide_names[slide_num], column_title])
                    except TypeError:
                        raise Exception('Debug')

                    # Checking that the number of tiles in Grid_data.xlsx is equall to the one found in the actual data
                    if tiles_in_slide_from_grid_data < tiles_in_slide:
                        bad_num_of_good_tiles_is_Tumor += 1
                        tiles_in_slide = tiles_in_slide_from_grid_data

                    # Limit the number of feature tiles according to argument "data_limit
                    if data_limit is not None and is_train and tiles_in_slide > data_limit:
                        tiles_in_slide = data_limit

                    # Checking that the slide has a minimum number of tiles to be useable
                    if tiles_in_slide < minimum_tiles_in_slide:
                        slides_with_not_enough_tiles_is_Tumor += 1
                        continue

                    if is_per_patient:
                        # calculate patient id:
                        patient = slide_names[slide_num].split('.')[0]
                        if patient.split('-')[0] == 'TCGA':
                            patient = '-'.join(patient.split('-')[:3])
                        elif slide_names[slide_num].split(
                                '.')[-1] == 'mrxs':  # This is a CARMEL slide
                            # patient = slides_data_DF_CARMEL.loc[slide_names[slide_num], 'patient barcode']
                            patient = slide_data_DF.loc[slide_names[slide_num],
                                                        'patient barcode']

                        # insert to the "all patient list"
                        patient_list.append(patient)

                        # This check is not relevant for is_Tumor !
                        '''# Check if the patient has already been observed to be with multiple targets.
                        # if so count the slide as bad slide and move on to the next slide
                        if patient in self.bad_patient_list_is_Tumor:
                            slides_from_same_patient_with_different_target_values_is_Tumor += 1
                            continue'''

                        # in case this patient has already been seen, than it has multiple slides
                        if patient in self.patient_data_is_Tumor.keys():
                            patient_dict = self.patient_data_is_Tumor[patient]

                            # Check if the patient has multiple targets - This check is not relevant for is_Tumor
                            '''patient_same_target = True if int(targets[slide_num]) == patient_dict['target'] else False  # Checking the the patient target is not changing between slides
                            # if the patient has multiple targets than:
                            if not patient_same_target:
                                # we skip more than 1 slide since we need to count the current slide and the ones that are already inserted to the patient_dict
                                slides_from_same_patient_with_different_target_values_is_Tumor += 1 + \
                                    len(patient_dict['slides'])
                                # remove it from the dictionary of legitimate patients
                                self.patient_data_is_Tumor.pop(patient)
                                # insert it to the list of non legitimate patients
                                self.bad_patient_list_is_Tumor.append(patient)
                                continue  # and move on to the next slide'''

                            patient_dict['num tiles'].append(tiles_in_slide)
                            patient_dict['tile scores'] = np.concatenate(
                                (patient_dict['tile scores'],
                                 patch_scores[slide_num, :tiles_in_slide]),
                                axis=0)
                            patient_dict['labels'].append(
                                int(labels[slide_num]))
                            # A patient with multiple slides has only 1 target, therefore another target should not be inserted into the dict
                            # patient_dict['target'].append(int(targets[slide_num]))
                            patient_dict['slides'].append(
                                slide_names[slide_num])
                            patient_dict['scores'].append(scores[slide_num])
                            patient_dict['tile locations'].extend(
                                tile_location[slide_num][:tiles_in_slide])

                            # Now we decide how many feature tiles will be taken w.r.t self.fixed_tile_num parameter
                            if self.fixed_tile_num is not None:
                                tiles_in_slide = tiles_in_slide if tiles_in_slide <= self.fixed_tile_num else self.fixed_tile_num

                            features_old = patient_dict['features']
                            features_new = features[
                                slide_num, :, :tiles_in_slide, :].squeeze(
                                    0).astype(np.float32)
                            patient_dict['features'] = np.concatenate(
                                (features_old, features_new), axis=0)

                        else:
                            patient_dict = {
                                'num tiles': [tiles_in_slide],
                                'features':
                                features[slide_num, :, :tiles_in_slide, :].
                                squeeze(0).astype(np.float32),
                                'tile scores':
                                patch_scores[slide_num, :tiles_in_slide],
                                'labels': [int(labels[slide_num])],
                                'target':
                                int(targets[slide_num]),
                                'slides': [slide_names[slide_num]],
                                'scores': [scores[slide_num]],
                                'tile locations':
                                tile_location[slide_num]
                                [:tiles_in_slide].tolist()
                            }

                            self.patient_data_is_Tumor[patient] = patient_dict

                    else:
                        # Now we decide how many feature tiles will be taken w.r.t self.fixed_tile_num parameter
                        if self.fixed_tile_num is not None:
                            tiles_in_slide = tiles_in_slide if tiles_in_slide <= self.fixed_tile_num else self.fixed_tile_num

                        self.is_Tumor_slide_data['num_tiles'].append(
                            tiles_in_slide)
                        self.is_Tumor_slide_data['features'].append(
                            features[slide_num, :, :tiles_in_slide, :].squeeze(
                                0).astype(np.float32))

                        self.is_Tumor_slide_data['slide_names'].append(
                            slide_names[slide_num])
                        self.is_Tumor_slide_data['tile_location'].append(
                            tile_location[slide_num, :tiles_in_slide])

            # Organizing 2 datasets as one:
            if self.is_per_patient:
                self.dSet = self.__organize_dsets__(
                    receptor_dset=self.patient_data,
                    is_tumor_dset=self.patient_data_is_Tumor,
                    is_per_patient=True)
            else:
                self.dSet = self.__organize_dsets__(
                    receptor_dset=self.Receptor_slide_data,
                    is_tumor_dset=self.is_Tumor_slide_data,
                    is_per_patient=False)

        print(
            'There are {}/{} slides whose tile amount in Grid_data.xlsx is lower than amount found in the feature files'
            .format(bad_num_of_good_tiles, total_slides))
        print('There are {}/{} slides with \"bad segmentation\" '.format(
            slides_with_bad_segmentation, total_slides))
        print('There are {}/{} slides with less than {} tiles '.format(
            slides_with_not_enough_tiles, total_slides,
            minimum_tiles_in_slide))

        if self.is_per_patient:
            self.patient_keys = list(self.patient_data.keys())
            self.patient_set = set(patient_list)
            print(
                'Skipped {}/{} slides for {}/{} patients (Inconsistent target value for same patient)'
                .format(slides_from_same_patient_with_different_target_values,
                        total_slides, len(self.bad_patient_list),
                        len(set(patient_list))))
            print('Initialized Dataset with {} feature slides in {} patients'.
                  format(
                      total_slides -
                      slides_from_same_patient_with_different_target_values -
                      slides_with_not_enough_tiles, self.__len__()))
        else:
            print('Initialized Dataset with {} feature slides'.format(
                self.__len__()))

    def __len__(self):
        if self.is_per_patient:
            return len(self.patient_keys)
        else:
            return len(self.slide_names)

    def __organize_dsets__(self, receptor_dset, is_tumor_dset, is_per_patient):
        if is_per_patient:  # datasets are per patient
            all_patient_data = {}
            for patient_id in receptor_dset.keys():
                if receptor_dset[patient_id]['num tiles'] != is_tumor_dset[
                        patient_id]['num tiles']:
                    raise Exception(
                        'num tiles number for patient are not equal')
                if receptor_dset[patient_id]['slides'] != is_tumor_dset[
                        patient_id]['slides']:
                    raise Exception('slide names for patient are not equal')
                if not (np.array(receptor_dset[patient_id]['tile locations'])
                        == np.array(is_tumor_dset[patient_id]
                                    ['tile locations'])).all():
                    raise Exception('tile locations for patient are not equal')

                # Gather all data in one dataset:
                all_patient_data[patient_id] = {
                    'slide_names': receptor_dset[patient_id]['slides'],
                    'labels': receptor_dset[patient_id]['labels'],
                    'targets': receptor_dset[patient_id]['target'],
                    'features': receptor_dset[patient_id]['features'],
                    'tumor_features': is_tumor_dset[patient_id]['features'],
                    'num_tiles': receptor_dset[patient_id]['num tiles'],
                    'scores': receptor_dset[patient_id]['scores'],
                    'tile_scores': receptor_dset[patient_id]['tile scores'],
                    'tile_location':
                    receptor_dset[patient_id]['tile locations']
                }

            return all_patient_data

        else:  # datasets are per slide
            slide_data = {
                'slide_names': [],
                'labels': [],
                'targets': [],
                'features': [],
                'tumor_features': [],
                'num_tiles': [],
                'scores': [],
                'tile_scores': [],
                'tile_location': []
            }

            if not receptor_dset['num_tiles'] == is_tumor_dset['num_tiles']:
                raise Exception(
                    'num_tiles of the 2 datasets are NOT equivalent')

            for idx, slide_name in enumerate(receptor_dset['slide_names']):
                if not (receptor_dset['tile_location'][idx]
                        == is_tumor_dset['tile_location'][idx]).all():
                    raise Exception(
                        'The tile locations of the 2 datasets are NOT equivalent'
                    )

                slide_data['slide_names'].append(slide_name)
                slide_data['tile_location'].append(
                    receptor_dset['tile_location'][idx])
                slide_data['labels'].append(receptor_dset['labels'][idx])
                slide_data['targets'].append(receptor_dset['targets'][idx])
                slide_data['num_tiles'].append(receptor_dset['num_tiles'][idx])
                slide_data['scores'].append(receptor_dset['scores'][idx])
                slide_data['tile_scores'].append(
                    receptor_dset['tile_scores'][idx])
                slide_data['features'].append(receptor_dset['features'][idx])
                slide_data['tumor_features'].append(
                    is_tumor_dset['features'][idx])

            return slide_data

    def __getitem__(self, item):
        if self.sample_tiles:  # else we assume tile_idx is given from outside
            if self.is_per_patient:
                patient_data = self.patient_data[self.patient_keys[item]]
                num_tiles = int(np.array(patient_data['num tiles']).sum())
            elif self.receptor_plus_is_tumor_dset:
                num_tiles = self.dSet['num_tiles'][item]
            else:
                num_tiles = self.num_tiles[item]
            self.tile_idx = list(
                range(num_tiles)) if self.is_all_tiles else choices(
                    range(num_tiles), k=self.bag_size)
        tile_idx = self.tile_idx
        if self.receptor_plus_is_tumor_dset:
            if self.is_per_patient:
                '''
                patient_data = self.dSet[self.patient_keys[item]]
                num_tiles = int(np.array(patient_data['num_tiles']).sum())

                if self.is_repeating_tiles:
                    tile_idx = list(range(num_tiles)) if self.is_all_tiles else choices(range(num_tiles),
                                                                                        k=self.bag_size)
                else:
                    tile_idx = list(range(num_tiles)) if self.is_all_tiles else sample(range(num_tiles),
                                                                                       k=self.bag_size)
                '''
                return {
                    'labels':
                    np.array(patient_data['labels']).mean(),
                    'targets':
                    patient_data['targets'],
                    'scores':
                    np.array(patient_data['scores']).mean(),
                    'tile scores':
                    patient_data['tile_scores'][tile_idx],
                    'features':
                    patient_data['features'][tile_idx],
                    'tumor_features':
                    patient_data['tumor_features'][tile_idx],
                    'num tiles':
                    num_tiles,
                    'tile locations':
                    np.array(patient_data['tile_location'])[tile_idx]
                }

            else:
                '''
                tile_idx = list(range(self.dSet['num_tiles'][item])) if self.is_all_tiles else choices(
                    range(self.dSet['num_tiles'][item]), k=self.bag_size)
                '''
                return {
                    'labels': self.dSet['labels'][item],
                    'targets': self.dSet['targets'][item],
                    'scores': self.dSet['scores'][item],
                    'tile scores': self.dSet['tile_scores'][item][tile_idx],
                    'slide name': self.dSet['slide_names'][item],
                    'features': self.dSet['features'][item][tile_idx],
                    'tumor_features':
                    self.dSet['tumor_features'][item][tile_idx],
                    'num tiles': self.dSet['num_tiles'][item],
                    'tile locations':
                    self.dSet['tile_location'][item][tile_idx]
                }

        else:
            if self.is_per_patient:
                '''
                patient_data = self.patient_data[self.patient_keys[item]]
                num_tiles = int(np.array(patient_data['num tiles']).sum())

                if self.is_repeating_tiles:
                    tile_idx = list(range(num_tiles)) if self.is_all_tiles else choices(range(num_tiles),
                                                                                        k=self.bag_size)
                else:
                    tile_idx = list(range(num_tiles)) if self.is_all_tiles else sample(range(num_tiles),
                                                                                       k=self.bag_size)
                '''
                return {
                    'labels': np.array(patient_data['labels']).mean(),
                    'targets': patient_data['target'],
                    'scores': np.array(patient_data['scores']).mean(),
                    'tile scores': patient_data['tile scores'][tile_idx],
                    'features': patient_data['features'][tile_idx],
                    'num tiles': num_tiles
                }

            else:
                '''
                tile_idx = list(range(self.num_tiles[item])) if self.is_all_tiles else choices(
                    range(self.num_tiles[item]), k=self.bag_size)
                '''
                return {
                    'labels':
                    self.labels[item],
                    'targets':
                    self.targets[item],
                    'scores':
                    self.scores[item],
                    'tile scores':
                    self.tile_scores[item][tile_idx],
                    'slide name':
                    self.slide_names[item],
                    'features':
                    self.features[item][tile_idx],
                    'num tiles':
                    self.num_tiles[item],
                    'tile locations':
                    self.tile_location[item][tile_idx] if hasattr(
                        self, 'tile_location') else None
                }


class Combined_Features_for_MIL_Training_dataset(Dataset):

    def __init__(
            self,
            dataset_list: list = [
                'CAT', 'CARMEL'
            ],  # for Multi_Resolution [CARMEL_10, CARMEL_40]
            similar_dataset: str = 'CARMEL',
            bag_size: int = 100,
            minimum_tiles_in_slide: int = 50,
            is_per_patient: bool = False,
            # if True than data will be gathered and returned per patient (else per slide)
            is_all_tiles: bool = False,
            # if True than all slide tiles will be used (else only bag_tiles number of tiles)
            fixed_tile_num: int = None,
            is_repeating_tiles: bool = True,
            # if True than the tile pick from each slide/patient is with repeating elements
            target: str = 'ER',
            is_train: bool = False,
            data_limit: int = None,
            # if 'None' than there will be no data limit. If a number is specified than it'll be the data limit
            test_fold: int = 1,
            print_timing: bool = False,
            slide_repetitions: int = 1):

        if similar_dataset != 'CARMEL':
            raise Exception(
                'ONLY the case were CARMEL is the similar_dataset is implemented'
            )

        self.is_per_patient, self.is_all_tiles, self.is_repeating_tiles = is_per_patient, is_all_tiles, is_repeating_tiles
        self.dataset_list = dataset_list
        self.bag_size = bag_size
        self.train_type = 'Features'
        self.fixed_tile_num = fixed_tile_num  # This instance variable indicates what is the number of fixed tiles to be used. if "None" than all tiles will be used. This feature is used to check the necessity in using more than 500 feature tiles for training

        if self.is_per_patient:
            self.patient_data = {}
        else:
            self.slide_data = {}

        # Get data location:
        datasets_location = dataset_properties_to_location(
            dataset_list, target, test_fold, is_train)

        bad_num_of_good_tiles, slides_with_not_enough_tiles, slides_with_bad_segmentation = 0, 0, 0
        total_slides = 0
        slides_from_same_patient_with_different_target_values = 0

        print('Gathering data for {} Slides'.format(similar_dataset))
        for dataset, data_location, dataset_name, _ in datasets_location:
            print('Loading data from files related to {} Dataset'.format(
                dataset))

            if self.is_per_patient:  # Variables needed when working per patient:
                patient_list = []
                bad_patient_list = []
                patient_data = {}
                slides_from_same_patient_with_different_target_values = 0
            else:
                dataset_slide_names = []
                dataset_labels = []
                dataset_targets = []
                dataset_features = []
                dataset_num_tiles = []
                dataset_scores = []
                dataset_tile_scores = []

            data_files = glob(os.path.join(data_location, '*.data'))
            for data_file in data_files:
                if 'features' not in data_file.split('_'):
                    data_files.remove(data_file)
            '''if os.path.join(data_location, 'Model_Epoch_1000-Folds_[2, 3, 4, 5]_ER-Tiles_500.data') in data_files:
                data_files.remove(os.path.join(
                    data_location, 'Model_Epoch_1000-Folds_[2, 3, 4, 5]_ER-Tiles_500.data'))
            if os.path.join(data_location, 'Model_Epoch_1000-Folds_[1]_ER-Tiles_500.data') in data_files:
                data_files.remove(os.path.join(data_location, 'Model_Epoch_1000-Folds_[1]_ER-Tiles_500.data'))'''

            if sys.platform == 'darwin':
                if dataset == 'CAT':
                    grid_location_dict = {
                        # 'TCGA': r'/Users/wasserman/Developer/WSI_MIL/All Data/Features/Grids_data/TCGA_Grid_data.xlsx',
                        # 'ABCTB': r'/Users/wasserman/Developer/WSI_MIL/All Data/Features/Grids_data/ABCTB_TIF_Grid_data.xlsx',
                        'CARMEL':
                        r'/Users/wasserman/Developer/WSI_MIL/All Data/Features/Grids_data/CARMEL_Grid_data.xlsx'
                    }
                    slides_data_DF_CARMEL = pd.read_excel(
                        '/Users/wasserman/Developer/WSI_MIL/All Data/Features/Grids_data/slides_data_CARMEL_ALL.xlsx'
                    )
                    slides_data_DF_CARMEL.set_index('file', inplace=True)

                elif dataset == 'CARMEL':
                    grid_location_dict = {
                        'CARMEL':
                        r'/Users/wasserman/Developer/WSI_MIL/All Data/Features/Grids_data/CARMEL_Grid_data.xlsx'
                    }
                    slides_data_DF_CARMEL = pd.read_excel(
                        '/Users/wasserman/Developer/WSI_MIL/All Data/Features/Grids_data/slides_data_CARMEL_ALL.xlsx'
                    )
                    slides_data_DF_CARMEL.set_index('file', inplace=True)
                elif dataset == 'CARMEL_40':
                    grid_location_dict = {
                        'CARMEL_40':
                        r'/Users/wasserman/Developer/WSI_MIL/All Data/Features/Grids_data/CARMEL_40_Grid_data.xlsx'
                    }
                    slides_data_DF_CARMEL = pd.read_excel(
                        '/Users/wasserman/Developer/WSI_MIL/All Data/Features/Grids_data/slides_data_CARMEL_ALL.xlsx'
                    )
                    slides_data_DF_CARMEL.set_index('file', inplace=True)

                else:
                    raise Exception(
                        "Need to write which dictionaries to use for this receptor case"
                    )

            elif sys.platform == 'linux':
                if dataset == 'CAT':
                    grid_location_dict = {
                        # 'TCGA': r'/mnt/gipmed_new/Data/Breast/TCGA/Grids_10/Grid_data.xlsx',
                        # 'ABCTB': r'/mnt/gipmed_new/Data/ABCTB_TIF/Grids_10/Grid_data.xlsx',
                        'CARMEL':
                        r'/home/womer/project/All Data/Ran_Features/Grid_data/CARMEL_Grid_data.xlsx'
                    }
                    slides_data_DF_CARMEL = pd.read_excel(
                        '/home/womer/project/All Data/Ran_Features/Grid_data/slides_data_CARMEL_ALL.xlsx'
                    )
                    slides_data_DF_CARMEL.set_index('file', inplace=True)

                elif dataset == 'CARMEL':
                    grid_location_dict = {
                        'CARMEL':
                        r'/home/womer/project/All Data/Ran_Features/Grid_data/CARMEL_Grid_data.xlsx'
                    }
                    slides_data_DF_CARMEL = pd.read_excel(
                        '/home/womer/project/All Data/Ran_Features/Grid_data/slides_data_CARMEL_ALL.xlsx'
                    )
                    slides_data_DF_CARMEL.set_index('file', inplace=True)

                elif dataset == 'CARMEL_40':
                    grid_location_dict = {
                        'CARMEL_40':
                        r'/home/womer/project/All Data/Ran_Features/Grid_data/CARMEL_40_Grid_data.xlsx'
                    }
                    slides_data_DF_CARMEL = pd.read_excel(
                        '/home/womer/project/All Data/Ran_Features/Grid_data/slides_data_CARMEL_ALL.xlsx'
                    )
                    slides_data_DF_CARMEL.set_index('file', inplace=True)

                else:
                    raise Exception(
                        "Need to write which dictionaries to use in this receptor case"
                    )

            grid_DF = pd.DataFrame()
            for key in grid_location_dict.keys():
                new_grid_DF = pd.read_excel(grid_location_dict[key])
                grid_DF = pd.concat([grid_DF, new_grid_DF])

            grid_DF.set_index('file', inplace=True)

            for file_idx, file in enumerate(tqdm(data_files)):
                with open(os.path.join(data_location, file),
                          'rb') as filehandle:
                    inference_data = pickle.load(filehandle)

                try:
                    if len(inference_data) == 6:
                        labels, targets, scores, patch_scores, slide_names, features = inference_data
                    elif len(inference_data) == 7:
                        labels, targets, scores, patch_scores, slide_names, features, batch_number = inference_data
                except ValueError:
                    raise Exception('Debug')

                num_slides, max_tile_num = features.shape[0], features.shape[2]

                for slide_num in range(num_slides):
                    # skip slides that are not in the similar dataset:
                    if slide_names[slide_num].split(
                            '.')[-1] != 'mrxs':  # This is NOT a CARMEL slide
                        continue
                    # Skip slides that have a "bad segmentation" marker in GridData.xlsx file
                    try:
                        if grid_DF.loc[slide_names[slide_num],
                                       'bad segmentation'] == 1:
                            slides_with_bad_segmentation += 1
                            continue
                    except ValueError:
                        raise Exception('Debug')
                    except KeyError:
                        raise Exception('Debug')

                    total_slides += 1
                    feature_1 = features[slide_num, :, :, 0]
                    nan_indices = np.argwhere(np.isnan(feature_1)).tolist()
                    tiles_in_slide = nan_indices[0][1] if bool(
                        nan_indices
                    ) else max_tile_num  # check if there are any nan values in feature_1
                    column_title = 'Legitimate tiles - 256 compatible @ X10' if len(
                        dataset.split('_')
                    ) == 1 else 'Legitimate tiles - 256 compatible @ X' + dataset.split(
                        '_')[1]
                    try:
                        tiles_in_slide_from_grid_data = int(
                            grid_DF.loc[slide_names[slide_num], column_title])
                    except TypeError:
                        raise Exception('Debug')

                    # Checking that the number of tiles in Grid_data.xlsx is equall to the one found in the actual data
                    if tiles_in_slide_from_grid_data < tiles_in_slide:
                        bad_num_of_good_tiles += 1
                        tiles_in_slide = tiles_in_slide_from_grid_data

                    # Limit the number of feature tiles according to argument "data_limit
                    if data_limit is not None and is_train and tiles_in_slide > data_limit:
                        tiles_in_slide = data_limit

                    # Checking that the slide has a minimum number of tiles to be useable
                    if tiles_in_slide < minimum_tiles_in_slide:
                        slides_with_not_enough_tiles += 1
                        continue

                    # Now, we'll start going over the slides and save the data. we're doing that in two loops. One for each dataset.
                    if self.is_per_patient:
                        # Calculate patient id:
                        patient = slide_names[slide_num].split('.')[0]
                        if patient.split('-')[0] == 'TCGA':
                            patient = '-'.join(patient.split('-')[:3])
                        elif slide_names[slide_num].split(
                                '.')[-1] == 'mrxs':  # This is a CARMEL slide
                            patient = slides_data_DF_CARMEL.loc[
                                slide_names[slide_num], 'patient barcode']

                        # insert to the "all patient list"
                        patient_list.append(patient)

                        # Check if the patient has already been observed to be with multiple targets.
                        # if so count the slide as bad slide and move on to the next slide
                        if patient in bad_patient_list:
                            slides_from_same_patient_with_different_target_values += 1
                            continue

                        # in case this patient has already been seen, than it has multiple slides
                        if patient in patient_data.keys():
                            patient_dict = patient_data[patient]

                            # Check if the patient has multiple targets
                            patient_same_target = True if int(
                                targets[slide_num]
                            ) == patient_dict[
                                'target'] else False  # Checking the the patient target is not changing between slides
                            # if the patient has multiple targets than:
                            if not patient_same_target:
                                slides_from_same_patient_with_different_target_values += 1 + len(
                                    patient_dict['slide names']
                                )  # we skip more than 1 slide since we need to count the current slide and the ones that are already inserted to the patient_dict
                                patient_data.pop(
                                    patient
                                )  # remove it from the dictionary of legitimate patients
                                bad_patient_list.append(
                                    patient
                                )  # insert it to the list of non legitimate patients
                                continue  # and move on to the next slide
                            patient_dict['num tiles'].append(tiles_in_slide)
                            patient_dict['tile scores'].append(
                                patch_scores[slide_num, :tiles_in_slide]
                            )  # = np.concatenate((patient_dict['tile scores'], patch_scores[slide_num, :tiles_in_slide]), axis=0)
                            patient_dict['labels'].append(
                                int(labels[slide_num]))
                            patient_dict['slide names'].append(
                                slide_names[slide_num])
                            patient_dict['slide scores'].append(
                                scores[slide_num])

                            # Now we decide how many feature tiles will be taken w.r.t self.fixed_tile_num parameter
                            if self.fixed_tile_num is not None:
                                tiles_in_slide = tiles_in_slide if tiles_in_slide <= self.fixed_tile_num else self.fixed_tile_num

                            # features_old = patient_dict['features']
                            # features_new = features[slide_num, :, :tiles_in_slide, :].squeeze(0).astype(np.float32)
                            # patient_dict['features'] = np.concatenate((features_old, features_new), axis=0)
                            patient_dict['features'].append(
                                features[slide_num, :, :tiles_in_slide, :].
                                squeeze(0).astype(np.float32))

                        else:
                            patient_dict = {
                                'num tiles': [tiles_in_slide],
                                'features': [
                                    features[slide_num, :, :tiles_in_slide, :].
                                    squeeze(0).astype(np.float32)
                                ],
                                'tile scores':
                                [patch_scores[slide_num, :tiles_in_slide]],
                                'labels': [int(labels[slide_num])],
                                'target':
                                int(targets[slide_num]),
                                'slide names': [slide_names[slide_num]],
                                'slide scores': [scores[slide_num]]
                            }
                            patient_data[patient] = patient_dict

                    else:
                        dataset_num_tiles.append(tiles_in_slide)
                        dataset_features.append(
                            features[slide_num, :, :tiles_in_slide, :].squeeze(
                                0).astype(np.float32))
                        dataset_tile_scores.append(
                            patch_scores[slide_num, :tiles_in_slide])
                        dataset_slide_names.append(slide_names[slide_num])
                        dataset_labels.append(int(labels[slide_num]))
                        dataset_targets.append(int(targets[slide_num]))
                        dataset_scores.append(scores[slide_num])

            if self.is_per_patient:
                print(
                    'Found {} slides in {} Dataset, from same patients with different targets. Those slides will be excluded from {}'
                    .format(
                        slides_from_same_patient_with_different_target_values,
                        dataset, 'Training' if is_train else 'Testing'))

                # self.slide_data[dataset] = patient_data
                self.patient_data[dataset] = patient_data
            else:
                self.slide_data[dataset] = {
                    'slide names': dataset_slide_names,
                    'features': dataset_features,
                    'tile scores': dataset_tile_scores,
                    'labels': dataset_labels,
                    'targets': dataset_targets,
                    'slide scores': dataset_scores,
                    'num tiles': dataset_num_tiles
                }

        # At this point we've extracted all the data relevant for the similar dataset from both feature datasets.
        # Now, we'll check that both datasets has the same slides and that they are sorted in the same order.
        # Checking if both datasets has the same slides:
        if self.is_per_patient:
            # Checking that the patient list in each dataset is equal:
            # if set(self.slide_data[datasets_location[0][0]].keys()) - set(self.slide_data[datasets_location[1][0]].keys()):
            if set(self.patient_data[datasets_location[0][0]].keys()) - set(
                    self.patient_data[datasets_location[1][0]].keys()):
                raise Exception(
                    'Datasets has different amount of patients. This case is not implemented'
                )
            # Checking that the slide names for each patient is equal:
            # patient_list = self.slide_data[datasets_location[0][0]].keys()
            patient_list = self.patient_data[datasets_location[0][0]].keys()
            for patient in patient_list:
                # if set(self.slide_data[datasets_location[0][0]][patient]['slide names']) - set(self.slide_data[datasets_location[1][0]][patient]['slide names']):
                if set(self.patient_data[datasets_location[0][0]][patient]
                       ['slide names']) - set(self.patient_data[
                           datasets_location[1][0]][patient]['slide names']):
                    raise Exception(
                        'Datasets has different amount of slides for patient {}. This case is not implemented'
                        .format(patient))

        else:
            set_1 = set(
                self.slide_data[datasets_location[0][0]]['slide names'])
            set_2 = set(
                self.slide_data[datasets_location[1][0]]['slide names'])
            set_1_2 = set_1 - set_2
            set_2_1 = set_2 - set_1
            if bool(set_1_2) or bool(set_2_1):
                print(
                    'Datasets has different amount of slides. Removing slides that don\'t reside in both datasets'
                )

                if len(set_1_2) != 0:
                    different_slides_1_2 = list(set_1_2)
                    slide_location_1_2 = []
                    for slide in different_slides_1_2:
                        slide_location_1_2.append(
                            self.slide_data[datasets_location[0]
                                            [0]]['slide names'].index(slide))

                    # Removing all slide data that do not reside in the other dataset:
                    for slide_location in slide_location_1_2:
                        del self.slide_data[datasets_location[0]
                                            [0]]['slide names'][slide_location]
                        del self.slide_data[datasets_location[0]
                                            [0]]['features'][slide_location]
                        del self.slide_data[datasets_location[0]
                                            [0]]['tile scores'][slide_location]
                        del self.slide_data[datasets_location[0]
                                            [0]]['labels'][slide_location]
                        del self.slide_data[datasets_location[0]
                                            [0]]['targets'][slide_location]
                        del self.slide_data[datasets_location[0][0]][
                            'slide scores'][slide_location]
                        del self.slide_data[datasets_location[0]
                                            [0]]['num tiles'][slide_location]

                    print('Removed slides {} from {} dataset'.format(
                        different_slides_1_2, datasets_location[0][0]))

                if len(set_2_1) != 0:
                    different_slides_2_1 = list(set_2_1)
                    slide_location_2_1 = []
                    for slide in different_slides_2_1:
                        slide_location_2_1.append(
                            self.slide_data[datasets_location[1]
                                            [0]]['slide names'].index(slide))

                    # Removing all slide data that do not reside in the other dataset:
                    for slide_location in slide_location_2_1:
                        del self.slide_data[datasets_location[1]
                                            [0]]['slide names'][slide_location]
                        del self.slide_data[datasets_location[1]
                                            [0]]['features'][slide_location]
                        del self.slide_data[datasets_location[1]
                                            [0]]['tile scores'][slide_location]
                        del self.slide_data[datasets_location[1]
                                            [0]]['labels'][slide_location]
                        del self.slide_data[datasets_location[1]
                                            [0]]['targets'][slide_location]
                        del self.slide_data[datasets_location[1][0]][
                            'slide scores'][slide_location]
                        del self.slide_data[datasets_location[1]
                                            [0]]['num tiles'][slide_location]

                    print('Removed slides {} from {} dataset'.format(
                        different_slides_2_1, datasets_location[1][0]))

        # Sorting both datasets:
        print('Sorting the Data per {} ...'.format(
            'Patient' if self.is_per_patient else 'Slide'))
        for dataset, _, _, _ in datasets_location:
            if self.is_per_patient:
                # The data in both dictionaries is arranged per patient and can be called by the patient number.
                # We need now to sort the tile data in each patient so it'll be the same for both dictionaries.
                # We already checked that both dataset contain the same patients and each patient has the same slides
                for patient in list(self.patient_data[dataset].keys()):
                    sort_order = np.argsort(
                        np.array(self.patient_data[dataset][patient]
                                 ['slide names']))
                    self.patient_data[dataset][patient]['slide names'] = [
                        self.patient_data[dataset][patient]['slide names']
                        [index] for index in sort_order
                    ]
                    self.patient_data[dataset][patient]['features'] = [
                        self.patient_data[dataset][patient]['features'][index]
                        for index in sort_order
                    ]
                    self.patient_data[dataset][patient]['tile scores'] = [
                        self.patient_data[dataset][patient]['tile scores']
                        [index] for index in sort_order
                    ]
                    self.patient_data[dataset][patient]['labels'] = [
                        self.patient_data[dataset][patient]['labels'][index]
                        for index in sort_order
                    ]
                    self.patient_data[dataset][patient]['slide scores'] = [
                        self.patient_data[dataset][patient]['slide scores']
                        [index] for index in sort_order
                    ]
                    self.patient_data[dataset][patient]['num tiles'] = [
                        self.patient_data[dataset][patient]['num tiles'][index]
                        for index in sort_order
                    ]
                    '''self.patient_data[dataset][patient]['slide names'] =    list(np.array(self.patient_data[dataset][patient]['slide names'])[sort_order])
                    self.patient_data[dataset][patient]['features'] =       list(np.array(
                        self.patient_data[dataset][patient]['features'], dtype=object)[sort_order])
                    self.patient_data[dataset][patient]['tile scores'] =    list(np.array(
                        self.patient_data[dataset][patient]['tile scores'], dtype=object)[sort_order])
                    self.patient_data[dataset][patient]['labels'] =         list(
                        np.array(self.patient_data[dataset][patient]['labels'])[sort_order])
                    self.patient_data[dataset][patient]['slide scores'] =   list(
                        np.array(self.patient_data[dataset][patient]['slide scores'])[sort_order])
                    self.patient_data[dataset][patient]['num tiles'] =      list(np.array(self.patient_data[dataset][patient]['num tiles'])[sort_order])'''

                    # We'll now convert the Features (self.patient_data[dataset][patient]['features']) and the tile scores into one big array:
                    self.patient_data[dataset][patient][
                        'features'] = np.concatenate(
                            self.patient_data[dataset][patient]['features'],
                            axis=0).astype(np.float32)
                    self.patient_data[dataset][patient][
                        'tile scores'] = np.concatenate(
                            self.patient_data[dataset][patient]['tile scores'],
                            axis=0).astype(np.float32)
            else:
                sort_order = np.argsort(
                    np.array(self.slide_data[dataset]['slide names']))
                self.slide_data[dataset]['slide names'] = [
                    self.slide_data[dataset]['slide names'][index]
                    for index in sort_order
                ]
                self.slide_data[dataset]['features'] = [
                    self.slide_data[dataset]['features'][index]
                    for index in sort_order
                ]
                self.slide_data[dataset]['tile scores'] = [
                    self.slide_data[dataset]['tile scores'][index]
                    for index in sort_order
                ]
                self.slide_data[dataset]['labels'] = [
                    self.slide_data[dataset]['labels'][index]
                    for index in sort_order
                ]
                self.slide_data[dataset]['targets'] = [
                    self.slide_data[dataset]['targets'][index]
                    for index in sort_order
                ]
                self.slide_data[dataset]['slide scores'] = [
                    self.slide_data[dataset]['slide scores'][index]
                    for index in sort_order
                ]
                self.slide_data[dataset]['num tiles'] = [
                    self.slide_data[dataset]['num tiles'][index]
                    for index in sort_order
                ]
                '''self.slide_data[dataset]['slide names'] = list(np.array(self.slide_data[dataset]['slide names'])[sort_order])
                self.slide_data[dataset]['features'] = list(
                    np.array(self.slide_data[dataset]['features'], dtype=object)[sort_order])
                self.slide_data[dataset]['tile scores'] = list(
                    np.array(self.slide_data[dataset]['tile scores'], dtype=object)[sort_order])
                self.slide_data[dataset]['labels'] = list(
                    np.array(self.slide_data[dataset]['labels'])[sort_order])
                self.slide_data[dataset]['targets'] = list(
                    np.array(self.slide_data[dataset]['targets'])[sort_order])
                self.slide_data[dataset]['slide scores'] = list(
                    np.array(self.slide_data[dataset]['slide scores'])[sort_order])
                self.slide_data[dataset]['num tiles'] = list(np.array(self.slide_data[dataset]['num tiles'])[sort_order])'''

        if self.is_per_patient:
            self.patient_list = list(patient_list)
            for patient in self.patient_list:
                # Checking that the targets are equal for both datasets and that there is an equal number of tiles per slide:
                if self.patient_data[datasets_location[0][0]][patient]['target'] - \
                        self.patient_data[datasets_location[1][0]][patient]['target'] != 0:
                    raise Exception(
                        'Datasets targets for patient {} are not equal'.format(
                            patient))

        else:
            # Checking that the targets are equal for both datasets and that there is an equal number of tiles per slide:
            if abs(
                    np.array(self.slide_data[datasets_location[0][0]]
                             ['targets']) -
                    np.array(self.slide_data[datasets_location[1][0]]
                             ['targets'])).sum() != 0:
                raise Exception('Datasets targets are not equal')

            # Checking if the num tiles are equal for both datasets:
            if abs(
                    np.array(self.slide_data[datasets_location[0][0]]
                             ['num tiles']) -
                    np.array(self.slide_data[datasets_location[1][0]]
                             ['num tiles'])).sum() != 0:
                print('Datasets num tiles are not equal')

        bad_num_of_good_tiles //= len(datasets_location)
        slides_with_bad_segmentation //= len(datasets_location)
        slides_with_not_enough_tiles //= len(datasets_location)
        total_slides //= len(datasets_location)
        if bad_num_of_good_tiles:
            print('There are {}/{} slides with \"bad number of good tile\" '.
                  format(bad_num_of_good_tiles, total_slides))
        if slides_with_bad_segmentation:
            print('There are {}/{} slides with \"bad segmentation\" '.format(
                slides_with_bad_segmentation, total_slides))
        if slides_with_not_enough_tiles:
            print('There are {}/{} slides with less than {} tiles '.format(
                slides_with_not_enough_tiles, total_slides,
                minimum_tiles_in_slide))

        print('Initialized Dataset with {} feature slides'.format(
            self.__len__()))

    def __len__(self):
        if self.is_per_patient:
            return len(self.patient_list)
        else:
            return len(self.slide_data[list(
                self.slide_data.keys())[0]]['slide names'])

    def __getitem__(self, item):
        if self.is_per_patient:  # Retrieving data per patient
            patient = self.patient_list[item]
            dataset_names = list(self.patient_data.keys())

            patient_data = self.patient_data[self.dataset_list[0]][patient]
            num_tiles = int(np.array(patient_data['num tiles']).sum())

            if self.is_repeating_tiles:
                tile_idx = list(
                    range(num_tiles)) if self.is_all_tiles else choices(
                        range(num_tiles), k=self.bag_size)
            else:
                tile_idx = list(
                    range(num_tiles)) if self.is_all_tiles else sample(
                        range(num_tiles), k=self.bag_size)

            return {
                dataset_names[0]: {
                    'targets':
                    self.patient_data[dataset_names[0]][patient]['target'],
                    'tile scores':
                    self.patient_data[
                        dataset_names[0]][patient]['tile scores'][tile_idx],
                    'features':
                    self.patient_data[dataset_names[0]][patient]['features']
                    [tile_idx],
                    'num tiles':
                    int(
                        np.array(self.patient_data[dataset_names[0]][patient]
                                 ['num tiles']).sum())
                },
                dataset_names[1]: {
                    'targets':
                    self.patient_data[dataset_names[1]][patient]['target'],
                    'tile scores':
                    self.patient_data[
                        dataset_names[1]][patient]['tile scores'][tile_idx],
                    'features':
                    self.patient_data[dataset_names[1]][patient]['features']
                    [tile_idx],
                    'num tiles':
                    int(
                        np.array(self.patient_data[dataset_names[1]][patient]
                                 ['num tiles']).sum())
                }
            }

        else:  # Retrieving data per slide
            tile_idx = list(
                range(self.slide_data[list(self.slide_data.keys())[0]]
                      ['num tiles'][item])) if self.is_all_tiles else choices(
                          range(self.slide_data[list(
                              self.slide_data.keys())[0]]['num tiles'][item]),
                          k=self.bag_size)
            dataset_names = list(self.slide_data.keys())

            return {
                dataset_names[0]: {
                    'targets':
                    self.slide_data[dataset_names[0]]['targets'][item],
                    'slide scores':
                    self.slide_data[dataset_names[0]]['slide scores'][item],
                    'tile scores':
                    self.slide_data[
                        dataset_names[0]]['tile scores'][item][tile_idx],
                    'slide name':
                    self.slide_data[dataset_names[0]]['slide names'][item],
                    'features':
                    self.slide_data[dataset_names[0]]['features'][item]
                    [tile_idx],
                    'num tiles':
                    self.slide_data[dataset_names[0]]['num tiles'][item]
                },
                dataset_names[1]: {
                    'targets':
                    self.slide_data[dataset_names[1]]['targets'][item],
                    'slide scores':
                    self.slide_data[dataset_names[1]]['slide scores'][item],
                    'tile scores':
                    self.slide_data[
                        dataset_names[1]]['tile scores'][item][tile_idx],
                    'slide name':
                    self.slide_data[dataset_names[1]]['slide names'][item],
                    'features':
                    self.slide_data[dataset_names[1]]['features'][item]
                    [tile_idx],
                    'num tiles':
                    self.slide_data[dataset_names[1]]['num tiles'][item]
                }
            }


class One_Full_Slide_Inference_Dataset(WSI_Master_Dataset):
    """
    This Class provides tile extraction for ONE specific slide WITHOUT using the legitimate tile grid
    """

    def __init__(self,
                 DataSet: str = 'TCGA',
                 slidename: str = '',
                 target_kind: str = 'ER',
                 folds: List = [1],
                 tile_size: int = 256,
                 desired_slide_magnification: int = 10):
        super(One_Full_Slide_Inference_Dataset, self).__init__(
            DataSet=DataSet,
            tile_size=256,
            bag_size=None,
            target_kind=target_kind,
            test_fold=1,
            infer_folds=folds,
            train=True,
            print_timing=False,
            transform_type='none',
            get_images=False,
            train_type='Infer',
            desired_slide_magnification=desired_slide_magnification)

        self.tile_size = tile_size

        slide_idx = np.where(
            np.array(self.all_image_file_names) == slidename)[0][0]

        height = int(self.meta_data_DF.loc[slide_idx, 'Height'])
        width = int(self.meta_data_DF.loc[slide_idx, 'Width'])
        objective_power = self.meta_data_DF.loc[slide_idx,
                                                'Manipulated Objective Power']

        adjusted_tile_size_at_level_0 = int(
            self.tile_size *
            (int(objective_power) / self.desired_magnification))
        equivalent_rows = int(np.ceil(height / adjusted_tile_size_at_level_0))
        equivalent_cols = int(np.ceil(width / adjusted_tile_size_at_level_0))

        self.delta_pixel = int(objective_power / self.desired_magnification)

        self.equivalent_grid_size = (equivalent_rows, equivalent_cols)
        self.magnification = self.all_magnifications[slide_idx]
        self.slide_name = self.all_image_file_names[slide_idx]
        self.slide = self.slides[slide_idx]

    def __len__(self):
        return 1

    def __getitem__(self, location: List = None):
        '''desired_downsample = self.magnification / self.desired_magnification

        level, best_next_level = -1, -1
        for index, downsample in enumerate(self.slide.level_downsamples):
            if isclose(desired_downsample, downsample, rel_tol=1e-3):
                level = index
                level_downsample = 1
                break

            elif downsample < desired_downsample:
                best_next_level = index
                level_downsample = int(
                    desired_downsample / self.slide.level_downsamples[best_next_level])

        self.adjusted_tile_size = self.tile_size * level_downsample

        self.best_slide_level = level if level > best_next_level else best_next_level
        self.level_0_tile_size = int(desired_downsample) * self.tile_size'''

        self.best_slide_level, self.adjusted_tile_size, self.level_0_tile_size = get_optimal_slide_level(
            self.slide, self.magnification, self.desired_magnification,
            self.tile_size)

        tiles, time_list, _ = _get_tiles(
            slide=self.slide,
            locations=location,
            tile_size_level_0=self.level_0_tile_size,
            adjusted_tile_sz=self.adjusted_tile_size,
            output_tile_sz=self.tile_size,
            best_slide_level=self.best_slide_level)

        # Converting the tiles to Tensor:
        X, original_data = [], []
        for tile in tiles:
            original_data.append(transforms.ToTensor()(tile))
            X.append(
                torch.reshape(self.transform(tile),
                              (1, self.transform(tile).size(0),
                               self.transform(tile).size(1),
                               self.transform(tile).size(2))))

        return {
            'Data': X,
            'Slide Filename': self.slide._filename,
            'Equivalent Grid Size': self.equivalent_grid_size,
            'Original Data': original_data
        }


class Batched_Full_Slide_Inference_Dataset(WSI_Master_Dataset):

    def __init__(self,
                 tile_size: int = 256,
                 tiles_per_iter: int = 500,
                 target_kind: str = 'ER',
                 desired_slide_magnification: int = 10,
                 num_background_tiles: int = 0):
        f = open('Infer_Slides.txt', 'r')
        DataSet = f.readline().split('\n')[0]
        self.slide_names = []
        for line in f:
            if line.isspace():
                continue
            self.slide_names.append(line.split('\n')[0])
        f.close()

        super(Batched_Full_Slide_Inference_Dataset, self).__init__(
            DataSet=DataSet,
            tile_size=tile_size,
            bag_size=None,
            target_kind=target_kind,
            train=True,
            print_timing=False,
            transform_type='none',
            DX=False,
            get_images=False,
            train_type='Infer_All_Folds',
            desired_slide_magnification=desired_slide_magnification)

        self.tiles_per_iter = tiles_per_iter
        self.magnification = []
        self.num_tiles = []
        self.slide_grids = []
        self.equivalent_grid = []
        self.equivalent_grid_size = []
        self.is_tissue_tiles = []
        self.is_last_batch = []
        self.slides = []
        targets, slide_size = [], []

        for _, slide_num in enumerate(self.valid_slide_indices):
            if self.all_image_file_names[slide_num] not in self.slide_names:
                continue
            if (self.DX and self.all_is_DX_cut[slide_num]) or not self.DX:
                try:
                    # slides.append(openslide.open_slide(self.slides[slide_num]))

                    full_slide_file_name = os.path.join(
                        self.dir_dict[self.all_image_ids[slide_num]],
                        self.all_image_file_names[slide_num])
                    print(self.all_image_file_names[slide_num])
                    self.slides.append(
                        openslide.open_slide(full_slide_file_name))
                except FileNotFoundError:
                    # raise FileNotFoundError('Couldn\'t open slide {}'.format(self.slides[slide_num]))
                    raise FileNotFoundError(
                        'Couldn\'t open slide {}'.format(full_slide_file_name))

                targets.append(self.all_targets[slide_num])

                # Recreate the basic slide grids:
                height = int(self.meta_data_DF.loc[slide_num, 'Height'])
                width = int(self.meta_data_DF.loc[slide_num, 'Width'])
                slide_size.append({'Height': height, 'Width': width})
                objective_power = self.meta_data_DF.loc[
                    slide_num, 'Manipulated Objective Power']

                adjusted_tile_size_at_level_0 = int(
                    self.tile_size *
                    (int(objective_power) / self.desired_magnification))
                equivalent_rows = int(
                    np.ceil(height / adjusted_tile_size_at_level_0))
                equivalent_cols = int(
                    np.ceil(width / adjusted_tile_size_at_level_0))
                basic_grid = [
                    (row, col)
                    for row in range(0, height, adjusted_tile_size_at_level_0)
                    for col in range(0, width, adjusted_tile_size_at_level_0)
                ]
                equivalent_grid_dimensions = (equivalent_rows, equivalent_cols)
                self.equivalent_grid_size.append(equivalent_grid_dimensions)

                if len(basic_grid) != self.meta_data_DF.loc[
                        slide_num, 'Total tiles - ' + str(self.tile_size) +
                        ' compatible @ X' +
                        str(self.desired_magnification)].item():
                    raise Exception('Total tile num do not fit')

                self.magnification.extend([self.all_magnifications[slide_num]])
                basic_file_name = '.'.join(
                    self.all_image_file_names[slide_num].split('.')[:-1])
                grid_file = os.path.join(
                    self.dir_dict[self.all_image_ids[slide_num]],
                    'Grids_' + str(self.desired_magnification),
                    basic_file_name + '--tlsz' + str(self.tile_size) + '.data')
                '''grid_file = os.path.join(self.image_path_names[ind], 'Grids_' + str(self.desired_magnification),
                                         basic_file_name + '--tlsz' + str(self.tile_size) + '.data')'''

                with open(grid_file, 'rb') as filehandle:
                    tissue_grid_list = pickle.load(filehandle)
                # Compute which tiles are background tiles and pick "num_background_tiles" from them.
                non_tissue_grid_list = list(
                    set(basic_grid) - set(tissue_grid_list))
                selected_non_tissue_grid_list = sample(non_tissue_grid_list,
                                                       num_background_tiles)
                # Combine the list of selected non tissue tiles with the list of all tiles:
                combined_grid_list = selected_non_tissue_grid_list + tissue_grid_list
                combined_equivalent_grid_list = map_original_grid_list_to_equiv_grid_list(
                    adjusted_tile_size_at_level_0, combined_grid_list)
                # We'll also create a list that says which tiles are tissue tiles:
                is_tissue_tile = [False] * len(
                    selected_non_tissue_grid_list) + [True
                                                      ] * len(tissue_grid_list)

                self.num_tiles.append(len(combined_grid_list))

                chosen_locations_chunks = chunks(combined_grid_list,
                                                 self.tiles_per_iter)
                self.slide_grids.extend(chosen_locations_chunks)

                chosen_locations_equivalent_grid_chunks = chunks(
                    combined_equivalent_grid_list, self.tiles_per_iter)
                self.equivalent_grid.extend(
                    chosen_locations_equivalent_grid_chunks)

                is_tissue_tile_chunks = chunks(is_tissue_tile,
                                               self.tiles_per_iter)
                self.is_tissue_tiles.extend(is_tissue_tile_chunks)
                self.is_last_batch.extend([False] *
                                          (len(chosen_locations_chunks) - 1))
                self.is_last_batch.append(True)

                print('Slide: {}, num tiles: {}, num batches: {}'.format(
                    self.slides[-1], self.num_tiles[-1],
                    len(chosen_locations_chunks)))

        self.targets = targets
        self.slide_size = slide_size

        attributes_to_delete = [
            'all_image_file_names', 'all_is_DX_cut', 'all_magnifications',
            'all_patient_barcodes', 'all_tissue_tiles', 'grid_lists',
            'in_fold', 'target', 'tissue_tiles', 'valid_slide_indices'
        ]
        for attribute in attributes_to_delete:
            delattr(self, attribute)
        # The following properties will be used in the __getitem__ function
        self.slide_num = -1
        self.current_file = None
        print(
            'Initiation of WSI Batch Slides for {} INFERENCE is Complete. {} Slides, Working on Tiles of size {}^2 with X{} magnification. {} tiles per iteration, {} iterations to complete full inference'
            .format(self.target_kind, len(self.slides), self.tile_size,
                    self.desired_magnification, self.tiles_per_iter,
                    self.__len__()))

    def __len__(self):
        return int(
            np.ceil(np.array(self.num_tiles) / self.tiles_per_iter).sum())

    # def __getitem__(self, idx):
    def __getitem__(self, idx, location: List = None, tile_size: int = None):
        start_getitem = time.time()
        if idx == 0 or (idx > 0 and self.is_last_batch[idx - 1]):
            self.slide_num += 1

            if sys.platform == 'win32':
                image_file = os.path.join(
                    self.image_path_names[self.slide_num],
                    self.image_file_names[self.slide_num])
                self.current_slide = openslide.open_slide(image_file)
            else:
                self.current_slide = self.slides[self.slide_num]

            self.initial_num_patches = self.num_tiles[self.slide_num]

            if tile_size is not None:
                self.tile_size = tile_size
            '''desired_downsample = self.magnification[self.slide_num] / self.desired_magnification

            level, best_next_level = -1, -1
            for index, downsample in enumerate(self.current_slide.level_downsamples):
                if isclose(desired_downsample, downsample, rel_tol=1e-3):
                    level = index
                    level_downsample = 1
                    break

                elif downsample < desired_downsample:
                    best_next_level = index
                    level_downsample = int(
                        desired_downsample / self.current_slide.level_downsamples[best_next_level])

            self.adjusted_tile_size = self.tile_size * level_downsample

            self.best_slide_level = level if level > best_next_level else best_next_level
            self.level_0_tile_size = int(desired_downsample) * self.tile_size'''

            self.best_slide_level, self.adjusted_tile_size, self.level_0_tile_size = get_optimal_slide_level(
                self.current_slide, self.magnification[self.slide_num],
                self.desired_magnification, self.tile_size)

        target = get_label(self.all_targets[self.slide_num], self.multi_target)
        target = torch.LongTensor(target)

        tile_locations = self.slide_grids[idx] if location is None else location

        tiles, time_list, _ = _get_tiles(
            slide=self.current_slide,
            locations=tile_locations,
            tile_size_level_0=self.level_0_tile_size,
            adjusted_tile_sz=self.adjusted_tile_size,
            output_tile_sz=self.tile_size,
            best_slide_level=self.best_slide_level)

        X = torch.zeros([len(tiles), 3, self.tile_size, self.tile_size])
        tiles_non_augmented = torch.zeros(
            [len(tiles), 3, self.tile_size, self.tile_size])

        start_aug = time.time()
        for i in range(len(tiles)):
            X[i] = self.transform(tiles[i])
            tiles_non_augmented[i] = transforms.ToTensor()(tiles[i])

        aug_time = time.time() - start_aug
        total_time = time.time() - start_getitem
        if self.print_time:
            time_list = (time_list[0], time_list[1], aug_time, total_time)
        else:
            time_list = [0]

        return {
            'Data': X,
            'Target': target,
            'Time List': time_list,
            'Is Last Batch': self.is_last_batch[idx],
            'Initial Num Tiles': self.initial_num_patches,
            'Slide Filename': self.current_slide._filename.split('/')[-1],
            'Equivalent Grid': self.equivalent_grid[idx],
            'Is Tissue Tiles': self.is_tissue_tiles[idx],
            'Equivalent Grid Size': self.equivalent_grid_size[self.slide_num],
            'Level 0 Locations': self.slide_grids[idx],
            'Original Data': tiles_non_augmented,
            'Slide Dimensions': self.slide_size[self.slide_num]
        }


class WSI_Master_Dataset_Survival_CR(Dataset):

    def __init__(self,
                 DataSet: str = 'ABCTB',
                 tile_size: int = 256,
                 bag_size: int = 50,
                 target_kind: str = 'survival',
                 test_fold: int = 1,
                 infer_folds: List = [None],
                 train: bool = True,
                 transform_type: str = 'none',
                 DX: bool = False,
                 get_images: bool = False,
                 train_type: str = 'MASTER',
                 color_param: float = 0.1,
                 n_tiles: int = 10,
                 desired_slide_magnification: int = 10,
                 Censored_ratio: float = 0.5,
                 legit_slide_list: list = []):

        # Multi target training
        N_targets = len(target_kind.split('+'))
        if N_targets > 1:
            target_kind = target_kind.split('+')
            self.multi_target = True
        else:
            self.multi_target = False

        # Check if the target receptor is available for the requested train DataSet:
        assert_dataset_target(DataSet, target_kind)

        print(
            'Initializing {} DataSet....'.format('Train' if train else 'Test'))
        self.DataSet = DataSet
        self.desired_magnification = desired_slide_magnification
        self.tile_size = tile_size
        self.target_kind = target_kind
        self.test_fold = test_fold
        self.bag_size = bag_size
        self.train = train
        self.DX = DX
        self.get_images = get_images
        self.train_type = train_type
        self.color_param = color_param
        self.censored_ratio = Censored_ratio

        # Get DataSets location:
        self.dir_dict = get_datasets_dir_dict(Dataset=self.DataSet)
        print('Slide Data will be taken from these locations:')
        print(self.dir_dict)
        locations_list = []

        for _, key in enumerate(self.dir_dict):
            locations_list.append(self.dir_dict[key])

            slide_meta_data_file = os.path.join(self.dir_dict[key],
                                                'slides_data_' + key + '.xlsx')
            grid_meta_data_file = os.path.join(
                self.dir_dict[key], 'Grids_' + str(self.desired_magnification),
                'Grid_data.xlsx')

            slide_meta_data_DF = pd.read_excel(slide_meta_data_file)
            grid_meta_data_DF = pd.read_excel(grid_meta_data_file)
            meta_data_DF = pd.DataFrame({
                **slide_meta_data_DF.set_index('file').to_dict(),
                **grid_meta_data_DF.set_index('file').to_dict()
            })

            self.meta_data_DF = meta_data_DF if not hasattr(
                self,
                'meta_data_DF') else self.meta_data_DF.append(meta_data_DF)

        self.meta_data_DF.reset_index(inplace=True)
        self.meta_data_DF.rename(columns={'index': 'file'}, inplace=True)

        if self.DataSet == 'PORTO_HE' or self.DataSet == 'PORTO_PDL1':
            # for lung, take only origin: lung
            self.meta_data_DF = self.meta_data_DF[self.meta_data_DF['Origin']
                                                  == 'lung']
            self.meta_data_DF.reset_index(inplace=True)

        if self.target_kind == 'OR':
            PR_targets = list(self.meta_data_DF['PR status'])
            ER_targets = list(self.meta_data_DF['ER status'])
            all_targets = ['Missing Data'] * len(ER_targets)
            for ii, (PR_target,
                     ER_target) in enumerate(zip(PR_targets, ER_targets)):
                if PR_target == 'Positive' or ER_target == 'Positive':
                    all_targets[ii] = 'Positive'
                elif PR_target == 'Negative' or ER_target == 'Negative':  # avoid 'Missing Data'
                    all_targets[ii] = 'Negative'

        if self.target_kind == 'survival':
            all_censored = list(self.meta_data_DF['Censored'])
            all_time_targets = list(
                self.meta_data_DF['Follow-up Months Since Diagnosis'])
            all_binary_targets = list(self.meta_data_DF['survival status'])
            all_is_excluded = list(
                self.meta_data_DF['Exclude for time prediction?'])

        else:
            all_targets = list(self.meta_data_DF[self.target_kind + ' status'])

        all_patient_barcodes = list(self.meta_data_DF['patient barcode'])

        # We'll use only the valid slides - the ones with a Negative or Positive label. (Some labels have other values)
        # Let's compute which slides are these:
        if self.target_kind == 'survival':
            # In the case where the target is survival we need to exclude slides that are:
            # 1) Excluded
            # 2) without Censor data

            # valid_slide_indices_exclude = np.where(np.array(all_is_excluded) != 'Exclude')[0]
            valid_slide_indices_exclude = np.where(
                np.array(all_is_excluded) != 'Exclude')[0]
            valid_slide_indices_censor = np.where(
                np.isnan(all_censored) == False)[0]
            # Combining all those conditions:
            valid_slide_indices = np.intersect1d(valid_slide_indices_exclude,
                                                 valid_slide_indices_censor)

        else:
            valid_slide_indices = np.where(
                np.isin(np.array(all_targets), ['Positive', 'Negative']) ==
                True)[0]

        # Also remove slides without grid data:
        slides_without_grid = set(self.meta_data_DF.index[self.meta_data_DF[
            'Total tiles - ' + str(self.tile_size) + ' compatible @ X' +
            str(self.desired_magnification)] == -1])
        # Remove slides with 0 tiles:
        slides_with_0_tiles = set(self.meta_data_DF.index[self.meta_data_DF[
            'Legitimate tiles - ' + str(self.tile_size) + ' compatible @ X' +
            str(self.desired_magnification)] == 0])

        if 'bad segmentation' in self.meta_data_DF.columns:
            slides_with_bad_seg = set(self.meta_data_DF.index[
                self.meta_data_DF['bad segmentation'] == 1])
        else:
            slides_with_bad_seg = set()

        # Define number of tiles to be used
        if train_type == 'REG':
            n_minimal_tiles = n_tiles
        else:
            n_minimal_tiles = self.bag_size

        slides_with_few_tiles = set(self.meta_data_DF.index[self.meta_data_DF[
            'Legitimate tiles - ' + str(self.tile_size) + ' compatible @ X' +
            str(self.desired_magnification)] < n_minimal_tiles])
        # FIXME: find a way to use slides with less than the minimal amount of slides. and than delete the following if.
        if len(slides_with_few_tiles) > 0:
            print(
                '{} Slides were excluded from DataSet because they had less than {} available tiles or are non legitimate for training'
                .format(len(slides_with_few_tiles), n_minimal_tiles))
        valid_slide_indices = np.array(
            list(
                set(valid_slide_indices) - slides_without_grid -
                slides_with_few_tiles - slides_with_0_tiles -
                slides_with_bad_seg))

        # The train set should be a combination of all sets except the test set and validation set:
        if self.DataSet == 'CAT' or self.DataSet == 'ABCTB_TCGA':
            fold_column_name = 'test fold idx breast'
        else:
            fold_column_name = 'test fold idx'

        if self.train_type in ['REG', 'MIL']:
            if self.train:
                folds = list(self.meta_data_DF[fold_column_name].unique())
                # if the dataset was balanced than the test fold might not be in it.
                if self.test_fold in folds:
                    folds.remove(self.test_fold)
                if 'test' in folds:
                    folds.remove('test')
                if 'val' in folds:
                    folds.remove('val')
            else:
                folds = [self.test_fold]
                folds.append('val')
        elif self.train_type == 'Infer':
            folds = infer_folds
        elif self.train_type == 'Infer_All_Folds':
            folds = list(self.meta_data_DF[fold_column_name].unique())
        else:
            raise ValueError('Variable train_type is not defined')

        self.folds = folds

        if type(folds) is int:
            folds = [folds]

        correct_folds = self.meta_data_DF[fold_column_name][
            valid_slide_indices].isin(folds)
        valid_slide_indices = np.array(correct_folds.index[correct_folds])

        all_image_file_names = list(self.meta_data_DF['file'])
        all_image_ids = list(self.meta_data_DF['id'])

        all_in_fold = list(self.meta_data_DF[fold_column_name])
        all_tissue_tiles = list(
            self.meta_data_DF['Legitimate tiles - ' + str(self.tile_size) +
                              ' compatible @ X' +
                              str(self.desired_magnification)])

        if 'TCGA' not in self.dir_dict:
            self.DX = False
        if self.DX:
            all_is_DX_cut = list(self.meta_data_DF['DX'])

        all_magnifications = list(
            self.meta_data_DF['Manipulated Objective Power'])

        if train_type in ['Infer', 'Infer_All_Folds']:
            temp_select = False
            if temp_select or len(
                    legit_slide_list
            ) > 0:  # hard coded selection of specific slides
                if temp_select:
                    slidenames = [
                        '19-14722_1_1_a.mrxs', '19-14722_1_1_b.mrxs',
                        '19-14722_1_1_e.mrxs', '19-5229_2_1_a.mrxs',
                        '19-5229_2_1_b.mrxs', '19-5229_2_1_e.mrxs'
                    ]
                else:
                    slidenames = legit_slide_list

                valid_slide_indices = []
                for slidename in slidenames:
                    valid_slide_index = self.meta_data_DF[
                        self.meta_data_DF['file'] ==
                        slidename].index.to_list()
                    valid_slide_indices.append(valid_slide_index[0])

            self.valid_slide_indices = valid_slide_indices
            self.all_magnifications = all_magnifications
            self.all_is_DX_cut = all_is_DX_cut if self.DX else [True] * len(
                self.all_magnifications)
            self.all_tissue_tiles = all_tissue_tiles
            self.all_image_file_names = all_image_file_names
            self.all_patient_barcodes = all_patient_barcodes
            self.all_image_ids = all_image_ids
            if self.target_kind == 'survival':
                self.all_censored = all_censored
                self.all_time_targets = all_time_targets
                self.all_binary_targets = all_binary_targets
                self.all_is_excluded = all_is_excluded
            else:
                self.all_targets = all_targets

        self.image_file_names = []
        self.image_path_names = []
        self.in_fold = []
        self.tissue_tiles = []
        self.target = []
        self.magnification = []
        self.slides = []
        self.grid_lists = []
        self.presaved_tiles = []

        if self.target_kind == 'survival':
            self.target_binary, self.target_time, self.censored = [], [], []

        for _, index in enumerate(tqdm(valid_slide_indices)):
            if (self.DX and all_is_DX_cut[index]) or not self.DX:
                if self.target_kind == 'survival':
                    if all_censored[index] == 1:
                        censor_status = True
                    elif all_censored[index] == 0:
                        censor_status = False
                    else:
                        pass

                    self.censored.append(censor_status)
                    self.target_binary.append(all_binary_targets[index])
                    self.target_time.append(all_time_targets[index])
                self.image_file_names.append(all_image_file_names[index])
                self.image_path_names.append(
                    self.dir_dict[all_image_ids[index]])
                self.in_fold.append(all_in_fold[index])
                self.tissue_tiles.append(all_tissue_tiles[index])
                self.magnification.append(all_magnifications[index])
                self.presaved_tiles.append(
                    all_image_ids[index] == 'ABCTB_TILES')
                if self.target_kind == 'survival':
                    self.target.append(-1)
                else:
                    self.target.append(all_targets[index])

                # Preload slides - improves speed during training.
                grid_file = []
                image_file = []
                try:
                    image_file = os.path.join(
                        self.dir_dict[all_image_ids[index]],
                        all_image_file_names[index])
                    if self.presaved_tiles[-1]:
                        tiles_dir = os.path.join(
                            self.dir_dict[all_image_ids[index]], 'tiles',
                            '.'.join((
                                os.path.basename(image_file)).split('.')[:-1]))
                        self.slides.append(tiles_dir)
                        self.grid_lists.append(0)
                    else:
                        # if self.train_type == 'Infer_All_Folds':
                        if self.train_type in ['Infer_All_Folds', 'Infer']:
                            self.slides.append(image_file)
                        else:
                            self.slides.append(
                                openslide.open_slide(image_file))

                        basic_file_name = '.'.join(
                            all_image_file_names[index].split('.')[:-1])

                        grid_file = os.path.join(
                            self.dir_dict[all_image_ids[index]],
                            'Grids_' + str(self.desired_magnification),
                            basic_file_name + '--tlsz' + str(self.tile_size) +
                            '.data')
                        with open(grid_file, 'rb') as filehandle:
                            grid_list = pickle.load(filehandle)
                            self.grid_lists.append(grid_list)
                except FileNotFoundError:
                    raise FileNotFoundError(
                        'Couldn\'t open slide {} or its Grid file {}'.format(
                            image_file, grid_file))

        # Setting the transformation:
        self.transform = define_transformations(transform_type, self.train,
                                                self.tile_size,
                                                self.color_param)
        if np.sum(self.presaved_tiles):
            self.rand_crop = transforms.RandomCrop(self.tile_size)

        if train_type == 'REG':
            self.factor = n_tiles
            self.real_length = int(self.__len__() / self.factor)
        elif train_type == 'MIL':
            self.factor = 1
            self.real_length = self.__len__()

        # Deleting attributes not needed.
        if train_type == 'Infer_All_Folds':
            attributes_to_delete = [
                'image_file_names', 'image_path_names', 'slides',
                'presaved_tiles'
            ]
            for attribute in attributes_to_delete:
                delattr(self, attribute)

    def __len__(self):
        return len(self.target) * self.factor

    def __getitem__(self, idx):
        start_getitem = time.time()
        idx = idx % self.real_length

        tiles, time_list, label, locs = _choose_data(
            grid_list=self.grid_lists[idx],
            slide=self.slides[idx],
            how_many=self.bag_size,
            magnification=self.magnification[idx],
            tile_size=self.tile_size,
            print_timing=True,
            desired_mag=self.desired_magnification,
            random_shift=self.train)

        if self.target_kind == 'survival':
            if self.target_binary[idx] == 'Positive':
                label_binary = [1]
            elif self.target_binary[idx] == 'Negative':
                label_binary = [0]
            else:
                label_binary = [-1]

            label_binary = torch.LongTensor(label_binary)

            label_time = [self.target_time[idx]]
            label_time = torch.FloatTensor(label_time)
        else:
            label = [1] if self.target[idx] == 'Positive' else [0]
            label = torch.LongTensor(label)

        # X will hold the images after all the transformations
        X = torch.zeros([self.bag_size, 3, self.tile_size, self.tile_size])

        start_aug = time.time()
        for i in range(self.bag_size):
            X[i] = self.transform(tiles[i])

        if self.get_images:
            images = torch.zeros(
                [self.bag_size, 3, self.tile_size, self.tile_size])
            trans = transforms.Compose(
                [transforms.CenterCrop(self.tile_size),
                 transforms.ToTensor()])
            for i in range(self.bag_size):
                images[i] = trans(tiles[i])
        else:
            images = 0

        aug_time = (time.time() - start_aug) / self.bag_size
        total_time = time.time() - start_getitem
        time_list = (time_list[0], time_list[1], aug_time, total_time)
        time_dict = {
            'Average time to extract a tile': time_list[1],
            'Augmentation time': aug_time,
            'Total time': total_time
        }

        return {
            'Data':
            X,
            'Target':
            label,
            'Time List':
            time_list,
            'Time dict':
            time_dict,
            'File Names':
            self.image_file_names[idx],
            'Images':
            images,
            'Binary Target':
            label_binary,
            'Time Target':
            self.target_time[idx]
            if self.target_kind == 'survival' else torch.LongTensor([-1]),
            'Censored':
            bool(self.censored[idx])
            if self.target_kind == 'survival' else torch.LongTensor([-1]),
            'Tile Locations':
            locs
        }


class WSI_REGdataset_Survival_CR(WSI_Master_Dataset_Survival_CR):

    def __init__(self,
                 DataSet: str = 'ABCTB',
                 tile_size: int = 256,
                 target_kind: str = 'survival',
                 test_fold: int = 1,
                 train: bool = True,
                 transform_type: str = 'none',
                 DX: bool = False,
                 get_images: bool = False,
                 color_param: float = 0.1,
                 n_tiles: int = 10,
                 desired_slide_magnification: int = 10):
        super(WSI_REGdataset_Survival_CR, self).__init__(
            DataSet=DataSet,
            tile_size=tile_size,
            bag_size=1,
            target_kind=target_kind,
            test_fold=test_fold,
            train=train,
            transform_type=transform_type,
            DX=DX,
            get_images=get_images,
            train_type='REG',
            color_param=color_param,
            n_tiles=n_tiles,
            desired_slide_magnification=desired_slide_magnification)

        logging.info(
            'Initiation of WSI({}) {} {} DataSet for {} is Complete. Magnification is X{}, {} Slides, Tiles of size {}^2. {} tiles in a bag, {} Transform. TestSet is fold #{}. DX is {}'
            .format(self.train_type, 'Train' if self.train else 'Test',
                    self.DataSet, self.target_kind, self.desired_magnification,
                    self.real_length, self.tile_size, self.bag_size,
                    'Without' if transform_type == 'none' else 'With',
                    self.test_fold, 'ON' if self.DX else 'OFF'))
        censored = np.array(self.censored)
        logging.info('{} Censored slides, {} Not Censored slides'.format(
            len(np.where(censored == True)[0]),
            len(np.where(censored == False)[0])))

    def __getitem__(self, idx):
        data_dict = super(WSI_REGdataset_Survival_CR,
                          self).__getitem__(idx=idx)
        X = data_dict['Data']
        X = torch.reshape(X, (3, self.tile_size, self.tile_size))

        return {
            'Data': X,
            'Target': data_dict['Target'],
            'Censored': data_dict['Censored'],
            'Binary Target': data_dict['Binary Target'],
            'Time Target': data_dict['Time Target'],
            'Time dict': data_dict['Time dict'],
            'File Names': data_dict['File Names'],
            'Images': data_dict['Images'],
            'Tile Locations': data_dict['Tile Locations'][0]
        }


class WSI_Master_Dataset_Survival(Dataset):

    def __init__(self,
                 DataSet: str = 'TCGA',
                 tile_size: int = 256,
                 bag_size: int = 50,
                 target_kind: str = 'ER',
                 test_fold: int = 1,
                 infer_folds: List = [None],
                 train: bool = True,
                 transform_type: str = 'flip',
                 DX: bool = False,
                 get_images: bool = False,
                 train_type: str = 'MASTER',
                 color_param: float = 0.1,
                 n_tiles: int = 10,
                 test_time_augmentation: bool = False,
                 desired_slide_magnification: int = 10,
                 slide_repetitions: int = 1,
                 loan: bool = False,
                 er_eq_pr: bool = False,
                 slide_per_block: bool = False,
                 balanced_dataset: bool = False,
                 is_all_censored: bool = False,
                 is_all_not_censored: bool = False,
                 legit_slide_list: list = []):

        # Support multitarget training
        # Multi target training
        N_targets = len(target_kind.split('+'))
        if N_targets > 1:
            target_kind = target_kind.split('+')
            self.multi_target = True
        else:
            self.multi_target = False

        # Check if the target receptor is available for the requested train DataSet:
        assert_dataset_target(DataSet, target_kind)

        self._data_validity_check(is_all_censored, is_all_not_censored)

        print(
            'Initializing {} DataSet....'.format('Train' if train else 'Test'))
        self.DataSet = DataSet
        self.desired_magnification = desired_slide_magnification
        self.tile_size = tile_size
        self.target_kind = target_kind
        self.test_fold = test_fold
        self.bag_size = bag_size
        self.train = train
        self.DX = DX
        self.get_images = get_images
        self.train_type = train_type
        self.color_param = color_param
        self.loan = loan

        if is_all_censored != is_all_not_censored:  # Checking that one of those flags is true
            self.censor_description = 'Censored' if is_all_censored else 'Not Censored'
        else:
            self.censor_description = 'As Is'

        # Get DataSets location:
        self.dir_dict = get_datasets_dir_dict(Dataset=self.DataSet)
        self._create_meta_data_DF()

        if self.DataSet == 'PORTO_HE' or self.DataSet == 'PORTO_PDL1':
            # for lung, take only origin: lung
            self.meta_data_DF = self.meta_data_DF[self.meta_data_DF['Origin']
                                                  == 'lung']
            self.meta_data_DF.reset_index(inplace=True)

        if self._is_balanced_dataset_and_target_ER(balanced_dataset):
            self.meta_data_DF = balance_dataset(self.meta_data_DF)
            # take only selected patients
            self.meta_data_DF = self.meta_data_DF[
                self.meta_data_DF['use_in_balanced_data_ER'] == 1]
            self.meta_data_DF.reset_index(inplace=True)

        if self._is_double_target_train__PR_or_ER():
            all_targets = self._set_all_targets_for_double_target_train()

        if self.target_kind == 'survival':
            all_censored = list(self.meta_data_DF['Censored'])
            all_time_targets = list(
                self.meta_data_DF['Follow-up Months Since Diagnosis'])
            all_binary_targets = list(self.meta_data_DF['survival status'])
            all_is_excluded = list(
                self.meta_data_DF['Exclude for time prediction?'])

        else:
            all_targets = list(self.meta_data_DF[self.target_kind + ' status'])

        all_patient_barcodes = list(self.meta_data_DF['patient barcode'])

        if slide_per_block:
            if DataSet == 'CARMEL':
                all_blocks = []
                for barcode in all_patient_barcodes:
                    if barcode is not np.nan:
                        all_blocks.append(barcode[:-2])
                    else:
                        all_blocks.append(barcode)

                _, unique_inds = np.unique(all_blocks, return_index=True)
                all_inds = np.arange(0, len(all_blocks))
                excess_block_slides = set(all_inds) - set(unique_inds)
                print('slide_per_block: removing ' +
                      str(len(excess_block_slides)) + ' slides')
            else:
                IOError('slide_per_block only implemented for CARMEL dataset')
        elif (DataSet in ['LEUKEMIA', 'ALL']) and (target_kind in [
                'AML', 'ALL', 'is_B', 'is_HR', 'is_over_6', 'is_over_10',
                'is_over_15', 'WBC_over_20', 'WBC_over_50', 'is_HR_B',
                'is_tel_aml_B', 'is_tel_aml_non_hr_B'
        ]):
            # remove slides with diagnosis day != 0
            excess_block_slides = set(self.meta_data_DF.index[
                self.meta_data_DF['Day_0/15/33_fixed'] != 0])
        else:
            excess_block_slides = set()

        # We'll use only the valid slides - the ones with a Negative or Positive label. (Some labels have other values)
        # Let's compute which slides are these:
        if self.target_kind == 'survival':
            # In the case where the target is survival we need to exclude slides that are:
            # 1) Excluded
            # 2) without Censor data

            valid_slide_indices_exclude = np.where(
                np.array(all_is_excluded) != 'Exclude')[0]
            valid_slide_indices_censor = np.where(
                np.isnan(all_censored) == False)[0]
            # Combining all those conditions:
            valid_slide_indices = np.intersect1d(valid_slide_indices_exclude,
                                                 valid_slide_indices_censor)

        else:
            valid_slide_indices = np.where(
                np.isin(np.array(all_targets), ['Positive', 'Negative']) ==
                True)[0]

        # Also remove slides without grid data:
        slides_without_grid = set(self.meta_data_DF.index[self.meta_data_DF[
            'Total tiles - ' + str(self.tile_size) + ' compatible @ X' +
            str(self.desired_magnification)] == -1])
        # Remove slides with 0 tiles:
        slides_with_0_tiles = set(self.meta_data_DF.index[self.meta_data_DF[
            'Legitimate tiles - ' + str(self.tile_size) + ' compatible @ X' +
            str(self.desired_magnification)] == 0])

        if 'bad segmentation' in self.meta_data_DF.columns:
            slides_with_bad_seg = set(self.meta_data_DF.index[
                self.meta_data_DF['bad segmentation'] == 1])
        else:
            slides_with_bad_seg = set()

        # train only on samples with ER=PR
        if er_eq_pr and self.train:
            slides_with_er_not_eq_pr = set(
                self.meta_data_DF.index[self.meta_data_DF['ER status'] !=
                                        self.meta_data_DF['PR status']])
        else:
            slides_with_er_not_eq_pr = set()

        # Define number of tiles to be used
        if train_type == 'REG':
            n_minimal_tiles = n_tiles
        else:
            n_minimal_tiles = self.bag_size

        slides_with_few_tiles = set(self.meta_data_DF.index[self.meta_data_DF[
            'Legitimate tiles - ' + str(self.tile_size) + ' compatible @ X' +
            str(self.desired_magnification)] < n_minimal_tiles])
        # FIXME: find a way to use slides with less than the minimal amount of slides. and than delete the following if.
        if len(slides_with_few_tiles) > 0:
            print(
                '{} Slides were excluded from DataSet because they had less than {} available tiles or are non legitimate for training'
                .format(len(slides_with_few_tiles), n_minimal_tiles))
        valid_slide_indices = np.array(
            list(
                set(valid_slide_indices) - slides_without_grid -
                slides_with_few_tiles - slides_with_0_tiles -
                slides_with_bad_seg - slides_with_er_not_eq_pr -
                excess_block_slides))

        # The train set should be a combination of all sets except the test set and validation set:
        if self.DataSet == 'CAT' or self.DataSet == 'ABCTB_TCGA':
            fold_column_name = 'test fold idx breast'
        else:
            fold_column_name = 'test fold idx'

        if self.train_type in ['REG', 'MIL']:
            if self.train:
                folds = list(self.meta_data_DF[fold_column_name].unique())
                folds.remove(self.test_fold)
                if 'test' in folds:
                    folds.remove('test')
                if 'val' in folds:
                    folds.remove('val')
            else:
                folds = [self.test_fold]
                folds.append('val')
        elif self.train_type == 'Infer':
            folds = infer_folds
        elif self.train_type == 'Infer_All_Folds':
            folds = list(self.meta_data_DF[fold_column_name].unique())
        else:
            raise ValueError('Variable train_type is not defined')

        self.folds = folds

        if type(folds) is int:
            folds = [folds]

        correct_folds = self.meta_data_DF[fold_column_name][
            valid_slide_indices].isin(folds)
        valid_slide_indices = np.array(correct_folds.index[correct_folds])

        all_image_file_names = list(self.meta_data_DF['file'])
        all_image_ids = list(self.meta_data_DF['id'])

        all_in_fold = list(self.meta_data_DF[fold_column_name])
        all_tissue_tiles = list(
            self.meta_data_DF['Legitimate tiles - ' + str(self.tile_size) +
                              ' compatible @ X' +
                              str(self.desired_magnification)])

        if 'TCGA' not in self.dir_dict:
            self.DX = False
        if self.DX:
            all_is_DX_cut = list(self.meta_data_DF['DX'])

        all_magnifications = list(
            self.meta_data_DF['Manipulated Objective Power'])

        if train_type in ['Infer', 'Infer_All_Folds']:
            temp_select = False
            if temp_select or len(
                    legit_slide_list
            ) > 0:  # hard coded selection of specific slides
                if temp_select:
                    slidenames = [
                        '19-14722_1_1_a.mrxs', '19-14722_1_1_b.mrxs',
                        '19-14722_1_1_e.mrxs', '19-5229_2_1_a.mrxs',
                        '19-5229_2_1_b.mrxs', '19-5229_2_1_e.mrxs'
                    ]
                else:
                    slidenames = legit_slide_list

                valid_slide_indices = []
                for slidename in slidenames:
                    valid_slide_index = self.meta_data_DF[
                        self.meta_data_DF['file'] ==
                        slidename].index.to_list()
                    valid_slide_indices.append(valid_slide_index[0])

            self.valid_slide_indices = valid_slide_indices
            self.all_magnifications = all_magnifications
            self.all_is_DX_cut = all_is_DX_cut if self.DX else [True] * len(
                self.all_magnifications)
            self.all_tissue_tiles = all_tissue_tiles
            self.all_image_file_names = all_image_file_names
            self.all_patient_barcodes = all_patient_barcodes
            self.all_image_ids = all_image_ids
            if self.target_kind == 'survival':
                self.all_censored = all_censored
                self.all_time_targets = all_time_targets
                self.all_binary_targets = all_binary_targets
                self.all_is_excluded = all_is_excluded
            else:
                self.all_targets = all_targets

        self.image_file_names = []
        self.image_path_names = []
        self.in_fold = []
        self.tissue_tiles = []
        self.target = []
        self.magnification = []
        self.slides = []
        self.grid_lists = []
        self.presaved_tiles = []

        if self.target_kind == 'survival':
            self.target_binary, self.target_time, self.censored = [], [], []

        for _, index in enumerate(tqdm(valid_slide_indices)):
            if (self.DX and all_is_DX_cut[index]) or not self.DX:
                if self.target_kind == 'survival':
                    if all_censored[index] == 1:
                        censor_status = True
                    elif all_censored[index] == 0:
                        censor_status = False
                    else:
                        pass
                    if (is_all_not_censored
                            and censor_status) or (is_all_censored
                                                   and not censor_status):
                        continue

                    self.censored.append(censor_status)
                    self.target_binary.append(all_binary_targets[index])
                    self.target_time.append(all_time_targets[index])
                self.image_file_names.append(all_image_file_names[index])
                self.image_path_names.append(
                    self.dir_dict[all_image_ids[index]])
                self.in_fold.append(all_in_fold[index])
                self.tissue_tiles.append(all_tissue_tiles[index])
                self.magnification.append(all_magnifications[index])
                self.presaved_tiles.append(
                    all_image_ids[index] == 'ABCTB_TILES')
                if self.target_kind == 'survival':
                    self.target.append(-1)
                else:
                    self.target.append(all_targets[index])

                # Preload slides - improves speed during training.
                grid_file = []
                image_file = []
                try:
                    image_file = os.path.join(
                        self.dir_dict[all_image_ids[index]],
                        all_image_file_names[index])
                    if self.presaved_tiles[-1]:
                        tiles_dir = os.path.join(
                            self.dir_dict[all_image_ids[index]], 'tiles',
                            '.'.join((
                                os.path.basename(image_file)).split('.')[:-1]))
                        self.slides.append(tiles_dir)
                        self.grid_lists.append(0)
                    else:
                        # if self.train_type == 'Infer_All_Folds':
                        if self.train_type in ['Infer_All_Folds', 'Infer']:
                            self.slides.append(image_file)
                        else:
                            self.slides.append(
                                openslide.open_slide(image_file))

                        basic_file_name = '.'.join(
                            all_image_file_names[index].split('.')[:-1])

                        grid_file = os.path.join(
                            self.dir_dict[all_image_ids[index]],
                            'Grids_' + str(self.desired_magnification),
                            basic_file_name + '--tlsz' + str(self.tile_size) +
                            '.data')
                        with open(grid_file, 'rb') as filehandle:
                            grid_list = pickle.load(filehandle)
                            self.grid_lists.append(grid_list)
                except FileNotFoundError:
                    raise FileNotFoundError(
                        'Couldn\'t open slide {} or its Grid file {}'.format(
                            image_file, grid_file))

        # Setting the transformation:
        self.transform = define_transformations(transform_type, self.train,
                                                self.tile_size,
                                                self.color_param)
        if np.sum(self.presaved_tiles):
            self.rand_crop = transforms.RandomCrop(self.tile_size)

        if train_type == 'REG':
            self.factor = n_tiles
            self.real_length = int(self.__len__() / self.factor)
        elif train_type == 'MIL':
            self.factor = 1
            self.real_length = self.__len__()
        if train is False and test_time_augmentation:
            self.factor = 4
            self.real_length = int(self.__len__() / self.factor)

        # Deleting attributes not needed.
        if train_type == 'Infer_All_Folds':
            attributes_to_delete = [
                'image_file_names', 'image_path_names', 'slides',
                'presaved_tiles'
            ]
            for attribute in attributes_to_delete:
                delattr(self, attribute)

    def _create_meta_data_DF(self):
        print('Slide Data will be taken from these locations:')
        print(self.dir_dict)
        locations_list = []
        for _, key in enumerate(self.dir_dict):
            locations_list.append(self.dir_dict[key])

            slide_meta_data_file = os.path.join(self.dir_dict[key],
                                                'slides_data_' + key + '.xlsx')
            grid_meta_data_file = os.path.join(
                self.dir_dict[key], 'Grids_' + str(self.desired_magnification),
                'Grid_data.xlsx')

            slide_meta_data_DF = pd.read_excel(slide_meta_data_file)
            grid_meta_data_DF = pd.read_excel(grid_meta_data_file)
            meta_data_DF = pd.DataFrame({
                **slide_meta_data_DF.set_index('file').to_dict(),
                **grid_meta_data_DF.set_index('file').to_dict()
            })

            self.meta_data_DF = meta_data_DF if not hasattr(
                self,
                'meta_data_DF') else self.meta_data_DF.append(meta_data_DF)
        self.meta_data_DF.reset_index(inplace=True)
        self.meta_data_DF.rename(columns={'index': 'file'}, inplace=True)

    def _data_validity_check(self, is_all_censored, is_all_not_censored):
        if is_all_censored and is_all_not_censored:
            raise Exception(
                '\'is_all_censored\' and \'is_all_not_censored\' CANNOT be TRUE at the same time'
            )

    def _is_double_target_train__PR_or_ER(self):
        return self.target_kind == 'OR'

    def _set_all_targets_for_double_target_train(self):
        PR_targets = list(self.meta_data_DF['PR status'])
        ER_targets = list(self.meta_data_DF['ER status'])
        all_targets = ['Missing Data'] * len(ER_targets)
        for ii, (PR_target,
                 ER_target) in enumerate(zip(PR_targets, ER_targets)):
            if (PR_target == 'Positive' or ER_target == 'Positive'):
                all_targets[ii] = 'Positive'
            elif (PR_target == 'Negative'
                  or ER_target == 'Negative'):  # avoid 'Missing Data'
                all_targets[ii] = 'Negative'
        return all_targets

    def _is_balanced_dataset_and_target_ER(self, is_balanced_dataset):
        return is_balanced_dataset and self.target_kind == 'ER'

    def __len__(self):
        return len(self.target) * self.factor

    def __getitem__(self, idx):
        start_getitem = time.time()
        idx = idx % self.real_length

        if self.presaved_tiles[idx]:  # load presaved patches
            time_tile_extraction = time.time()
            idxs = sample(range(self.tissue_tiles[idx]), self.bag_size)
            empty_image = Image.fromarray(
                np.uint8(np.zeros((self.tile_size, self.tile_size, 3))))
            tiles = [empty_image] * self.bag_size
            for ii, tile_ind in enumerate(idxs):
                tile_path = os.path.join(self.slides[idx],
                                         'tile_' + str(tile_ind) + '.data')
                with open(tile_path, 'rb') as fh:
                    header = fh.readline()
                    tile_bin = fh.read()
                dtype, w, h, c = header.decode('ascii').strip().split()
                tile = np.frombuffer(tile_bin, dtype=dtype).reshape(
                    (int(w), int(h), int(c)))
                tile1 = self.rand_crop(Image.fromarray(tile))
                tiles[ii] = tile1
                time_tile_extraction = (time.time() -
                                        time_tile_extraction) / len(idxs)
                time_list = [0, time_tile_extraction]
        else:
            slide = self.slides[idx]

            tiles, time_list, label, locs = _choose_data(
                grid_list=self.grid_lists[idx],
                slide=slide,
                how_many=self.bag_size,
                magnification=self.magnification[idx],
                tile_size=self.tile_size,
                print_timing=True,
                desired_mag=self.desired_magnification,
                loan=self.loan,
                random_shift=self.train)

        if not self.loan:
            if self.target_kind == 'survival':
                if self.target_binary[idx] == 'Positive':
                    label_binary = [1]
                elif self.target_binary[idx] == 'Negative':
                    label_binary = [0]
                else:
                    label_binary = [-1]

                label_binary = torch.LongTensor(label_binary)

                label_time = [self.target_time[idx]]
                label_time = torch.FloatTensor(label_time)
            else:
                label = [1] if self.target[idx] == 'Positive' else [0]
                label = torch.LongTensor(label)

        # X will hold the images after all the transformations
        X = torch.zeros([self.bag_size, 3, self.tile_size, self.tile_size])

        start_aug = time.time()
        for i in range(self.bag_size):
            X[i] = self.transform(tiles[i])

        if self.get_images:
            images = torch.zeros(
                [self.bag_size, 3, self.tile_size, self.tile_size])
            trans = transforms.Compose(
                [transforms.CenterCrop(self.tile_size),
                 transforms.ToTensor()])
            for i in range(self.bag_size):
                images[i] = trans(tiles[i])
        else:
            images = 0

        aug_time = (time.time() - start_aug) / self.bag_size
        total_time = time.time() - start_getitem
        time_list = (time_list[0], time_list[1], aug_time, total_time)
        time_dict = {
            'Average time to extract a tile': time_list[1],
            'Augmentation time': aug_time,
            'Total time': total_time
        }

        return {
            'Data':
            X,
            'Target':
            label,
            'Time List':
            time_list,
            'Time dict':
            time_dict,
            'File Names':
            self.image_file_names[idx],
            'Images':
            images,
            'Binary Target':
            label_binary,
            'Time Target':
            self.target_time[idx]
            if self.target_kind == 'survival' else torch.LongTensor([-1]),
            'Censored':
            bool(self.censored[idx])
            if self.target_kind == 'survival' else torch.LongTensor([-1]),
            'Tile Locations':
            locs
        }


class Infer_Dataset_Survival(WSI_Master_Dataset_Survival):

    def __init__(self,
                 DataSet: str = 'TCGA',
                 tile_size: int = 256,
                 tiles_per_iter: int = 500,
                 target_kind: str = 'ER',
                 folds: List = [1],
                 num_tiles: int = 500,
                 dx: bool = False,
                 desired_slide_magnification: int = 10,
                 resume_slide: int = 0,
                 patch_dir: str = ''):
        if patch_dir != '':
            xfile = glob(os.path.join(patch_dir, '*_x.csv'))
            if len(xfile) == 0:
                raise IOError('patch location files not found in dir!')
            elif len(xfile) > 1:
                raise IOError('more than one patch location file in dir!')
            slides_with_locations = pd.read_csv(xfile[0])['slide_name']

        else:
            slides_with_locations = []

        super(Infer_Dataset_Survival, self).__init__(
            DataSet=DataSet,
            tile_size=tile_size,
            bag_size=None,
            target_kind=target_kind,
            test_fold=1,
            infer_folds=folds,
            train=True,
            transform_type='none',
            DX=dx,
            train_type='Infer',
            desired_slide_magnification=desired_slide_magnification,
            legit_slide_list=slides_with_locations)

        self.print_time = False
        self.tiles_per_iter = tiles_per_iter
        self.patch_dir = patch_dir
        self.folds = folds
        self.magnification = []
        self.num_tiles = []
        self.slide_grids = []
        self.grid_lists = []
        self.patient_barcode = []
        self.slide_dataset = []

        ind = 0
        slide_with_not_enough_tiles = 0

        self.valid_slide_indices = self.valid_slide_indices[resume_slide:]
        self.tissue_tiles = self.tissue_tiles[resume_slide:]
        self.image_file_names = self.image_file_names[resume_slide:]
        self.image_path_names = self.image_path_names[resume_slide:]
        self.slides = self.slides[resume_slide:]
        self.presaved_tiles = self.presaved_tiles[resume_slide:]
        self.target = self.target[resume_slide:]

        if self.patch_dir != '':
            # load patches position from excel file
            xfile = glob(os.path.join(self.patch_dir, '*_x.csv'))
            yfile = glob(os.path.join(self.patch_dir, '*_y.csv'))
            if len(xfile) == 0 or len(yfile) == 0:
                raise IOError('patch location files not found in dir!')
            elif len(xfile) > 1 or len(yfile) > 1:
                raise IOError('more than one patch location file in dir!')
            self.x_pd = pd.read_csv(xfile[0])
            self.y_pd = pd.read_csv(yfile[0])

        for _, slide_num in enumerate(self.valid_slide_indices):
            if (self.DX and self.all_is_DX_cut[slide_num]) or not self.DX:
                if num_tiles <= self.all_tissue_tiles[
                        slide_num] and self.all_tissue_tiles[slide_num] > 0:
                    self.num_tiles.append(num_tiles)
                else:
                    self.num_tiles.append(int(
                        self.all_tissue_tiles[slide_num]))
                    slide_with_not_enough_tiles += 1

                self.magnification.extend([self.all_magnifications[slide_num]])
                self.patient_barcode.append(
                    self.all_patient_barcodes[slide_num])
                self.slide_dataset.append(self.all_image_ids[slide_num])
                if self.patch_dir == '':
                    which_patches = sample(range(int(self.tissue_tiles[ind])),
                                           self.num_tiles[-1])
                else:
                    which_patches = [ii for ii in range(self.num_tiles[-1])]

                patch_ind_chunks = chunks(which_patches, self.tiles_per_iter)
                self.slide_grids.extend(patch_ind_chunks)

                if self.presaved_tiles[ind]:
                    self.grid_lists.append(0)
                else:
                    if self.patch_dir == '':
                        basic_file_name = '.'.join(
                            self.image_file_names[ind].split('.')[:-1])
                        grid_file = os.path.join(
                            self.image_path_names[ind],
                            'Grids_' + str(self.desired_magnification),
                            basic_file_name + '--tlsz' + str(self.tile_size) +
                            '.data')
                        with open(grid_file, 'rb') as filehandle:
                            grid_list = pickle.load(filehandle)
                            self.grid_lists.append(grid_list)

                ind += 1

        logging.info('There are {} slides with less than {} tiles'.format(
            slide_with_not_enough_tiles, num_tiles))

        # The following properties will be used in the __getitem__ function
        self.tiles_to_go = None
        self.slide_num = -1
        self.current_file = None

        print(
            'Initiation of WSI INFERENCE for {} DataSet and {} of folds {} is Complete'
            .format(self.DataSet, self.target_kind, str(self.folds)))

        print(
            '{} Slides, with X{} magnification. {} tiles per iteration, {} iterations to complete full inference'
            .format(len(self.image_file_names), self.desired_magnification,
                    self.tiles_per_iter, self.__len__()))

    def __len__(self):
        return int(
            np.ceil(np.array(self.num_tiles) / self.tiles_per_iter).sum())

    def __getitem__(self, idx):
        start_getitem = time.time()
        if self.tiles_to_go is None:
            self.slide_num += 1
            self.tiles_to_go = self.num_tiles[self.slide_num]
            self.slide_name = self.image_file_names[self.slide_num]
            self.current_slide = openslide.OpenSlide(
                self.slides[self.slide_num])
            self.initial_num_patches = self.num_tiles[self.slide_num]

            if not self.presaved_tiles[self.slide_num]:
                self.best_slide_level, self.adjusted_tile_size, self.level_0_tile_size = get_optimal_slide_level(
                    self.current_slide, self.magnification[self.slide_num],
                    self.desired_magnification, self.tile_size)

        label = get_label(self.target[self.slide_num], self.multi_target)
        label = torch.LongTensor(label)

        if self.target_kind == 'survival':
            target_binary_current = get_label(
                self.target_binary[self.slide_num])
            target_binary_current = torch.LongTensor(target_binary_current)
            target_time_current = self.target_time[self.slide_num]
            censor_status_current = self.censored[self.slide_num]

        else:
            target_binary_current, target_time_current, censor_status_current = -1, -1, -1

        if self.presaved_tiles[self.slide_num]:
            idxs = self.slide_grids[idx]
            empty_image = Image.fromarray(
                np.uint8(np.zeros((self.tile_size, self.tile_size, 3))))
            tiles = [empty_image] * len(idxs)
            for ii, tile_ind in enumerate(idxs):
                # tile_path = os.path.join(self.tiles_dir[idx], 'tile_' + str(tile_ind) + '.data')
                tile_path = os.path.join(self.slides[self.slide_num],
                                         'tile_' + str(tile_ind) + '.data')
                with open(tile_path, 'rb') as fh:
                    header = fh.readline()
                    tile_bin = fh.read()
                dtype, w, h, c = header.decode('ascii').strip().split()
                tile = np.frombuffer(tile_bin, dtype=dtype).reshape(
                    (int(w), int(h), int(c)))
                tile1 = self.rand_crop(Image.fromarray(tile))
                tiles[ii] = tile1
        else:
            if self.patch_dir == '':
                locs = [
                    self.grid_lists[self.slide_num][loc]
                    for loc in self.slide_grids[idx]
                ]

            else:
                x_loc = [
                    int(self.x_pd.loc[self.x_pd['slide_name'] ==
                                      self.slide_name][str(loc)].item())
                    for loc in self.slide_grids[idx]
                ]
                y_loc = [
                    int(self.y_pd.loc[self.y_pd['slide_name'] ==
                                      self.slide_name][str(loc)].item())
                    for loc in self.slide_grids[idx]
                ]

                locs = [ii for ii in zip(x_loc, y_loc)]

            tiles, time_list, _ = _get_tiles(
                slide=self.current_slide,
                # locations=self.slide_grids[idx],
                locations=locs,
                tile_size_level_0=self.level_0_tile_size,
                adjusted_tile_sz=self.adjusted_tile_size,
                output_tile_sz=self.tile_size,
                best_slide_level=self.best_slide_level,
                random_shift=False)

        if self.tiles_to_go <= self.tiles_per_iter:
            self.tiles_to_go = None
        else:
            self.tiles_to_go -= self.tiles_per_iter

        X = torch.zeros([len(tiles), 3, self.tile_size, self.tile_size])

        start_aug = time.time()
        for i in range(len(tiles)):
            X[i] = self.transform(tiles[i])

        aug_time = time.time() - start_aug
        total_time = time.time() - start_getitem
        if self.print_time:
            time_list = (time_list[0], time_list[1], aug_time, total_time)
        else:
            time_list = [0]
        if self.tiles_to_go is None:
            last_batch = True
        else:
            last_batch = False

        return {
            'Data': X,
            'Label': label,  # It is acutally the target and not the label
            'Time List': time_list,
            'Is Last Batch': last_batch,
            'Initial Num Tiles': self.initial_num_patches,
            'Slide Filename': self.slide_name,
            'Patient barcode': self.patient_barcode[self.slide_num],
            'Slide DataSet': self.slide_dataset[self.slide_num],
            'Patch Loc': locs,
            'Censored': censor_status_current,
            'Binary Target': target_binary_current,
            'Time Target': target_time_current
        }


class ConcatDataset(Dataset):

    def __init__(self, *datasets):
        self.datasets = datasets
        self.len_0, self.len_1 = len(self.datasets[0]), len(self.datasets[1])
        self.total_len = self.len_0 + self.len_1

    def __getitem__(self, i):
        # return tuple(d[i] for d in self.datasets)
        # return tuple(d[i % len(d)] for d in self.datasets)
        if i < self.len_0:
            return self.datasets[0][i]
        else:
            return self.datasets[1][i]

    def __len__(self):
        # return min(len(d) for d in self.datasets)
        # return max(len(d) for d in self.datasets)
        return self.total_len<|MERGE_RESOLUTION|>--- conflicted
+++ resolved
@@ -6,20 +6,9 @@
 from glob import glob
 from random import choices, sample, seed
 from typing import List
-<<<<<<< HEAD
-from utils import _get_tiles, _choose_data, chunks, map_original_grid_list_to_equiv_grid_list
-from transformations import define_transformations
-from utils import assert_dataset_target
-from utils import get_label
-from utils_MIL import dataset_properties_to_location
-from utils import balance_dataset
-from Dataset_Maker.dataset_utils import get_datasets_dir_dict
-from utils import get_optimal_slide_level, cohort_to_int
-=======
 
 import cv2
 import numpy as np
->>>>>>> ee3e3a43
 import openslide
 import pandas as pd
 import torch
