--- conflicted
+++ resolved
@@ -27,8 +27,6 @@
 import multiprocessing
 from tqdm import tqdm
 from pathlib import Path
-
-#RanS 26.12.21
 from PIL import ImageFile
 ImageFile.LOAD_TRUNCATED_IMAGES = True
 
@@ -251,11 +249,7 @@
             print(slide.properties['aperio.AppMag'])
             print('aa')'''
         except:
-            #print('failed to read slide ' + slide._filename + ' in location ' + str(loc[1]) + ',' + str(loc[0]))
-            print('failed to read slide ' + slide._file_arg + ' in location ' + str(loc[1]) + ',' + str(loc[0]))
-            print('best_slide_level:', str(best_slide_level))
-            print('adjusted_tile_sz:', str(adjusted_tile_sz))
-            raise Exception
+            print('failed to read slide ' + slide._filename + ' in location ' + str(loc[1]) + ',' + str(loc[0]))
             print('taking blank patch instead')
             image = Image.fromarray(np.zeros([adjusted_tile_sz, adjusted_tile_sz, 3], dtype=np.uint8))
 
@@ -914,7 +908,6 @@
         elif sys.platform == 'darwin':   #Omer local
             dir_dict['TCGA'] = TCGA_omer_path
             dir_dict['HEROHE'] = HEROHE_omer_path
-
 
         else:
             raise Exception('Unrecognized platform')
@@ -2117,7 +2110,6 @@
     return All_Data_Dict[sys.platform][train_DataSet]['Fold ' + str(test_fold)][target]
 
 
-<<<<<<< HEAD
 #RanS 24.1.22
 #taken from https://discuss.pytorch.org/t/check-gradient-flow-in-network/15063
 def plot_grad_flow(named_parameters):
@@ -2150,7 +2142,8 @@
                 Line2D([0], [0], color="b", lw=4),
                 Line2D([0], [0], color="k", lw=4)], ['max-gradient', 'mean-gradient', 'zero-gradient'])
     plt.gcf().subplots_adjust(bottom=0.5)
-=======
+
+
 def send_run_data_via_mail():
     if sys.platform != 'linux':  # Send mail only when running on server
         return
@@ -2181,5 +2174,4 @@
         attachments=filename,
     )
 
-    print('email sent to gipmed.python@gmail.com')
->>>>>>> a6fabf60
+    print('email sent to gipmed.python@gmail.com')