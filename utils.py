import numpy as np
from PIL import Image
import os
import openslide
import pandas as pd
import glob
import pickle
from random import sample
import random
import torch
from torchvision import transforms
import sys
import time
from torch.utils.data import Dataset, DataLoader
from tqdm import tqdm
from typing import List, Tuple
import shutil
import cv2 as cv
from xlrd.biffh import XLRDError
from zipfile import BadZipFile


MEAN = {'TCGA': [58.2069073 / 255, 96.22645279 / 255, 70.26442606 / 255],
        'HEROHE': [224.46091564 / 255, 190.67338568 / 255, 218.47883547 / 255],
        'Ron': [0.8998, 0.8253, 0.9357]
        }

STD = {'TCGA': [40.40400300279664 / 255, 58.90625962739444 / 255, 45.09334057330417 / 255],
       'HEROHE': [np.sqrt(1110.25292532) / 255, np.sqrt(2950.9804851) / 255, np.sqrt(1027.10911208) / 255],
       'Ron': [0.1125, 0.1751, 0.0787]
       }


#def chunks(list: List, length: int):
def chunks(list, length): #RanS 9.12.20
    new_list = [ list[i * length:(i + 1) * length] for i in range((len(list) + length - 1) // length )]
    return new_list


def make_dir(dirname):
    if not dirname in next(os.walk(os.getcwd()))[1]:
        try:
            os.mkdir(dirname)
        except OSError:
            print('Creation of directory ', dirname, ' failed...')
            raise


def _choose_data(file_name: str, how_many: int, magnification: int = 20, tile_size: int = 256, resize: bool = False, print_timing: bool = False):
#def _choose_data(file_name, how_many, magnification=20, tile_size=256, resize=False, print_timing=False): #RanS 9.12.20
    """
    This function choose and returns data to be held by DataSet
    :param file_name:
    :param how_many: how_many describes how many tiles to pick from the whole image
    :return:
    """
    BASIC_OBJ_POWER = 20
    adjusted_tile_size = tile_size * (magnification // BASIC_OBJ_POWER)
    basic_grid_file_name = 'grid_tlsz' + str(adjusted_tile_size) + '.data'

    # open grid list:
    grid_file = os.path.join(file_name.split('/')[0], file_name.split('/')[1], basic_grid_file_name)
    with open(grid_file, 'rb') as filehandle:
        # read the data as binary data stream
        grid_list = pickle.load(filehandle)

    # Choose locations from the grid:
    loc_num = len(grid_list)

    idxs = sample(range(loc_num), how_many)
    locs = [grid_list[idx] for idx in idxs]

    #  _save_tile_list_to_file(file_name, idxs)

    # print('File: {}, Tiles: {}'.format(file_name, idxs))

    if resize:
        resize_to = tile_size
    else:
        resize_to = adjusted_tile_size


    image_tiles = _get_tiles(file_name, locs, adjusted_tile_size, resize_to=resize_to, print_timing=print_timing)

    return image_tiles


def _choose_data_2(grid_file: str, image_file: str, how_many: int, magnification: int = 20, tile_size: int = 256, print_timing: bool = False):
#def _choose_data_2(grid_file, image_file, how_many, magnification=20, tile_size=256, print_timing=False): #RanS 9.12.20
    """
    This function choose and returns data to be held by DataSet
    :param file_name:
    :param how_many: how_many describes how many tiles to pick from the whole image
    :return:
    """
    BASIC_OBJ_POWER = 20
    adjusted_tile_size = tile_size * (magnification // BASIC_OBJ_POWER)
    ### basic_grid_file_name = 'grid_tlsz' + str(adjusted_tile_size) + '.data'

    # open grid list:
    ### grid_file = os.path.join(data_path, 'Grids', file_name.split('.')[0] + '--tlsz' + str(tile_size) + '.data')

    #grid_file = os.path.join(file_name.split('/')[0], file_name.split('/')[1], 'Grids', file_name.split('/')[2][:-4] + '--tlsz' + str(tile_size) + '.data')
    with open(grid_file, 'rb') as filehandle:
        grid_list = pickle.load(filehandle)

    # Choose locations from the grid:
    loc_num = len(grid_list)

    idxs = sample(range(loc_num), how_many)
    locs = [grid_list[idx] for idx in idxs]

    ### image_file = os.path.join(data_path, file_name)
    image_tiles, time_list = _get_tiles_2(image_file, locs, adjusted_tile_size, print_timing=print_timing)

    return image_tiles, time_list


def _get_tiles_2(file_name: str, locations: List[Tuple], tile_sz: int, print_timing: bool = False):
#def _get_tiles_2(file_name, locations, tile_sz, print_timing=False): #RanS 9.12.20
    """
    This function returns an array of tiles
    :param file_name:
    :param locations:
    :param tile_sz:
    :return:
    """

    # open the .svs file:
    start_openslide = time.time()
    img = openslide.open_slide(file_name)
    end_openslide = time.time()

    tiles_num = len(locations)
    # TODO: Checking Pil vs. np array. Delete one of them...
    #tiles = np.zeros((tiles_num, 3, tile_sz, tile_sz), dtype=int)  # this line is needed when working with nd arrays
    tiles_PIL = []

    start_gettiles = time.time()
    for idx, loc in enumerate(locations):
        # When reading from OpenSlide the locations is as follows (col, row) which is opposite of what we did
        image = img.read_region((loc[1], loc[0]), 0, (tile_sz, tile_sz)).convert('RGB')
        #tiles[idx, :, :, :] = np.array(image).transpose(2, 0, 1)  # this line is needed when working with nd arrays
        tiles_PIL.append(image)

    end_gettiles = time.time()


    if print_timing:
        time_list = [end_openslide - start_openslide, (end_gettiles - start_gettiles) / tiles_num]
        # print('WSI: Time to Openslide is: {:.2f} s, Time to Prepare {} tiles: {:.2f} s'.format(end_openslide - start_openslide,
        #                                                                   tiles_num,
        #                                                                   end_tiles - start_tiles))
    else:
        time_list = [0]

    return tiles_PIL, time_list


def _choose_data_3(grid_file: str, image_file: str, how_many: int, magnification: int = 20, tile_size: int = 256, print_timing: bool = False):
#def _choose_data_3(grid_file, image_file, how_many, magnification = 20, tile_size = 256,  print_timing = False): #RanS 9.12.20
    """
    This function choose and returns data to be held by DataSet
    :param file_name:
    :param how_many: how_many describes how many tiles to pick from the whole image
    :return:
    """
    BASIC_OBJ_POWER = 20
    adjusted_tile_size = tile_size * (magnification // BASIC_OBJ_POWER)
    ### basic_grid_file_name = 'grid_tlsz' + str(adjusted_tile_size) + '.data'

    # open grid list:
    ### grid_file = os.path.join(data_path, 'Grids', file_name.split('.')[0] + '--tlsz' + str(tile_size) + '.data')

    #grid_file = os.path.join(file_name.split('/')[0], file_name.split('/')[1], 'Grids', file_name.split('/')[2][:-4] + '--tlsz' + str(tile_size) + '.data')
    with open(grid_file, 'rb') as filehandle:
        grid_list = pickle.load(filehandle)

    # Choose locations from the grid:
    loc_num = len(grid_list)

    idxs = sample(range(loc_num), how_many)
    locs = [grid_list[idx] for idx in idxs]

    ### image_file = os.path.join(data_path, file_name)
    image_tiles, time_list = _get_tiles_3(image_file, locs, adjusted_tile_size, print_timing=print_timing)

    return image_tiles, time_list


def _get_tiles_3(file_name: str, locations: List[Tuple], tile_sz: int, print_timing: bool = False):
#def _get_tiles_3(file_name, locations, tile_sz, print_timing=False): #RanS 9.12.20
    """
    This function returns an array of tiles
    :param file_name:
    :param locations:
    :param tile_sz:
    :return:
    """

    # open the .svs file:
    start_openslide = time.time()
    img = openslide.open_slide(file_name)
    end_openslide = time.time()

    tiles_num = len(locations)
    # TODO: Checking Pil vs. np array. Delete one of them...
    #tiles = np.zeros((tiles_num, 3, tile_sz, tile_sz), dtype=int)  # this line is needed when working with nd arrays
    tiles_PIL = []

    start_gettiles = time.time()
    for idx, loc in enumerate(locations):
        # When reading from OpenSlide the locations is as follows (col, row) which is opposite of what we did
        image = img.read_region((loc[1], loc[0]), 0, (tile_sz, tile_sz)).convert('RGB')
        #tiles[idx, :, :, :] = np.array(image).transpose(2, 0, 1)  # this line is needed when working with nd arrays
        tiles_PIL.append(image.resize((256, 256)))

    end_gettiles = time.time()


    if print_timing:
        time_list = [end_openslide - start_openslide, (end_gettiles - start_gettiles) / tiles_num]
        # print('WSI: Time to Openslide is: {:.2f} s, Time to Prepare {} tiles: {:.2f} s'.format(end_openslide - start_openslide,
        #                                                                   tiles_num,
        #                                                                   end_tiles - start_tiles))
    else:
        time_list = [0]

    return tiles_PIL, time_list


def _get_tile(file_name: str, locations: Tuple, tile_sz: int, print_timing: bool = False):
#def _get_tile(file_name, locations, tile_sz, print_timing = False): #RanS 9.12.20
    """
    This function returns an array of tiles
    :param file_name:
    :param locations:
    :param tile_sz:
    :return:
    """

    # open the .svs file:
    start_openslide = time.time()
    img = openslide.open_slide(file_name)
    end_openslide = time.time()

    start_gettiles = time.time()
    image = img.read_region((locations[1], locations[0]), 0, (tile_sz, tile_sz)).convert('RGB')
    end_gettiles = time.time()


    if print_timing:
        time_list = [end_openslide - start_openslide, end_gettiles - start_gettiles]
    else:
        time_list = [0]

    return image, time_list


def _get_grid_list(file_name: str, magnification: int = 20, tile_size: int = 256):
#def _get_grid_list(file_name, magnification = 20, tile_size = 256): #RanS 9.12.20
    """
    This function returns the grid location of tile for a specific slide.
    :param file_name:
    :return:
    """

    BASIC_OBJ_POWER = 20
    adjusted_tile_size = tile_size * (magnification // BASIC_OBJ_POWER)
    basic_grid_file_name = 'grid_tlsz' + str(adjusted_tile_size) + '.data'

    # open grid list:
    grid_file = os.path.join(file_name.split('/')[0], file_name.split('/')[1], basic_grid_file_name)
    with open(grid_file, 'rb') as filehandle:
        # read the data as binary data stream
        grid_list = pickle.load(filehandle)

        return grid_list


def _get_tiles(file_name: str, locations: List[Tuple], tile_sz: int, resize_to: int, print_timing: bool = False):
#def _get_tiles(file_name, locations, tile_sz, resize_to, print_timing = False): #RanS 9.12.20
    """
    This function returns an array of tiles
    :param file_name:
    :param locations:
    :param tile_sz:
    :return:
    """
    # open the .svs file:
    start_openslide = time.time()
    img = openslide.open_slide(file_name)
    end_openslide = time.time()

    tiles_num = len(locations)
    # TODO: Checking Pil vs. np array. Delete one of them...
    #tiles = np.zeros((tiles_num, 3, tile_sz, tile_sz), dtype=int)  # this line is needed when working with nd arrays
    tiles_PIL = []

    start_tiles = time.time()
    for idx, loc in enumerate(locations):
        # When reading from OpenSlide the locations is as follows (col, row) which is opposite of what we did
        image = img.read_region((loc[1], loc[0]), 0, (tile_sz, tile_sz)).convert('RGB')
        #tiles[idx, :, :, :] = np.array(image).transpose(2, 0, 1)  # this line is needed when working with nd arrays
        # TODO : try to remove this if !!!!!!!!
        if tile_sz != resize_to:
            image = image.resize((resize_to, resize_to), resample=Image.BILINEAR)

        tiles_PIL.append(image)
        end_tiles = time.time()
    if print_timing:
        print('WSI: Time to Openslide is: {:.2f} s, Time to Prepare {} tiles: {:.2f} s'.format(end_openslide - start_openslide,
                                                                           tiles_num,
                                                                           end_tiles - start_tiles))
    return tiles_PIL


def _get_slide(path: 'str', data_format: str = 'TCGA') -> openslide.OpenSlide:
#def _get_slide(path, data_format = 'TCGA'):
    """
    This function returns an OpenSlide object from the file within the directory
    :param path:
    :return:
    """
    if data_format == 'TCGA':
        # file = next(os.walk(path))[2]  # TODO: this line can be erased since we dont use file. also check the except part...
        # if '.DS_Store' in file: file.remove('.DS_Store')
        slide = None
        try:
            # slide = openslide.open_slide(os.path.join(path, file[0]))
            slide = openslide.open_slide(glob.glob(os.path.join(path, '*.svs'))[0])
        except:
            print('Cannot open slide at location: {}'.format(path))
    elif data_format == 'ABCTB' or data_format == 'MIRAX':
        slide = None
        try:
            slide = openslide.open_slide(path)
        except:
            print('Cannot open slide at location: {}'.format(path))

    return slide


def _get_tcga_id_list(path: str = 'tcga-data'):
#def _get_tcga_id_list(path = 'tcga-data'): #RanS 9.12.20
    """
    This function returns the id of all images in the TCGA data directory given by 'path'
    :return:
    """
    return next(os.walk(path))[1]


def device_gpu_cpu():
    if torch.cuda.is_available():
        device = torch.device('cuda')
        print('Using CUDA')
    else:
        device = torch.device('cpu')
        print('Using cpu')

    return device


def get_cpu():
    platform = sys.platform
    if platform == 'linux':
        cpu = len(os.sched_getaffinity(0))
    elif platform == 'darwin':
        cpu = 2
        platform = 'MacOs'
    else:
        cpu = 1
        platform = 'Unrecognized'


    #cpu = 20
    print('Running on {} with {} workers'.format(platform, cpu))
    return cpu


<<<<<<< HEAD
def run_data(experiment: str = None, test_fold: int = 1, transformations: bool = False,
             tile_size: int = 256, tiles_per_bag: int = 50, num_bags: int = 1, DX: bool = False, DataSet: str = 'TCGA',
             epoch: int = None, model: str = None, transformation_string: str = None, Receptor: str = None,
             MultiSlide: bool = False):
=======
def run_data(experiment: str = None, test_fold: int = 1, transform_type: str = 'none',#transformations: bool = False,
             tile_size: int = 256, tiles_per_bag: int = 50, DX: bool = False, DataSet: str = 'TCGA',
             epoch: int = None, model: str = None, transformation_string: str = None):
>>>>>>> 8e155db6
    """
    This function writes the run data to file
    :param experiment:
    :param from_epoch:
    :return:
    """

    run_file_name = 'runs/run_data.xlsx'
    if os.path.isfile(run_file_name):
        try:
            run_DF = pd.read_excel(run_file_name)
        except (XLRDError, BadZipFile):
            print('Couldn\'t open file {}'.format(run_file_name))
            return
        try:
            run_DF.drop(labels='Unnamed: 0', axis='columns',  inplace=True)
        except KeyError:
            pass

        run_DF_exp = run_DF.set_index('Experiment', inplace=False)
    else:
        run_DF = pd.DataFrame()

    # If a new experiment is conducted:
    if experiment is None:
        if os.path.isfile(run_file_name):
            experiment = run_DF_exp.index.values.max() + 1
        else:
            experiment = 1

        location = 'runs/Exp_' + str(experiment) + '-TestFold_' + str(test_fold)
        run_dict = {'Experiment': experiment,
                    'Test Fold': test_fold,
                    #'Transformations': transformations,
                    'Transformations': transform_type,
                    'Tile Size': tile_size,
                    'Tiles Per Bag': tiles_per_bag,
                    'MultiSlide Per Bag': MultiSlide,
                    'No. of Bags': num_bags,
                    'Location': location,
                    'DX': DX,
                    'DataSet': DataSet,
                    'Receptor': Receptor,
                    'Model': 'None',
                    'Last Epoch': 0,
                    'Transformation String': 'None'
                    }
        run_DF = run_DF.append([run_dict], ignore_index=True)
        if not os.path.isdir('runs'):
            os.mkdir('runs')

        run_DF.to_excel(run_file_name)
        print('Created a new Experiment (number {}). It will be saved at location: {}'.format(experiment, location))

        return location, experiment

    elif experiment is not None and epoch is not None:
        index = run_DF[run_DF['Experiment'] == experiment].index.values[0]
        run_DF.at[index, 'Last Epoch'] = epoch
        run_DF.to_excel(run_file_name)
    elif experiment is not None and model is not None:
        index = run_DF[run_DF['Experiment'] == experiment].index.values[0]
        run_DF.at[index, 'Model'] = model
        run_DF.to_excel(run_file_name)
    elif experiment is not None and transformation_string is not None:
        index = run_DF[run_DF['Experiment'] == experiment].index.values[0]
        run_DF.at[index, 'Transformation String'] = transformation_string
        run_DF.to_excel(run_file_name)


    # In case we want to continue from a previous training session
    else:
        location = run_DF_exp.loc[[experiment], ['Location']].values[0][0]
        test_fold = int(run_DF_exp.loc[[experiment], ['Test Fold']].values[0][0])
        #transformations = bool(run_DF_exp.loc[[experiment], ['Transformations']].values[0][0])
        transformations = run_DF_exp.loc[[experiment], ['Transformations']].values[0][0] #RanS 9.12.20
        tile_size = int(run_DF_exp.loc[[experiment], ['Tile Size']].values[0][0])
        tiles_per_bag = int(run_DF_exp.loc[[experiment], ['Tiles Per Bag']].values[0][0])
        DX = bool(run_DF_exp.loc[[experiment], ['DX']].values[0][0])
        DataSet = str(run_DF_exp.loc[[experiment], ['DataSet']].values[0][0])
        Receptor = str(run_DF_exp.loc[[experiment], ['Receptor']].values[0][0])
        MultiSlide = str(run_DF_exp.loc[[experiment], ['MultiSlide Per Bag']].values[0][0])



        return location, test_fold, transformations, tile_size, tiles_per_bag, DX, DataSet, Receptor, MultiSlide


def get_concat(im1, im2):
    dst = Image.new('RGB', (im1.width + im2.width, im1.height))
    dst.paste(im1, (0, 0))
    dst.paste(im2, (im1.width, 0))
    return dst


class Cutout(object):
    """Randomly mask out one or more patches from an image.
    Args:
        n_holes (int): Number of patches to cut out of each image.
        length (int): The length (in pixels) of each square patch.
    """
    def __init__(self, n_holes, length):
        self.n_holes = n_holes
        self.length = length

    def __call__(self, img):
        """
        Args:
            img (Tensor): Tensor image of size (C, H, W).
        Returns:
            Tensor: Image with n_holes of dimension length x length cut out of it.
        """
        h = img.size(1)
        w = img.size(2)

        mask = np.ones((h, w), np.float32)

        for n in range(self.n_holes):
            y = torch.randint(low=0, high=h, size=(1,)).numpy()[0]
            x = torch.randint(low=0, high=w, size=(1,)).numpy()[0]
            '''
            # Numpy random numbers will produce the same numbers in every epoch - I changed the random number producer
            # to torch.random to overcome this issue. 
            y = np.random.randint(h)            
            x = np.random.randint(w)
            '''


            y1 = np.clip(y - self.length // 2, 0, h)
            y2 = np.clip(y + self.length // 2, 0, h)
            x1 = np.clip(x - self.length // 2, 0, w)
            x2 = np.clip(x + self.length // 2, 0, w)

            mask[y1: y2, x1: x2] = 0.

        mask = torch.from_numpy(mask)
        mask = mask.expand_as(img)
        img = img * mask

        return img


class MyRotation:
    """Rotate by one of the given angles."""

    def __init__(self, angles):
        self.angles = angles

    def __call__(self, x):
        angle = random.choice(self.angles)
        return transforms.functional.rotate(x, angle)


class WSI_MILdataset(Dataset):
    def __init__(self,
                 #data_path: str = '/Users/wasserman/Developer/All data - outer scope',
                 DataSet: str = 'TCGA',
                 tile_size: int = 256,
                 bag_size: int = 50,
                 target_kind: str = 'ER',
                 test_fold: int = 1,
                 train: bool = True,
                 print_timing: bool = False,
                 transform : bool = False,
                 DX : bool = False,
                 get_images: bool = False):

        self.ROOT_PATH = 'All Data'
        if DataSet == 'LUNG':
            self.ROOT_PATH = '/home/rschley/All_Data/LUNG'

        meta_data_file = os.path.join(self.ROOT_PATH, 'slides_data.xlsx')


        self.DataSet = DataSet
        self.BASIC_MAGNIFICATION = 20
        self.meta_data_DF = pd.read_excel(meta_data_file)

        if self.DataSet is not 'ALL':
            self.meta_data_DF = self.meta_data_DF[self.meta_data_DF['id'] == self.DataSet]
            self.meta_data_DF.reset_index(inplace=True)

        if DataSet == 'LUNG' and target_kind not in ['PDL1', 'EGFR']:
            raise ValueError('target should be one of: PDL1, EGFR')
        elif ((DataSet == 'HEROHE') or (DataSet == 'TCGA')) and target_kind not in ['ER', 'PR', 'Her2']:
            raise ValueError('target should be one of: ER, PR, Her2')
        if self.DataSet == 'HEROHE':
            target_kind = 'Her2'
        if self.DataSet == 'LUNG':
            self.meta_data_DF = self.meta_data_DF[self.meta_data_DF['Origin'] == 'lung']
            self.meta_data_DF = self.meta_data_DF[self.meta_data_DF['Diagnosis'] == 'adenocarcinoma']
            self.meta_data_DF.reset_index(inplace=True)

        # self.meta_data_DF.set_index('id')
        ### self.data_path = os.path.join(self.ROOT_PATH, self.DataSet)
        self.tile_size = tile_size
        self.target_kind = target_kind
        self.test_fold = test_fold
        self.bag_size = bag_size
        self.train = train
        self.print_time = print_timing
        self.transform = transform
        self.DX = DX
        self.get_images = get_images

        all_targets = list(self.meta_data_DF[self.target_kind + ' status'])

        # We'll use only the valid slides - the ones with a Negative or Positive label.
        # Let's compute which slides are these:
        valid_slide_indices = np.where(np.isin(np.array(all_targets), ['Positive', 'Negative']) == True)[0]

        # Also remove slides without grid data:
        slides_without_grid = set(self.meta_data_DF.index[self.meta_data_DF['Total tiles - ' + str(self.tile_size) + ' compatible @ X20'] == -1])
        valid_slide_indices = np.array(list(set(valid_slide_indices) - slides_without_grid))

        # BUT...we want the train set to be a combination of all sets except the train set....Let's compute it:
        if self.train:
            folds = list(range(1, 7))
            folds.remove(self.test_fold)
        else:
            folds = [self.test_fold]
        self.folds = folds

        correct_folds = self.meta_data_DF['test fold idx'][valid_slide_indices].isin(folds)
        valid_slide_indices = np.array(correct_folds.index[correct_folds])

        all_image_file_names = list(self.meta_data_DF['file'])
        all_image_path_names = list(self.meta_data_DF['id'])
        all_in_fold = list(self.meta_data_DF['test fold idx'])
        all_tissue_tiles = list(self.meta_data_DF['Legitimate tiles - ' + str(self.tile_size) + ' compatible @ X20'])
        if self.DataSet is not 'TCGA':
            self.DX = False
        if self.DX:
            all_is_DX_cut = list(self.meta_data_DF['DX'])

        all_magnifications = list(self.meta_data_DF['Objective Power'])

        self.image_file_names = []
        self.image_path_names = []
        self.in_fold = []
        self.tissue_tiles = []
        self.target = []
        self.magnification = []

        for _, index in enumerate(valid_slide_indices):
            if (self.DX and all_is_DX_cut[index]) or not self.DX:
                self.image_file_names.append(all_image_file_names[index])
                self.image_path_names.append(all_image_path_names[index])
                self.in_fold.append(all_in_fold[index])
                self.tissue_tiles.append(all_tissue_tiles[index])
                self.target.append(all_targets[index])
                self.magnification.append(all_magnifications[index])

        # Setting the transformation:
        '''
        mean = {}
        std = {}

        mean['TCGA'] = [58.2069073 / 255, 96.22645279 / 255, 70.26442606 / 255]
        std['TCGA'] = [40.40400300279664 / 255, 58.90625962739444 / 255, 45.09334057330417 / 255]

        mean['HEROHE'] = [224.46091564 / 255, 190.67338568 / 255, 218.47883547 / 255]
        std['HEROHE'] = [np.sqrt(1110.25292532) / 255, np.sqrt(2950.9804851) / 255, np.sqrt(1027.10911208) / 255]

        mean['Ron'] = [0.8998, 0.8253, 0.9357]
        std['Ron'] = [0.1125, 0.1751, 0.0787]
        '''
        if self.transform and self.train:

            # TODO: Consider using - torchvision.transforms.RandomErasing(p=0.5, scale=(0.02, 0.33), ratio=(0.3, 3.3), value=0, inplace=False)
            # TODO: transforms.RandomRotation([self.rotate_by, self.rotate_by]),
            # TODO: Cutout(n_holes=1, length=100),
            # TODO: transforms.ColorJitter(brightness=(0.65, 1.35), contrast=(0.5, 1.5), saturation=(0.1), hue=(-0.1, 0.1)),
            # TODO: transforms.RandomHorizontalFlip(),

            self.transform = \
                transforms.Compose([ MyRotation(angles=[0, 90, 180, 270]),
                                     transforms.RandomVerticalFlip(),
                                     transforms.ToTensor(),
                                     #Cutout(n_holes=1, length=100),
                                     transforms.Normalize(
                                         mean=(MEAN['Ron'][0], MEAN['Ron'][1], MEAN['Ron'][2]),
                                         std=(STD['Ron'][0], STD['Ron'][1], STD['Ron'][2]))
                                     ])
            '''transforms.Normalize((0.8998, 0.8253, 0.9357), (0.1125, 0.1751, 0.0787))'''
            '''transforms.Normalize(
                mean=(MEAN[self.DataSet][0], MEAN[self.DataSet][1], MEAN[self.DataSet][2]),
                std=(STD[self.DataSet][0], STD[self.DataSet][1], STD[self.DataSet][2]))'''
        else:
            self.transform = transforms.Compose([transforms.ToTensor(),
                                                 transforms.Normalize(
                                                     mean=(MEAN['Ron'][0], MEAN['Ron'][1], MEAN['Ron'][2]),
                                                     std=(STD['Ron'][0], STD['Ron'][1], STD['Ron'][2]))
                                                 ])
            '''transforms.Normalize((0.8998, 0.8253, 0.9357), (0.1125, 0.1751, 0.0787))'''
            '''transforms.Normalize(mean=(MEAN[self.DataSet][0], MEAN[self.DataSet][1], MEAN[self.DataSet][2]),
                                                     std=(STD[self.DataSet][0], STD[self.DataSet][1], STD[self.DataSet][2]))'''





        print('Initiation of WSI(MIL) {} {} DataSet for {} is Complete. {} Slides, Tiles of size {}^2. {} tiles in a bag, {} Transform. TestSet is fold #{}. DX is {}'
              .format('Train' if self.train else 'Test',
                      self.DataSet,
                      self.target_kind,
                      self.__len__(),
                      self.tile_size,
                      self.bag_size,
                      'Without' if transform is False else 'With',
                      self.test_fold,
                      'ON' if self.DX else 'OFF'))

    def __len__(self):
        return len(self.target)


    def __getitem__(self, idx):
        start_getitem = time.time()
        #data_path_extended = os.path.join(self.ROOT_PATH, self.image_path_names[idx])
        # file_name = os.path.join(self.data_path, self.image_path_names[idx], self.image_file_names[idx])
        # tiles = _choose_data(file_name, self.num_of_tiles_from_slide, self.magnification[idx], self.tile_size, print_timing=self.print_time)
        #tiles, time_list = _choose_data_2(self.data_path, file_name, self.bag_size, self.magnification[idx], self.tile_size, print_timing=self.print_time)
        '''
        tiles, time_list = _choose_data_2(data_path_extended, self.image_file_names[idx], self.bag_size, self.magnification[idx],
                                          self.tile_size, print_timing=self.print_time)
        '''
        basic_file_name = '.'.join(self.image_file_names[idx].split('.')[:-1])
        grid_file = os.path.join(self.ROOT_PATH, self.image_path_names[idx], 'Grids', basic_file_name + '--tlsz' + str(self.tile_size) + '.data')
        image_file = os.path.join(self.ROOT_PATH, self.image_path_names[idx], self.image_file_names[idx])

        tiles, time_list = _choose_data_2(grid_file, image_file, self.bag_size,
                                          self.magnification[idx],
                                          self.tile_size, print_timing=self.print_time)
        label = [1] if self.target[idx] == 'Positive' else [0]
        label = torch.LongTensor(label)

        # X will hold the images after all the transformations
        X = torch.zeros([self.bag_size, 3, self.tile_size, self.tile_size])

        '''
        # Updating RandomRotation angle in the data transformations only for train set:
        if self.train:
            rotate_by = sample([0, 90, 180, 270], 1)[0]
            transform = transforms.Compose([ transforms.RandomRotation([rotate_by, rotate_by]),
                                             self.transform
                                             ])
        else:
            transform = self.transform
        '''
        transform = self.transform


        magnification_relation = self.magnification[idx] // self.BASIC_MAGNIFICATION
        if magnification_relation != 1:
            transform = transforms.Compose([ transforms.Resize(self.tile_size), transform ])

        start_aug = time.time()
        for i in range(self.bag_size):
            X[i] = transform(tiles[i])
            '''
            img = get_concat(tiles[i], trans(X[i]))
            img.show()
            time.sleep(3)
            '''

        if self.get_images:
            images = torch.zeros([self.bag_size, 3, self.tile_size, self.tile_size])
            trans = transforms.ToTensor()
            for i in range(self.bag_size):
                images[i] = trans(tiles[i])
        else:
            images = 0

        aug_time = (time.time() - start_aug) / self.bag_size
        total_time = time.time() - start_getitem
        if self.print_time:
            time_list = (time_list[0], time_list[1], aug_time, total_time)
        else:
            time_list = [0]

        return X, label, time_list, self.image_file_names[idx], images


'''
class PreSavedTiles_MILdataset(Dataset):
    def __init__(self,
                 data_path: str = 'tcga-data',
                 tile_size: int = 256,
                 bag_size: int = 50,
                 target_kind: str = 'ER',
                 test_fold: int = 1,
                 train: bool = True,
                 print_timing: bool = False,
                 transform = False):

        if target_kind not in ['ER', 'PR', 'Her2']:
            raise ValueError('target should be one of: ER, PR, Her2')

        meta_data_file = os.path.join(data_path, 'slides_data.xlsx')
        self.BASIC_MAGNIFICATION = 20
        self.meta_data_DF = pd.read_excel(meta_data_file)
        # self.meta_data_DF.set_index('id')
        self.data_path = data_path
        self.tile_size = tile_size
        self.target_kind = target_kind
        self.test_fold = test_fold
        self.bag_size = bag_size
        self.train = train
        self.print_timing = print_timing
        self.transform = transform
        all_targets = list(self.meta_data_DF[self.target_kind + ' status'])

        # We'll use only the valid slides - the ones with a Negative or Positive label.
        # Let's compute which slides are these:
        valid_slide_indices = np.where(np.isin(np.array(all_targets), ['Positive', 'Negative']) == True)[0]
        # BUT...we want the train set to be a combination of all sets except the train set....Let's compute it:

        if self.train:
            folds = list(range(1, 7))
            folds.remove(self.test_fold)
        else:
            folds = [self.test_fold]

        correct_folds = self.meta_data_DF['test fold idx'][valid_slide_indices].isin(folds)
        valid_slide_indices = np.array(correct_folds.index[correct_folds])

        all_image_file_names = list(self.meta_data_DF['file'])
        all_image_path_names = list(self.meta_data_DF['id'])
        all_in_fold = list(self.meta_data_DF['test fold idx'])
        all_tissue_tiles = list(self.meta_data_DF['Legitimate tiles - ' + str(self.tile_size) + ' compatible @ X20'])

        all_magnifications = list(self.meta_data_DF['Objective Power'])

        self.image_file_names = []
        self.image_path_names = []
        self.in_fold = []
        self.tissue_tiles = []
        self.target = []
        self.magnification = []

        for _, index in enumerate(valid_slide_indices):
            self.image_file_names.append(all_image_file_names[index])
            self.image_path_names.append(all_image_path_names[index])
            self.in_fold.append(all_in_fold[index])
            self.tissue_tiles.append(all_tissue_tiles[index])
            self.target.append(all_targets[index])
            self.magnification.append(all_magnifications[index])

        # Setting the transformation:
        if self.transform and self.train:
            self.transform = \
                transforms.Compose([ transforms.RandomVerticalFlip(),
                                     transforms.ToTensor(),
                                     transforms.Normalize(mean=(58.2069073 / 255, 96.22645279 / 255, 70.26442606 / 255),
                                                          std=(40.40400300279664 / 255, 58.90625962739444 / 255, 45.09334057330417 / 255))
                                     ])
        else:
            self.transform = transforms.Compose([transforms.ToTensor(),
                                                 transforms.Normalize(mean=(0.22826, 0.37736, 0.275547),
                                                                      std=(0.158447, 0.231005, 0.1768365))
                                                 ])

        print('Initiation of PreSaved Tiles {} DataSet is Complete. {} Slides, Tiles of size {}^2. {} tiles in a bag, {} Transform. TestSet is fold #{}'
              .format('Train' if self.train else 'Test',
                      self.__len__(),
                      self.tile_size,
                      self.bag_size,
                      'Without' if transform is False else 'With',
                      self.test_fold))


    def __len__(self):
        return len(self.target)

    def __getitem__(self, idx):
        start_load_tiles = time.time()
        tiles_basic_file_name = os.path.join(self.data_path, self.image_path_names[idx], 'tiles', str(self.tile_size))

        tile_idxs = sample(range(500), self.bag_size)
        tiles_PIL = []
        for _, tile_idx in enumerate(tile_idxs):
            tile_file_name = os.path.join(tiles_basic_file_name, str(tile_idx) + '.data')
            with open(tile_file_name, 'rb') as filehandle:
                tile = pickle.load(filehandle)
                tiles_PIL.append(tile[0])

        time_load_tiles = (time.time() - start_load_tiles) / self.bag_size
        label = [1] if self.target[idx] == 'Positive' else [0]
        label = torch.LongTensor(label)

        X = torch.zeros([self.bag_size, 3, self.tile_size, self.tile_size])

        # Adding rotation as data aug. for train set:
        if self.train:
            rotate_by = sample([0, 90, 180, 270], 1)[0]
            transform = transforms.Compose([ transforms.RandomRotation([rotate_by, rotate_by]),
                                             self.transform
                                             ])
        else:
            transform = self.transform

        magnification_relation = self.magnification[idx] // self.BASIC_MAGNIFICATION
        if magnification_relation != 1:
            transform = transforms.Compose([transforms.Resize(self.tile_size), transform])

        time_start_aug = time.time()
        for i in range(self.bag_size):
            X[i] = transform(tiles_PIL[i])

        aug_time = (time.time() - time_start_aug) / self.bag_size

        total_time = time.time() - start_load_tiles
        if self.print_timing:
            time_list = (time_load_tiles, aug_time, total_time)
        else:
            time_list = [0]

        return X, label, time_list

'''

'''
def get_transform():
    # TODO: Consider using - torchvision.transforms.ColorJitter(brightness=0, contrast=0, saturation=0, hue=0)
    # TODO: Consider using - torchvision.transforms.RandomErasing(p=0.5, scale=(0.02, 0.33), ratio=(0.3, 3.3), value=0, inplace=False)
    # TODO: Consider transforms.RandomHorizontalFlip()

    transform = transforms.Compose([#transforms.RandomRotation([180, 180]),
                                    transforms.RandomVerticalFlip(),
                                    transforms.ToTensor(),
                                    transforms.Normalize(mean=(58.2069073 / 255, 96.22645279 / 255, 70.26442606 / 255),
                                                         std=(40.40400300279664 / 255, 58.90625962739444 / 255, 45.09334057330417 / 255))
                                    ])
    return transform
'''


'''
def _save_tile_list_to_file(slide_name: str, tile_list: list, path: str = 'tcga-data'):
    tile_list.sort()
    tile_list_dict = {'Slide': slide_name.split('/')[1],
                      'Tiles': str(tile_list)}

    if os.path.isfile(os.path.join(path, 'train_tile_selection.xlsx')):
        tile_list_DF = pd.read_excel(os.path.join(path, 'train_tile_selection.xlsx'))
        tile_list_DF = tile_list_DF.append([tile_list_dict], ignore_index=False)
        try:
            tile_list_DF.drop(labels='Unnamed: 0', axis='columns',  inplace=True)
        except:
            pass
    else:
        tile_list_DF = pd.DataFrame([tile_list_dict])

    tile_list_DF.to_excel(os.path.join(path, 'train_tile_selection.xlsx'))
'''


class Infer_WSI_MILdataset(Dataset):
    def __init__(self,
                 DataSet: str = 'HEROHE',
                 tile_size: int = 256,
                 tiles_per_iter: int = 400,
                 target_kind: str = 'ER',
                 folds: List = [1],
                 print_timing: bool = False,
                 DX: bool = False,
                 num_tiles: int = 500):

        self.ROOT_PATH = 'All Data'
        if DataSet == 'LUNG':
            self.ROOT_PATH = '/home/rschley/All_Data/LUNG'

        meta_data_file = os.path.join(self.ROOT_PATH, 'slides_data.xlsx')
        self.DataSet = DataSet
        self.BASIC_MAGNIFICATION = 20
        self.meta_data_DF = pd.read_excel(meta_data_file)
        if self.DataSet is not 'ALL':
            self.meta_data_DF = self.meta_data_DF[self.meta_data_DF['id'] == self.DataSet]
            self.meta_data_DF.reset_index(inplace=True)

        if DataSet == 'LUNG' and target_kind not in ['PDL1', 'EGFR']:
            raise ValueError('target should be one of: PDL1, EGFR')
        elif ((DataSet == 'HEROHE') or (DataSet == 'TCGA')) and target_kind not in ['ER', 'PR', 'Her2']:
            raise ValueError('target should be one of: ER, PR, Her2')
        if self.DataSet == 'HEROHE':
            target_kind = 'Her2'
        if self.DataSet == 'LUNG':
            self.meta_data_DF = self.meta_data_DF[self.meta_data_DF['Origin'] == 'lung']
            self.meta_data_DF = self.meta_data_DF[self.meta_data_DF['Diagnosis'] == 'adenocarcinoma']
            self.meta_data_DF.reset_index(inplace=True)

        self.tiles_per_iter = tiles_per_iter
        self.tile_size = tile_size
        self.target_kind = target_kind
        self.folds = folds
        self.print_time = print_timing
        self.DX = DX
        # The following attributes will be used in the __getitem__ function
        self.tiles_to_go = None
        self.slide_num = 0
        self.current_file = None

        all_targets = list(self.meta_data_DF[self.target_kind + ' status'])

        # We'll use only the valid slides - the ones with a Negative or Positive label.
        # Let's compute which slides are these:
        valid_slide_indices = np.where(np.isin(np.array(all_targets), ['Positive', 'Negative']) == True)[0]

        # Also remove slides without grid data:
        slides_without_grid = set(self.meta_data_DF.index[self.meta_data_DF['Total tiles - ' + str(self.tile_size) + ' compatible @ X20'] == -1])
        valid_slide_indices = np.array(list(set(valid_slide_indices) - slides_without_grid))

        correct_folds = self.meta_data_DF['test fold idx'][valid_slide_indices].isin(folds)
        valid_slide_indices = np.array(correct_folds.index[correct_folds])

        all_image_file_names = list(self.meta_data_DF['file'])
        all_image_path_names = list(self.meta_data_DF['id'])
        all_in_fold = list(self.meta_data_DF['test fold idx'])
        all_tissue_tiles = list(self.meta_data_DF['Legitimate tiles - ' + str(self.tile_size) + ' compatible @ X20'])
        if self.DataSet is not 'TCGA':
            self.DX = False
        if self.DX:
            all_is_DX_cut = list(self.meta_data_DF['DX'])

        all_magnifications = list(self.meta_data_DF['Objective Power'])

        self.image_file_names = []
        self.image_path_names = []
        self.in_fold = []
        self.tissue_tiles = []
        self.target = []
        self.magnification = []
        self.num_patches = []

        self.image_full_filenames = []
        self.slide_grids = []


        for _, slide_num in enumerate(valid_slide_indices):
            if (self.DX and all_is_DX_cut[slide_num]) or not self.DX:
                if num_tiles <= all_tissue_tiles[slide_num]:
                    self.num_patches.append(num_tiles)
                else:
                    self.num_patches.append(all_tissue_tiles[slide_num])
                    print('{} Slide available patches are less than {}'.format(all_image_file_names[slide_num], num_tiles))

                self.image_file_names.append(all_image_file_names[slide_num])
                self.image_path_names.append(all_image_path_names[slide_num])
                self.in_fold.append(all_in_fold[slide_num])
                self.tissue_tiles.append(all_tissue_tiles[slide_num])
                self.target.append(all_targets[slide_num])
                self.magnification.extend([all_magnifications[slide_num]] * self.num_patches[-1])

                full_image_filename = os.path.join(self.ROOT_PATH, self.image_path_names[-1], self.image_file_names[-1])
                self.image_full_filenames.append(full_image_filename)
                basic_file_name = '.'.join(self.image_file_names[-1].split('.')[:-1])
                grid_file = os.path.join(self.ROOT_PATH, self.image_path_names[-1], 'Grids',
                                         basic_file_name + '--tlsz' + str(self.tile_size) + '.data')
                which_patches = sample(range(int(self.tissue_tiles[-1])), self.num_patches[-1])

                with open(grid_file, 'rb') as filehandle:
                    grid_list = pickle.load(filehandle)
                chosen_locations = [ grid_list[loc] for loc in which_patches ]
                chosen_locations_chunks = chunks(chosen_locations, self.tiles_per_iter)
                self.slide_grids.extend(chosen_locations_chunks)
                ### self.slide_multiple_filenames.extend([full_image_filename] * self.num_patches[-1])

        # Setting the transformation:
        '''
        mean = {}
        std = {}

        mean['TCGA'] = [58.2069073 / 255, 96.22645279 / 255, 70.26442606 / 255]
        std['TCGA'] = [40.40400300279664 / 255, 58.90625962739444 / 255, 45.09334057330417 / 255]

        mean['HEROHE'] = [224.46091564 / 255, 190.67338568 / 255, 218.47883547 / 255]
        std['HEROHE'] = [np.sqrt(1110.25292532) / 255, np.sqrt(2950.9804851) / 255, np.sqrt(1027.10911208) / 255]

        mean['Ron'] = [0.8998, 0.8253, 0.9357]
        std['Ron'] = [0.1125, 0.1751, 0.0787]
        '''
        self.transform = transforms.Compose([transforms.ToTensor(),
                                             transforms.Normalize(
                                                 mean=(MEAN['Ron'][0], MEAN['Ron'][1], MEAN['Ron'][2]),
                                                 std=(STD['Ron'][0], STD['Ron'][1], STD['Ron'][2]))
                                             ])
        '''transforms.Normalize((0.8998, 0.8253, 0.9357), (0.1125, 0.1751, 0.0787))'''
        '''transforms.Normalize(mean=(MEAN[self.DataSet][0], MEAN[self.DataSet][1], MEAN[self.DataSet][2]),
                                                                  std=(STD[self.DataSet][0], STD[self.DataSet][1], STD[self.DataSet][2]))'''

        print("Normalization Values are:")
        print(MEAN['Ron'][0], MEAN['Ron'][1], MEAN['Ron'][2], STD['Ron'][0], STD['Ron'][1], STD['Ron'][2])
        print(
            'Initiation of WSI INFERENCE for {} DataSet and {} of folds {} is Complete. {} Slides, Working on Tiles of size {}^2. {} Tiles per slide, {} tiles per iteration, {} iterations to complete full inference'
            .format(self.DataSet,
                    self.target_kind,
                    str(self.folds),
                    len(self.image_file_names),
                    self.tile_size,
                    num_tiles,
                    self.tiles_per_iter,
                    self.__len__()))

    def __len__(self):
        ### return len(self.slide_multiple_filenames)
        return int(np.ceil(np.array(self.num_patches)/self.tiles_per_iter).sum())

    def __getitem__(self, idx):
        start_getitem = time.time()
        if self.tiles_to_go is None:
            self.tiles_to_go = self.num_patches[self.slide_num]
            self.current_file = self.image_full_filenames[self.slide_num]
            self.initial_num_patches = self.num_patches[self.slide_num]

        label = [1] if self.target[self.slide_num] == 'Positive' else [0]
        label = torch.LongTensor(label)

        if self.tiles_to_go <= self.tiles_per_iter:
            ### tiles_next_iter = self.tiles_to_go
            self.tiles_to_go = None
            self.slide_num += 1
        else:
            ### tiles_next_iter = self.tiles_per_iter
            self.tiles_to_go -= self.tiles_per_iter

        adjusted_tile_size = self.tile_size * (self.magnification[idx] // self.BASIC_MAGNIFICATION)
        tiles, time_list = _get_tiles_2(self.current_file,
                                       self.slide_grids[idx],
                                       adjusted_tile_size,
                                       self.print_time)

        X = torch.zeros([len(tiles), 3, self.tile_size, self.tile_size])

        magnification_relation = self.magnification[idx] // self.BASIC_MAGNIFICATION
        if magnification_relation != 1:
            transform = transforms.Compose([transforms.Resize(self.tile_size), self.transform])
        else:
            transform = self.transform

        start_aug = time.time()
        for i in range(len(tiles)):
            X[i] = transform(tiles[i])

        aug_time = time.time() - start_aug
        total_time = time.time() - start_getitem
        if self.print_time:
            time_list = (time_list[0], time_list[1], aug_time, total_time)
        else:
            time_list = [0]
        if self.tiles_to_go is None:
            last_batch = True
        else:
            last_batch = False

        #print('Slide: {}, tiles: {}'.format(self.current_file, self.slide_grids[idx]))
        return X, label, time_list, last_batch, self.initial_num_patches


class WSI_REGdataset(Dataset):
    def __init__(self,
                 DataSet: str = 'TCGA',
                 tile_size: int = 256,
                 target_kind: str = 'ER',
                 test_fold: int = 1,
                 train: bool = True,
                 print_timing: bool = False,
<<<<<<< HEAD
                 transform : bool = False,
                 DX : bool = False):

        self.ROOT_PATH = 'All Data'
        if DataSet == 'LUNG':
            self.ROOT_PATH = '/home/rschley/All_Data/LUNG'
=======
                 #transform : bool = False,
                 DX : bool = False,
                 n_patches_test: int = 1,
                 n_patches_train: int = 50,
                 transform_type: str = 'flip'):

        #define data root
        if sys.platform == 'linux': #GIPdeep
            if (DataSet == 'HEROHE') or (DataSet == 'TCGA'):
                self.ROOT_PATH = r'/home/womer/project/All Data'
            elif DataSet == 'LUNG':
                self.ROOT_PATH = r'/home/rschley/All_Data/LUNG'
        elif sys.platform == 'win32': #Ran local
            if DataSet == 'HEROHE':
                self.ROOT_PATH = r'C:\ran_data\HEROHE_examples'
            elif DataSet == 'TCGA':
                self.ROOT_PATH = r'C:\ran_data\TCGA_example_slides\TCGA_examples_131020_flat'
            elif DataSet == 'LUNG':
                self.ROOT_PATH = r'C:\ran_data\Lung_examples'
        else: #Omer local
            if (DataSet == 'HEROHE') or (DataSet == 'TCGA'):
                self.ROOT_PATH = r'All Data'
            elif DataSet == 'LUNG':
                pass #TODO omer, add your lung path if needed

        if DataSet == 'LUNG' and target_kind not in ['PDL1', 'EGFR']:
            raise ValueError('target should be one of: PDL1, EGFR')
        elif ((DataSet == 'HEROHE') or (DataSet == 'TCGA')) and target_kind not in ['ER', 'PR', 'Her2']:
            raise ValueError('target should be one of: ER, PR, Her2')
>>>>>>> 8e155db6

        meta_data_file = os.path.join(self.ROOT_PATH, 'slides_data.xlsx')
        if sys.platform != 'linux' and DataSet == 'LUNG':
            self.ROOT_PATH = 'All Data/LUNG'
            meta_data_file = 'All Data/slides_data_LUNG.xlsx'

        self.DataSet = DataSet
        self.BASIC_MAGNIFICATION = 20
        self.meta_data_DF = pd.read_excel(meta_data_file)
        if self.DataSet is not 'ALL':
            self.meta_data_DF = self.meta_data_DF[self.meta_data_DF['id'] == self.DataSet]
            self.meta_data_DF.reset_index(inplace=True)

<<<<<<< HEAD
        if DataSet == 'LUNG' and target_kind not in ['PDL1', 'EGFR']:
            raise ValueError('target should be one of: PDL1, EGFR')
        elif ((DataSet == 'HEROHE') or (DataSet == 'TCGA')) and target_kind not in ['ER', 'PR', 'Her2']:
            raise ValueError('target should be one of: ER, PR, Her2')
        if self.DataSet == 'HEROHE':
            target_kind = 'Her2'
=======
        #RanS 10.12.20
>>>>>>> 8e155db6
        if self.DataSet == 'LUNG':
            self.meta_data_DF = self.meta_data_DF[self.meta_data_DF['Origin'] == 'lung']
            self.meta_data_DF = self.meta_data_DF[self.meta_data_DF['Diagnosis'] == 'adenocarcinoma']
            self.meta_data_DF.reset_index(inplace=True)

        # self.meta_data_DF.set_index('id')
        self.tile_size = tile_size
        self.target_kind = target_kind
        self.test_fold = test_fold
        self.bag_size = 1
        self.train = train
        self.print_time = print_timing
        #self.transform = transform
        self.DX = DX

        all_targets = list(self.meta_data_DF[self.target_kind + ' status'])

        # We'll use only the valid slides - the ones with a Negative or Positive label.
        # Let's compute which slides are these:
        valid_slide_indices = np.where(np.isin(np.array(all_targets), ['Positive', 'Negative']) == True)[0]

        # Also remove slides without grid data:
        slides_without_grid = set(self.meta_data_DF.index[self.meta_data_DF['Total tiles - ' + str(self.tile_size) + ' compatible @ X20'] == -1])
        valid_slide_indices = np.array(list(set(valid_slide_indices) - slides_without_grid))

        # BUT...we want the train set to be a combination of all sets except the train set....Let's compute it:
        if self.train:
            #folds = list(range(1, 7))
            folds = list(self.meta_data_DF['test fold idx'].unique())  # RanS 17.11.20
            folds.remove(self.test_fold)
            if 'test' in folds:
                folds.remove('test')
        else:
            folds = [self.test_fold]
        self.folds = folds

        correct_folds = self.meta_data_DF['test fold idx'][valid_slide_indices].isin(folds)
        valid_slide_indices = np.array(correct_folds.index[correct_folds])

        all_image_file_names = list(self.meta_data_DF['file'])
        all_image_path_names = list(self.meta_data_DF['id'])
        all_in_fold = list(self.meta_data_DF['test fold idx'])
        all_tissue_tiles = list(self.meta_data_DF['Legitimate tiles - ' + str(self.tile_size) + ' compatible @ X20'])
        if self.DataSet is not 'TCGA':
            self.DX = False
        if self.DX:
            all_is_DX_cut = list(self.meta_data_DF['DX'])

        all_magnifications = list(self.meta_data_DF['Objective Power'])

        self.image_file_names = []
        self.image_path_names = []
        self.in_fold = []
        self.tissue_tiles = []
        self.target = []
        self.magnification = []

        for _, index in enumerate(valid_slide_indices):
            if (self.DX and all_is_DX_cut[index]) or not self.DX:
                self.image_file_names.append(all_image_file_names[index])
                self.image_path_names.append(all_image_path_names[index])
                self.in_fold.append(all_in_fold[index])
                self.tissue_tiles.append(all_tissue_tiles[index])
                self.target.append(all_targets[index])
                self.magnification.append(all_magnifications[index])

        # Setting the transformation:
        final_transform = transforms.Compose([transforms.ToTensor(),
                                              transforms.Normalize(
                                                mean=(MEAN['Ron'][0], MEAN['Ron'][1], MEAN['Ron'][2]),
                                                std=(STD['Ron'][0], STD['Ron'][1], STD['Ron'][2]))])
        #if self.transform and self.train:
        if transform_type != 'none' and self.train:
            # TODO: Consider using - torchvision.transforms.ColorJitter(brightness=0, contrast=0, saturation=0, hue=0)
            # TODO: Consider using - torchvision.transforms.RandomErasing(p=0.5, scale=(0.02, 0.33), ratio=(0.3, 3.3), value=0, inplace=False)
            # TODO: transforms.RandomRotation([self.rotate_by, self.rotate_by]),
            if transform_type=='flip':
                self.scale_factor = 0
                transform1 = \
                    transforms.Compose([ transforms.RandomVerticalFlip(),
                                         transforms.RandomHorizontalFlip()])
            elif transform_type == 'wcfrs': #weak color, flip, rotate, scale
                self.scale_factor = 0.2
                transform1 = \
                    transforms.Compose([
                        # transforms.ColorJitter(brightness=(0.65, 1.35), contrast=(0.5, 1.5),
                        transforms.ColorJitter(brightness=(0.85, 1.15), contrast=(0.75, 1.25),  # RanS 2.12.20
                                               saturation=0.1, hue=(-0.1, 0.1)),
                        transforms.RandomVerticalFlip(),
                        transforms.RandomHorizontalFlip(),
                        MyRotation(angles=[0, 90, 180, 270]),
                        transforms.RandomAffine(degrees=0, scale=(1 - self.scale_factor, 1 + self.scale_factor)),
                        transforms.CenterCrop(self.tile_size),  #fix boundary when scaling<1
                    ])
            self.transform = transforms.Compose([transform1,
                                                 final_transform])
        else:
            self.scale_factor = 0
            self.transform = final_transform

<<<<<<< HEAD
        '''transforms.Normalize((0.8998, 0.8253, 0.9357), (0.1125, 0.1751, 0.0787))'''


        self.factor = 10 if self.train else 50
=======
        #self.factor = 10 if self.train else 1
        self.factor = n_patches_train if self.train else n_patches_test  # RanS 7.12.20
>>>>>>> 8e155db6
        self.real_length = int(self.__len__() / self.factor)


        print('Initiation of REG {} {} DataSet for {} is Complete. {} Slides, Tiles of size {}^2. {} tiles in a bag, {} Transform. TestSet is fold #{}. DX is {}'
              .format('Train' if self.train else 'Test',
                      self.DataSet,
                      self.target_kind,
                      self.real_length,
                      self.tile_size,
                      self.bag_size,
                      #'Without' if transform is False else 'With',
                      'Without' if transform_type == 'none' else 'With',
                      self.test_fold,
                      'ON' if self.DX else 'OFF'))


    def __len__(self):
        return len(self.target) * self.factor


    def __getitem__(self, idx):
        start_getitem = time.time()
        idx = idx % self.real_length
        data_path_extended = os.path.join(self.ROOT_PATH, self.image_path_names[idx])
        '''
        tiles, time_list = _choose_data_2(data_path_extended, self.image_file_names[idx], self.bag_size, self.magnification[idx],
                                          self.tile_size, print_timing=self.print_time)
        '''
        basic_file_name = '.'.join(self.image_file_names[idx].split('.')[:-1])
        grid_file = os.path.join(self.ROOT_PATH, self.image_path_names[idx], 'Grids', basic_file_name + '--tlsz' + str(self.tile_size) + '.data')
        image_file = os.path.join(self.ROOT_PATH, self.image_path_names[idx], self.image_file_names[idx])

        tiles, time_list = _choose_data_2(grid_file, image_file, self.bag_size,
                                          self.magnification[idx],
                                          #self.tile_size,
                                          int(self.tile_size / (1 - self.scale_factor)), # RanS 7.12.20, fix boundaries with scale
                                          print_timing=self.print_time)
        label = [1] if self.target[idx] == 'Positive' else [0]
        label = torch.LongTensor(label)

        # The following section is written for tiles in PIL format
        X = torch.zeros([1, 3, self.tile_size, self.tile_size])

        '''
        # Updating RandomRotation angle in the data transformations only for train set:
        if self.train:
            rotate_by = sample([0, 90, 180, 270], 1)[0]
            transform = transforms.Compose([ transforms.RandomRotation([rotate_by, rotate_by]),
                                             self.transform
                                             ])
        else:
            transform = self.transform
        '''
        transform = self.transform


        magnification_relation = self.magnification[idx] // self.BASIC_MAGNIFICATION
        if magnification_relation != 1:
            transform = transforms.Compose([ transforms.Resize(self.tile_size), transform ])

        start_aug = time.time()
        trans = transforms.ToPILImage()

        X = transform(tiles[0])
        '''
        img = get_concat(tiles[0], trans(X))
        img.show()
        time.sleep(3)
        '''

        aug_time = (time.time() - start_aug) / self.bag_size
        total_time = time.time() - start_getitem
        if self.print_time:
            time_list = (time_list[0], time_list[1], aug_time, total_time)
            # print('Data Augmentation time is: {:.2f} s'.format(aug_time))
            # print('WSI: TOTAL Time to prepare item is: {:.2f} s'.format(total_time))
        else:
            time_list = [0]

        slide_name = self.image_file_names[idx] #RanS 8.12.20
        return X, label, time_list, slide_name


class WSI_MIL2_dataset(Dataset):
    """
    This DataSet class is used for MIL paradigm training.
    This class uses patches from different slides (corresponding to the same label) is a bag.
    Half of the tiles will be taken from the main slide and all other tiles will be taken evenly from other slides
    """
    def __init__(self,
                 DataSet: str = 'TCGA',
                 tile_size: int = 256,
                 bag_size: int = 60,
                 TPS: int = 10, # Tiles Per Slide
                 target_kind: str = 'ER',
                 test_fold: int = 1,
                 train: bool = True,
                 print_timing: bool = False,
                 transform : bool = False,
                 DX : bool = False):

        self.ROOT_PATH = 'All Data'
        if DataSet == 'LUNG':
            self.ROOT_PATH = '/home/rschley/All_Data/LUNG'

        meta_data_file = os.path.join(self.ROOT_PATH, 'slides_data.xlsx')
        self.DataSet = DataSet
        self.BASIC_MAGNIFICATION = 20
        self.meta_data_DF = pd.read_excel(meta_data_file)
        if self.DataSet is not 'ALL':
            self.meta_data_DF = self.meta_data_DF[self.meta_data_DF['id'] == self.DataSet]
            self.meta_data_DF.reset_index(inplace=True)

        if DataSet == 'LUNG' and target_kind not in ['PDL1', 'EGFR']:
            raise ValueError('target should be one of: PDL1, EGFR')
        elif ((DataSet == 'HEROHE') or (DataSet == 'TCGA')) and target_kind not in ['ER', 'PR', 'Her2']:
            raise ValueError('target should be one of: ER, PR, Her2')
        if self.DataSet == 'HEROHE':
            target_kind = 'Her2'
        if self.DataSet == 'LUNG':
            self.meta_data_DF = self.meta_data_DF[self.meta_data_DF['Origin'] == 'lung']
            self.meta_data_DF = self.meta_data_DF[self.meta_data_DF['Diagnosis'] == 'adenocarcinoma']
            self.meta_data_DF.reset_index(inplace=True)

        # self.meta_data_DF.set_index('id')
        ### self.data_path = os.path.join(self.ROOT_PATH, self.DataSet)
        self.tile_size = tile_size
        self.target_kind = target_kind
        self.test_fold = test_fold
        self.bag_size = bag_size
        self.train = train
        self.print_time = print_timing
        self.transform = transform
        self.DX = DX

        # In test mode we want all tiles to be from the same slide:
        if self.train:
            self.TPS_original = int(self.bag_size / 2) # Half of bag will consist tiles from main slide
            self.TPS_others = TPS
        else:
            self.TPS_original = self.bag_size

        self.slides_in_bag = int((bag_size - self.TPS_original) / TPS)

        all_targets = list(self.meta_data_DF[self.target_kind + ' status'])

        # We'll use only the valid slides - the ones with a Negative or Positive label.
        # Let's compute which slides are these:
        valid_slide_indices = np.where(np.isin(np.array(all_targets), ['Positive', 'Negative']) == True)[0]

        # Also remove slides without grid data:
        slides_without_grid = set(self.meta_data_DF.index[self.meta_data_DF['Total tiles - ' + str(self.tile_size) + ' compatible @ X20'] == -1])
        valid_slide_indices = np.array(list(set(valid_slide_indices) - slides_without_grid))

        # BUT...we want the train set to be a combination of all sets except the train set....Let's compute it:
        if self.train:
            folds = list(range(1, 7))
            folds.remove(self.test_fold)
        else:
            folds = [self.test_fold]
        self.folds = folds

        correct_folds = self.meta_data_DF['test fold idx'][valid_slide_indices].isin(folds)
        valid_slide_indices = np.array(correct_folds.index[correct_folds])

        all_image_file_names = list(self.meta_data_DF['file'])
        all_image_path_names = list(self.meta_data_DF['id'])
        all_in_fold = list(self.meta_data_DF['test fold idx'])
        all_tissue_tiles = list(self.meta_data_DF['Legitimate tiles - ' + str(self.tile_size) + ' compatible @ X20'])
        if self.DataSet is not 'TCGA':
            self.DX = False
        if self.DX:
            all_is_DX_cut = list(self.meta_data_DF['DX'])

        all_magnifications = list(self.meta_data_DF['Objective Power'])

        self.image_file_names = []
        self.image_path_names = []
        self.in_fold = []
        self.tissue_tiles = []
        self.target = []
        self.magnification = []
        self.POS_slides, self.NEG_slides = [], []


        for i, index in enumerate(valid_slide_indices):
            if all_targets[index] == 'Positive':
                self.POS_slides.append(i)
            else:
                self.NEG_slides.append(i)

            if (self.DX and all_is_DX_cut[index]) or not self.DX:
                self.image_file_names.append(all_image_file_names[index])
                self.image_path_names.append(all_image_path_names[index])
                self.in_fold.append(all_in_fold[index])
                self.tissue_tiles.append(all_tissue_tiles[index])
                self.target.append(all_targets[index])
                self.magnification.append(all_magnifications[index])


        # Setting the transformation:
        '''
        mean = {}
        std = {}

        mean['TCGA'] = [58.2069073 / 255, 96.22645279 / 255, 70.26442606 / 255]
        std['TCGA'] = [40.40400300279664 / 255, 58.90625962739444 / 255, 45.09334057330417 / 255]

        mean['HEROHE'] = [224.46091564 / 255, 190.67338568 / 255, 218.47883547 / 255]
        std['HEROHE'] = [np.sqrt(1110.25292532) / 255, np.sqrt(2950.9804851) / 255, np.sqrt(1027.10911208) / 255]

        mean['Ron'] = [0.8998, 0.8253, 0.9357]
        std['Ron'] = [0.1125, 0.1751, 0.0787]
        '''
        if self.transform and self.train:

            # TODO: Consider using - torchvision.transforms.RandomErasing(p=0.5, scale=(0.02, 0.33), ratio=(0.3, 3.3), value=0, inplace=False)
            # TODO: transforms.RandomRotation([self.rotate_by, self.rotate_by]),
            # TODO: Cutout(n_holes=1, length=100),
            # TODO: transforms.ColorJitter(brightness=(0.65, 1.35), contrast=(0.5, 1.5), saturation=(0.1), hue=(-0.1, 0.1)),
            # TODO: transforms.RandomHorizontalFlip(),

            self.transform = \
                transforms.Compose([ transforms.RandomHorizontalFlip(),
                                     transforms.RandomVerticalFlip(),
                                     transforms.ToTensor(),
                                     transforms.Normalize(
                                         mean=(MEAN['Ron'][0], MEAN['Ron'][1], MEAN['Ron'][2]),
                                         std=(STD['Ron'][0], STD['Ron'][1], STD['Ron'][2]))
                                     ])
            '''transforms.Normalize((0.8998, 0.8253, 0.9357), (0.1125, 0.1751, 0.0787))'''
            '''transforms.Normalize(
                                         mean=(MEAN[self.DataSet][0], MEAN[self.DataSet][1], MEAN[self.DataSet][2]),
                                         std=(STD[self.DataSet][0], STD[self.DataSet][1], STD[self.DataSet][2]))'''
        else:
            self.transform = transforms.Compose([transforms.ToTensor(),
                                                 transforms.Normalize(
                                                     mean=(MEAN['Ron'][0], MEAN['Ron'][1], MEAN['Ron'][2]),
                                                     std=(STD['Ron'][0], STD['Ron'][1], STD['Ron'][2]))
                                                 ])
            '''transforms.Normalize((0.8998, 0.8253, 0.9357), (0.1125, 0.1751, 0.0787))'''
            '''transforms.Normalize(
                                                     mean=(MEAN[self.DataSet][0], MEAN[self.DataSet][1], MEAN[self.DataSet][2]),
                                                     std=(STD[self.DataSet][0], STD[self.DataSet][1], STD[self.DataSet][2]))'''





        print('Initiation of WSI(MIL) {} {} DataSet for {} is Complete. {} Slides, Tiles of size {}^2. {} tiles in a bag, {} Transform. TestSet is fold #{}. DX is {}'
              .format('Train' if self.train else 'Test',
                      self.DataSet,
                      self.target_kind,
                      self.__len__(),
                      self.tile_size,
                      self.bag_size,
                      'Without' if transform is False else 'With',
                      self.test_fold,
                      'ON' if self.DX else 'OFF'))
        print('{} Tiles in a bag are gathered from: {} tiles from main slide + {} other slides'
              .format(self.bag_size, self.TPS_original, self.slides_in_bag))

    def __len__(self):
        return len(self.target)


    def __getitem__(self, idx):
        start_getitem = time.time()

        basic_file_name = '.'.join(self.image_file_names[idx].split('.')[:-1])
        grid_file = os.path.join(self.ROOT_PATH, self.image_path_names[idx], 'Grids', basic_file_name + '--tlsz' + str(self.tile_size) + '.data')
        image_file = os.path.join(self.ROOT_PATH, self.image_path_names[idx], self.image_file_names[idx])
        tiles, time_list = _choose_data_3(grid_file, image_file, self.TPS_original,
                                          self.magnification[idx],
                                          self.tile_size, print_timing=self.print_time)
        label = [1] if self.target[idx] == 'Positive' else [0]
        label = torch.LongTensor(label)

        # Sample tiles from other slides with same label - ONLY IN TRAIN MODE:
        if self.train:
            if self.target[idx] == 'Positive':
                slide_list = self.POS_slides
                slide_list.remove(idx)
                slides_idx_other = sample(slide_list, self.bag_size - 1)
            else:
                slide_list = self.NEG_slides
                slide_list.remove(idx)
                slides_idx_other = sample(slide_list, self.bag_size - 1)

        if self.train:
            for _, index in enumerate(slides_idx_other):
                basic_file_name_other = '.'.join(self.image_file_names[index].split('.')[:-1])
                grid_file_other = os.path.join(self.ROOT_PATH, self.image_path_names[index], 'Grids',
                                           basic_file_name_other + '--tlsz' + str(self.tile_size) + '.data')
                image_file_other = os.path.join(self.ROOT_PATH, self.image_path_names[index], self.image_file_names[index])

                tiles_other, time_list_other = _choose_data_3(grid_file_other, image_file_other, self.TPS_others,
                                                          self.magnification[index],
                                                          self.tile_size, print_timing=self.print_time)
                tiles.extend(tiles_other)

        X = torch.zeros([self.bag_size, 3, self.tile_size, self.tile_size])

        transform = self.transform
        '''
        magnification_relation = self.magnification[idx] // self.BASIC_MAGNIFICATION
        if magnification_relation != 1:
            transform = transforms.Compose([ transforms.Resize(self.tile_size), transform ])
        '''
        start_aug = time.time()
        ### trans = transforms.ToPILImage()
        for i in range(self.bag_size):
            X[i] = transform(tiles[i])

        aug_time = (time.time() - start_aug) / self.bag_size
        total_time = time.time() - start_getitem
        if self.print_time:
            time_list = (time_list[0], time_list[1], aug_time, total_time)
        else:
            time_list = [0]

        trans = transforms.ToTensor()
        return X, label, time_list, self.image_file_names[idx], trans(tiles[0])


class WSI_MIL3_dataset(Dataset):
    """
    This DataSet class is used for MIL paradigm training.
    This class uses patches from different slides (corresponding to the same label) is a bag.
    It will use equall amount of tiles from each slide
    """
    def __init__(self,
                 DataSet: str = 'TCGA',
                 tile_size: int = 256,
                 bag_size: int = 50,
                 TPS: int = 10, # Tiles Per Slide
                 target_kind: str = 'ER',
                 test_fold: int = 1,
                 train: bool = True,
                 print_timing: bool = False,
                 transform : bool = False,
                 DX : bool = False):

        self.ROOT_PATH = 'All Data'
        if DataSet == 'LUNG':
            self.ROOT_PATH = '/home/rschley/All_Data/LUNG'

        meta_data_file = os.path.join(self.ROOT_PATH, 'slides_data.xlsx')
        self.DataSet = DataSet
        self.BASIC_MAGNIFICATION = 20
        self.meta_data_DF = pd.read_excel(meta_data_file)
        if self.DataSet is not 'ALL':
            self.meta_data_DF = self.meta_data_DF[self.meta_data_DF['id'] == self.DataSet]
            self.meta_data_DF.reset_index(inplace=True)

        if DataSet == 'LUNG' and target_kind not in ['PDL1', 'EGFR']:
            raise ValueError('target should be one of: PDL1, EGFR')
        elif ((DataSet == 'HEROHE') or (DataSet == 'TCGA')) and target_kind not in ['ER', 'PR', 'Her2']:
            raise ValueError('target should be one of: ER, PR, Her2')
        if self.DataSet == 'HEROHE':
            target_kind = 'Her2'
        if self.DataSet == 'LUNG':
            self.meta_data_DF = self.meta_data_DF[self.meta_data_DF['Origin'] == 'lung']
            self.meta_data_DF = self.meta_data_DF[self.meta_data_DF['Diagnosis'] == 'adenocarcinoma']
            self.meta_data_DF.reset_index(inplace=True)

        self.tile_size = tile_size
        self.target_kind = target_kind
        self.test_fold = test_fold
        self.bag_size = bag_size
        self.train = train
        self.print_time = print_timing
        self.transform = transform
        self.DX = DX

        # In test mode we want all tiles to be from the same slide.
        # in train mode all tiles will be taken evenly from slides with same label
        if self.train:
            self.TPS = TPS
        else:
            self.TPS = self.bag_size

        self.slides_in_bag = int(bag_size / self.TPS)

        all_targets = list(self.meta_data_DF[self.target_kind + ' status'])

        # We'll use only the valid slides - the ones with a Negative or Positive label.
        # Let's compute which slides are these:
        valid_slide_indices = np.where(np.isin(np.array(all_targets), ['Positive', 'Negative']) == True)[0]

        # Also remove slides without grid data:
        slides_without_grid = set(self.meta_data_DF.index[self.meta_data_DF['Total tiles - ' + str(self.tile_size) + ' compatible @ X20'] == -1])
        valid_slide_indices = np.array(list(set(valid_slide_indices) - slides_without_grid))

        # BUT...we want the train set to be a combination of all sets except the train set....Let's compute it:
        if self.train:
            folds = list(range(1, 7))
            folds.remove(self.test_fold)
        else:
            folds = [self.test_fold]
        self.folds = folds

        correct_folds = self.meta_data_DF['test fold idx'][valid_slide_indices].isin(folds)
        valid_slide_indices = np.array(correct_folds.index[correct_folds])

        all_image_file_names = list(self.meta_data_DF['file'])
        all_image_path_names = list(self.meta_data_DF['id'])
        all_in_fold = list(self.meta_data_DF['test fold idx'])
        all_tissue_tiles = list(self.meta_data_DF['Legitimate tiles - ' + str(self.tile_size) + ' compatible @ X20'])
        if self.DataSet is not 'TCGA':
            self.DX = False
        if self.DX:
            all_is_DX_cut = list(self.meta_data_DF['DX'])

        all_magnifications = list(self.meta_data_DF['Objective Power'])

        self.image_file_names = []
        self.image_path_names = []
        self.in_fold = []
        self.tissue_tiles = []
        self.target = []
        self.magnification = []
        self.POS_slides, self.NEG_slides = [], []


        for i, index in enumerate(valid_slide_indices):
            if all_targets[index] == 'Positive':
                self.POS_slides.append(i)
            else:
                self.NEG_slides.append(i)

            if (self.DX and all_is_DX_cut[index]) or not self.DX:
                self.image_file_names.append(all_image_file_names[index])
                self.image_path_names.append(all_image_path_names[index])
                self.in_fold.append(all_in_fold[index])
                self.tissue_tiles.append(all_tissue_tiles[index])
                self.target.append(all_targets[index])
                self.magnification.append(all_magnifications[index])


        # Setting the transformation:
        '''
        mean = {}
        std = {}

        mean['TCGA'] = [58.2069073 / 255, 96.22645279 / 255, 70.26442606 / 255]
        std['TCGA'] = [40.40400300279664 / 255, 58.90625962739444 / 255, 45.09334057330417 / 255]

        mean['HEROHE'] = [224.46091564 / 255, 190.67338568 / 255, 218.47883547 / 255]
        std['HEROHE'] = [np.sqrt(1110.25292532) / 255, np.sqrt(2950.9804851) / 255, np.sqrt(1027.10911208) / 255]

        mean['Ron'] = [0.8998, 0.8253, 0.9357]
        std['Ron'] = [0.1125, 0.1751, 0.0787]
        '''
        if self.transform and self.train:

            # TODO: Consider using - torchvision.transforms.RandomErasing(p=0.5, scale=(0.02, 0.33), ratio=(0.3, 3.3), value=0, inplace=False)
            # TODO: transforms.RandomRotation([self.rotate_by, self.rotate_by]),
            # TODO: Cutout(n_holes=1, length=100),
            # TODO: transforms.ColorJitter(brightness=(0.65, 1.35), contrast=(0.5, 1.5), saturation=(0.1), hue=(-0.1, 0.1)),
            # TODO: transforms.RandomHorizontalFlip(),

            self.transform = \
                transforms.Compose([ transforms.RandomHorizontalFlip(),
                                     transforms.RandomVerticalFlip(),
                                     transforms.ToTensor(),
                                     transforms.Normalize(
                                         mean=(MEAN['Ron'][0], MEAN['Ron'][1], MEAN['Ron'][2]),
                                         std=(STD['Ron'][0], STD['Ron'][1], STD['Ron'][2]))
                                     ])
            '''transforms.Normalize((0.8998, 0.8253, 0.9357), (0.1125, 0.1751, 0.0787))'''
            '''transforms.Normalize(
                                         mean=(MEAN[self.DataSet][0], MEAN[self.DataSet][1], MEAN[self.DataSet][2]),
                                         std=(STD[self.DataSet][0], STD[self.DataSet][1], STD[self.DataSet][2]))'''
        else:
            self.transform = transforms.Compose([transforms.ToTensor(),
                                                 transforms.Normalize(
                                                     mean=(MEAN['Ron'][0], MEAN['Ron'][1], MEAN['Ron'][2]),
                                                     std=(STD['Ron'][0], STD['Ron'][1], STD['Ron'][2]))
                                                 ])
            '''transforms.Normalize((0.8998, 0.8253, 0.9357), (0.1125, 0.1751, 0.0787))'''
            '''transforms.Normalize(
                                                     mean=(MEAN[self.DataSet][0], MEAN[self.DataSet][1], MEAN[self.DataSet][2]),
                                                     std=(STD[self.DataSet][0], STD[self.DataSet][1], STD[self.DataSet][2]))'''





        print('Initiation of WSI(MIL) {} {} DataSet for {} is Complete. {} Slides, Tiles of size {}^2. {} tiles in a bag, {} Transform. TestSet is fold #{}. DX is {}'
              .format('Train' if self.train else 'Test',
                      self.DataSet,
                      self.target_kind,
                      self.__len__(),
                      self.tile_size,
                      self.bag_size,
                      'Without' if transform is False else 'With',
                      self.test_fold,
                      'ON' if self.DX else 'OFF'))
        print('{} Tiles in a bag are gathered EVENLY from {} slides'
              .format(self.bag_size, self.slides_in_bag))

    def __len__(self):
        return len(self.target)


    def __getitem__(self, idx):
        start_getitem = time.time()

        basic_file_name = '.'.join(self.image_file_names[idx].split('.')[:-1])
        grid_file = os.path.join(self.ROOT_PATH, self.image_path_names[idx], 'Grids', basic_file_name + '--tlsz' + str(self.tile_size) + '.data')
        image_file = os.path.join(self.ROOT_PATH, self.image_path_names[idx], self.image_file_names[idx])
        tiles, time_list = _choose_data_3(grid_file, image_file, self.TPS,
                                          self.magnification[idx],
                                          self.tile_size, print_timing=self.print_time)
        label = [1] if self.target[idx] == 'Positive' else [0]
        label = torch.LongTensor(label)

        # Sample tiles from other slides with same label - ONLY IN TRAIN MODE:
        if self.train:
            if self.target[idx] == 'Positive':
                slide_list = self.POS_slides
                slide_list.remove(idx)
                slides_idx_other = sample(slide_list, self.bag_size - 1)
            else:
                slide_list = self.NEG_slides
                slide_list.remove(idx)
                slides_idx_other = sample(slide_list, self.bag_size - 1)

        if self.train:
            for _, index in enumerate(slides_idx_other):
                basic_file_name_other = '.'.join(self.image_file_names[index].split('.')[:-1])
                grid_file_other = os.path.join(self.ROOT_PATH, self.image_path_names[index], 'Grids',
                                           basic_file_name_other + '--tlsz' + str(self.tile_size) + '.data')
                image_file_other = os.path.join(self.ROOT_PATH, self.image_path_names[index], self.image_file_names[index])

                tiles_other, time_list_other = _choose_data_3(grid_file_other, image_file_other, self.TPS,
                                                              self.magnification[index],
                                                              self.tile_size, print_timing=self.print_time)
                tiles.extend(tiles_other)

        X = torch.zeros([self.bag_size, 3, self.tile_size, self.tile_size])

        transform = self.transform
        '''
        magnification_relation = self.magnification[idx] // self.BASIC_MAGNIFICATION
        if magnification_relation != 1:
            transform = transforms.Compose([ transforms.Resize(self.tile_size), transform ])
        '''
        start_aug = time.time()
        ### trans = transforms.ToPILImage()
        for i in range(self.bag_size):
            X[i] = transform(tiles[i])

        aug_time = (time.time() - start_aug) / self.bag_size
        total_time = time.time() - start_getitem
        if self.print_time:
            time_list = (time_list[0], time_list[1], aug_time, total_time)
        else:
            time_list = [0]

        trans = transforms.ToTensor()
        return X, label, time_list, self.image_file_names[idx], trans(tiles[0])


class WSI_MIL_OFTest_dataset(Dataset):
    def __init__(self,
                 DataSet: str = 'LUNG',
                 tile_size: int = 256,
                 bag_size: int = 50,
                 target_kind: str = 'PDL1',
                 test_fold: int = 5,
                 train: bool = True,
                 print_timing: bool = False,
                 transform : bool = True,
                 DX : bool = False,
                 get_images: bool = False):

        self.ROOT_PATH = 'All Data'
        if DataSet == 'LUNG':
            self.ROOT_PATH = '/home/rschley/All_Data/LUNG'

        meta_data_file = os.path.join(self.ROOT_PATH, 'slides_data.xlsx')
        if sys.platform != 'linux':
            self.ROOT_PATH = 'All Data/LUNG'
            meta_data_file = os.path.join('All Data/slides_data_LUNG.xlsx')

        self.DataSet = DataSet
        self.BASIC_MAGNIFICATION = 20
        self.meta_data_DF = pd.read_excel(meta_data_file)
        if self.DataSet is not 'ALL':
            self.meta_data_DF = self.meta_data_DF[self.meta_data_DF['id'] == self.DataSet]
            self.meta_data_DF.reset_index(inplace=True)

        if DataSet == 'LUNG' and target_kind not in ['PDL1', 'EGFR']:
            raise ValueError('target should be one of: PDL1, EGFR')
        elif ((DataSet == 'HEROHE') or (DataSet == 'TCGA')) and target_kind not in ['ER', 'PR', 'Her2']:
            raise ValueError('target should be one of: ER, PR, Her2')
        if self.DataSet == 'HEROHE':
            target_kind = 'Her2'
        if self.DataSet == 'LUNG':
            self.meta_data_DF = self.meta_data_DF[self.meta_data_DF['Origin'] == 'lung']
            self.meta_data_DF = self.meta_data_DF[self.meta_data_DF['Diagnosis'] == 'adenocarcinoma']
            self.meta_data_DF.reset_index(inplace=True)

        # self.meta_data_DF.set_index('id')
        ### self.data_path = os.path.join(self.ROOT_PATH, self.DataSet)
        self.tile_size = tile_size
        self.target_kind = target_kind
        self.test_fold = test_fold
        self.bag_size = bag_size
        self.train = train
        self.print_time = print_timing
        self.transform = transform
        self.DX = DX
        self.get_images = get_images

        all_targets = list(self.meta_data_DF[self.target_kind + ' status'])

        # We'll use only the valid slides - the ones with a Negative or Positive label.
        # Let's compute which slides are these:
        valid_slide_indices = np.where(np.isin(np.array(all_targets), ['Positive', 'Negative']) == True)[0]

        all_slide_names = list(self.meta_data_DF['patient barcode'])

        slides_in_train = ['1076-17 HE',  # POSITIVE
                           '12607-17',
                           '11207-17',  # NEGATIVE
                           '12815-17']

        valid_slide_indices_OFTest = np.where(np.isin(np.array(all_slide_names), slides_in_train) == True)[0]

        # Also remove slides without grid data:
        slides_without_grid = set(self.meta_data_DF.index[self.meta_data_DF['Total tiles - ' + str(self.tile_size) + ' compatible @ X20'] == -1])
        valid_slide_indices = np.array(list(set(valid_slide_indices_OFTest) - slides_without_grid))

        # BUT...we want the train set to be a combination of all sets except the train set....Let's compute it:
        if self.train:
            folds = list(range(1, 7))
            folds.remove(self.test_fold)
        else:
            folds = [self.test_fold]
        self.folds = folds

        correct_folds = self.meta_data_DF['test fold idx'][valid_slide_indices].isin(folds)
        valid_slide_indices = np.array(correct_folds.index[correct_folds])

        all_image_file_names = list(self.meta_data_DF['file'])
        all_image_path_names = list(self.meta_data_DF['id'])
        all_in_fold = list(self.meta_data_DF['test fold idx'])
        all_tissue_tiles = list(self.meta_data_DF['Legitimate tiles - ' + str(self.tile_size) + ' compatible @ X20'])
        if self.DataSet is not 'TCGA':
            self.DX = False
        if self.DX:
            all_is_DX_cut = list(self.meta_data_DF['DX'])

        all_magnifications = list(self.meta_data_DF['Objective Power'])

        self.image_file_names = []
        self.image_path_names = []
        self.in_fold = []
        self.tissue_tiles = []
        self.target = []
        self.magnification = []

        for _, index in enumerate(valid_slide_indices):
            if (self.DX and all_is_DX_cut[index]) or not self.DX:
                self.image_file_names.append(all_image_file_names[index])
                self.image_path_names.append(all_image_path_names[index])
                self.in_fold.append(all_in_fold[index])
                self.tissue_tiles.append(all_tissue_tiles[index])
                self.target.append(all_targets[index])
                self.magnification.append(all_magnifications[index])

        # Setting the transformation:
        '''
        mean = {}
        std = {}

        mean['TCGA'] = [58.2069073 / 255, 96.22645279 / 255, 70.26442606 / 255]
        std['TCGA'] = [40.40400300279664 / 255, 58.90625962739444 / 255, 45.09334057330417 / 255]

        mean['HEROHE'] = [224.46091564 / 255, 190.67338568 / 255, 218.47883547 / 255]
        std['HEROHE'] = [np.sqrt(1110.25292532) / 255, np.sqrt(2950.9804851) / 255, np.sqrt(1027.10911208) / 255]

        mean['Ron'] = [0.8998, 0.8253, 0.9357]
        std['Ron'] = [0.1125, 0.1751, 0.0787]
        '''
        if self.transform and self.train:

            # TODO: Consider using - torchvision.transforms.RandomErasing(p=0.5, scale=(0.02, 0.33), ratio=(0.3, 3.3), value=0, inplace=False)
            # TODO: transforms.RandomRotation([self.rotate_by, self.rotate_by]),
            # TODO: Cutout(n_holes=1, length=100),
            # TODO: transforms.ColorJitter(brightness=(0.65, 1.35), contrast=(0.5, 1.5), saturation=(0.1), hue=(-0.1, 0.1)),
            # TODO: transforms.RandomHorizontalFlip(),

            self.transform = \
                transforms.Compose([ MyRotation(angles=[0, 90, 180, 270]),
                                     transforms.RandomVerticalFlip(),
                                     transforms.ToTensor(),
                                     #Cutout(n_holes=1, length=100),
                                     transforms.Normalize(
                                         mean=(MEAN['Ron'][0], MEAN['Ron'][1], MEAN['Ron'][2]),
                                         std=(STD['Ron'][0], STD['Ron'][1], STD['Ron'][2]))
                                     ])
            '''transforms.Normalize((0.8998, 0.8253, 0.9357), (0.1125, 0.1751, 0.0787))'''
            '''transforms.Normalize(
                mean=(MEAN[self.DataSet][0], MEAN[self.DataSet][1], MEAN[self.DataSet][2]),
                std=(STD[self.DataSet][0], STD[self.DataSet][1], STD[self.DataSet][2]))'''
        else:
            self.transform = transforms.Compose([transforms.ToTensor(),
                                                 transforms.Normalize(
                                                     mean=(MEAN['Ron'][0], MEAN['Ron'][1], MEAN['Ron'][2]),
                                                     std=(STD['Ron'][0], STD['Ron'][1], STD['Ron'][2]))
                                                 ])
            '''transforms.Normalize((0.8998, 0.8253, 0.9357), (0.1125, 0.1751, 0.0787))'''
            '''transforms.Normalize(mean=(MEAN[self.DataSet][0], MEAN[self.DataSet][1], MEAN[self.DataSet][2]),
                                                     std=(STD[self.DataSet][0], STD[self.DataSet][1], STD[self.DataSet][2]))'''





        print('Initiation of WSI(MIL) {} {} DataSet for {} is Complete. {} Slides, Tiles of size {}^2. {} tiles in a bag, {} Transform. TestSet is fold #{}. DX is {}'
              .format('Train' if self.train else 'Test',
                      self.DataSet,
                      self.target_kind,
                      self.__len__(),
                      self.tile_size,
                      self.bag_size,
                      'Without' if transform is False else 'With',
                      self.test_fold,
                      'ON' if self.DX else 'OFF'))

    def __len__(self):
        return len(self.target)


    def __getitem__(self, idx):
        start_getitem = time.time()
        #data_path_extended = os.path.join(self.ROOT_PATH, self.image_path_names[idx])
        # file_name = os.path.join(self.data_path, self.image_path_names[idx], self.image_file_names[idx])
        # tiles = _choose_data(file_name, self.num_of_tiles_from_slide, self.magnification[idx], self.tile_size, print_timing=self.print_time)
        #tiles, time_list = _choose_data_2(self.data_path, file_name, self.bag_size, self.magnification[idx], self.tile_size, print_timing=self.print_time)
        '''
        tiles, time_list = _choose_data_2(data_path_extended, self.image_file_names[idx], self.bag_size, self.magnification[idx],
                                          self.tile_size, print_timing=self.print_time)
        '''
        basic_file_name = '.'.join(self.image_file_names[idx].split('.')[:-1])
        grid_file = os.path.join(self.ROOT_PATH, self.image_path_names[idx], 'Grids', basic_file_name + '--tlsz' + str(self.tile_size) + '.data')
        image_file = os.path.join(self.ROOT_PATH, self.image_path_names[idx], self.image_file_names[idx])

        tiles, time_list = _choose_data_2(grid_file, image_file, self.bag_size,
                                          self.magnification[idx],
                                          self.tile_size, print_timing=self.print_time)
        label = [1] if self.target[idx] == 'Positive' else [0]
        label = torch.LongTensor(label)

        # X will hold the images after all the transformations
        X = torch.zeros([self.bag_size, 3, self.tile_size, self.tile_size])

        '''
        # Updating RandomRotation angle in the data transformations only for train set:
        if self.train:
            rotate_by = sample([0, 90, 180, 270], 1)[0]
            transform = transforms.Compose([ transforms.RandomRotation([rotate_by, rotate_by]),
                                             self.transform
                                             ])
        else:
            transform = self.transform
        '''
        transform = self.transform


        magnification_relation = self.magnification[idx] // self.BASIC_MAGNIFICATION
        if magnification_relation != 1:
            transform = transforms.Compose([ transforms.Resize(self.tile_size), transform ])

        start_aug = time.time()
        for i in range(self.bag_size):
            X[i] = transform(tiles[i])
            '''
            img = get_concat(tiles[i], trans(X[i]))
            img.show()
            time.sleep(3)
            '''

        if self.get_images:
            images = torch.zeros([self.bag_size, 3, self.tile_size, self.tile_size])
            trans = transforms.ToTensor()
            for i in range(self.bag_size):
                images[i] = trans(tiles[i])
        else:
            images = 0

        aug_time = (time.time() - start_aug) / self.bag_size
        total_time = time.time() - start_getitem
        if self.print_time:
            time_list = (time_list[0], time_list[1], aug_time, total_time)
        else:
            time_list = [0]

        return X, label, time_list, self.image_file_names[idx], images
<|MERGE_RESOLUTION|>--- conflicted
+++ resolved
@@ -31,8 +31,8 @@
        }
 
 
-#def chunks(list: List, length: int):
-def chunks(list, length): #RanS 9.12.20
+
+def chunks(list: List, length: int):
     new_list = [ list[i * length:(i + 1) * length] for i in range((len(list) + length - 1) // length )]
     return new_list
 
@@ -47,7 +47,6 @@
 
 
 def _choose_data(file_name: str, how_many: int, magnification: int = 20, tile_size: int = 256, resize: bool = False, print_timing: bool = False):
-#def _choose_data(file_name, how_many, magnification=20, tile_size=256, resize=False, print_timing=False): #RanS 9.12.20
     """
     This function choose and returns data to be held by DataSet
     :param file_name:
@@ -86,7 +85,6 @@
 
 
 def _choose_data_2(grid_file: str, image_file: str, how_many: int, magnification: int = 20, tile_size: int = 256, print_timing: bool = False):
-#def _choose_data_2(grid_file, image_file, how_many, magnification=20, tile_size=256, print_timing=False): #RanS 9.12.20
     """
     This function choose and returns data to be held by DataSet
     :param file_name:
@@ -117,7 +115,6 @@
 
 
 def _get_tiles_2(file_name: str, locations: List[Tuple], tile_sz: int, print_timing: bool = False):
-#def _get_tiles_2(file_name, locations, tile_sz, print_timing=False): #RanS 9.12.20
     """
     This function returns an array of tiles
     :param file_name:
@@ -158,7 +155,6 @@
 
 
 def _choose_data_3(grid_file: str, image_file: str, how_many: int, magnification: int = 20, tile_size: int = 256, print_timing: bool = False):
-#def _choose_data_3(grid_file, image_file, how_many, magnification = 20, tile_size = 256,  print_timing = False): #RanS 9.12.20
     """
     This function choose and returns data to be held by DataSet
     :param file_name:
@@ -189,7 +185,6 @@
 
 
 def _get_tiles_3(file_name: str, locations: List[Tuple], tile_sz: int, print_timing: bool = False):
-#def _get_tiles_3(file_name, locations, tile_sz, print_timing=False): #RanS 9.12.20
     """
     This function returns an array of tiles
     :param file_name:
@@ -230,7 +225,6 @@
 
 
 def _get_tile(file_name: str, locations: Tuple, tile_sz: int, print_timing: bool = False):
-#def _get_tile(file_name, locations, tile_sz, print_timing = False): #RanS 9.12.20
     """
     This function returns an array of tiles
     :param file_name:
@@ -258,7 +252,6 @@
 
 
 def _get_grid_list(file_name: str, magnification: int = 20, tile_size: int = 256):
-#def _get_grid_list(file_name, magnification = 20, tile_size = 256): #RanS 9.12.20
     """
     This function returns the grid location of tile for a specific slide.
     :param file_name:
@@ -279,7 +272,6 @@
 
 
 def _get_tiles(file_name: str, locations: List[Tuple], tile_sz: int, resize_to: int, print_timing: bool = False):
-#def _get_tiles(file_name, locations, tile_sz, resize_to, print_timing = False): #RanS 9.12.20
     """
     This function returns an array of tiles
     :param file_name:
@@ -316,7 +308,6 @@
 
 
 def _get_slide(path: 'str', data_format: str = 'TCGA') -> openslide.OpenSlide:
-#def _get_slide(path, data_format = 'TCGA'):
     """
     This function returns an OpenSlide object from the file within the directory
     :param path:
@@ -342,7 +333,6 @@
 
 
 def _get_tcga_id_list(path: str = 'tcga-data'):
-#def _get_tcga_id_list(path = 'tcga-data'): #RanS 9.12.20
     """
     This function returns the id of all images in the TCGA data directory given by 'path'
     :return:
@@ -378,16 +368,10 @@
     return cpu
 
 
-<<<<<<< HEAD
-def run_data(experiment: str = None, test_fold: int = 1, transformations: bool = False,
+def run_data(experiment: str = None, test_fold: int = 1, transform_type: str = 'none',#transformations: bool = False,
              tile_size: int = 256, tiles_per_bag: int = 50, num_bags: int = 1, DX: bool = False, DataSet: str = 'TCGA',
              epoch: int = None, model: str = None, transformation_string: str = None, Receptor: str = None,
              MultiSlide: bool = False):
-=======
-def run_data(experiment: str = None, test_fold: int = 1, transform_type: str = 'none',#transformations: bool = False,
-             tile_size: int = 256, tiles_per_bag: int = 50, DX: bool = False, DataSet: str = 'TCGA',
-             epoch: int = None, model: str = None, transformation_string: str = None):
->>>>>>> 8e155db6
     """
     This function writes the run data to file
     :param experiment:
@@ -471,8 +455,6 @@
         Receptor = str(run_DF_exp.loc[[experiment], ['Receptor']].values[0][0])
         MultiSlide = str(run_DF_exp.loc[[experiment], ['MultiSlide Per Bag']].values[0][0])
 
-
-
         return location, test_fold, transformations, tile_size, tiles_per_bag, DX, DataSet, Receptor, MultiSlide
 
 
@@ -1155,21 +1137,13 @@
                  test_fold: int = 1,
                  train: bool = True,
                  print_timing: bool = False,
-<<<<<<< HEAD
-                 transform : bool = False,
-                 DX : bool = False):
-
-        self.ROOT_PATH = 'All Data'
-        if DataSet == 'LUNG':
-            self.ROOT_PATH = '/home/rschley/All_Data/LUNG'
-=======
                  #transform : bool = False,
                  DX : bool = False,
                  n_patches_test: int = 1,
                  n_patches_train: int = 50,
                  transform_type: str = 'flip'):
 
-        #define data root
+        # Define data root:
         if sys.platform == 'linux': #GIPdeep
             if (DataSet == 'HEROHE') or (DataSet == 'TCGA'):
                 self.ROOT_PATH = r'/home/womer/project/All Data'
@@ -1186,19 +1160,15 @@
             if (DataSet == 'HEROHE') or (DataSet == 'TCGA'):
                 self.ROOT_PATH = r'All Data'
             elif DataSet == 'LUNG':
-                pass #TODO omer, add your lung path if needed
+                self.ROOT_PATH = 'All Data/LUNG'
+                # TODO omer, fix file slide_data.xlsx to contain data from slide_data_LUNG.xlsx
 
         if DataSet == 'LUNG' and target_kind not in ['PDL1', 'EGFR']:
             raise ValueError('target should be one of: PDL1, EGFR')
         elif ((DataSet == 'HEROHE') or (DataSet == 'TCGA')) and target_kind not in ['ER', 'PR', 'Her2']:
             raise ValueError('target should be one of: ER, PR, Her2')
->>>>>>> 8e155db6
 
         meta_data_file = os.path.join(self.ROOT_PATH, 'slides_data.xlsx')
-        if sys.platform != 'linux' and DataSet == 'LUNG':
-            self.ROOT_PATH = 'All Data/LUNG'
-            meta_data_file = 'All Data/slides_data_LUNG.xlsx'
-
         self.DataSet = DataSet
         self.BASIC_MAGNIFICATION = 20
         self.meta_data_DF = pd.read_excel(meta_data_file)
@@ -1206,16 +1176,7 @@
             self.meta_data_DF = self.meta_data_DF[self.meta_data_DF['id'] == self.DataSet]
             self.meta_data_DF.reset_index(inplace=True)
 
-<<<<<<< HEAD
-        if DataSet == 'LUNG' and target_kind not in ['PDL1', 'EGFR']:
-            raise ValueError('target should be one of: PDL1, EGFR')
-        elif ((DataSet == 'HEROHE') or (DataSet == 'TCGA')) and target_kind not in ['ER', 'PR', 'Her2']:
-            raise ValueError('target should be one of: ER, PR, Her2')
-        if self.DataSet == 'HEROHE':
-            target_kind = 'Her2'
-=======
         #RanS 10.12.20
->>>>>>> 8e155db6
         if self.DataSet == 'LUNG':
             self.meta_data_DF = self.meta_data_DF[self.meta_data_DF['Origin'] == 'lung']
             self.meta_data_DF = self.meta_data_DF[self.meta_data_DF['Diagnosis'] == 'adenocarcinoma']
@@ -1291,8 +1252,9 @@
         if transform_type != 'none' and self.train:
             # TODO: Consider using - torchvision.transforms.ColorJitter(brightness=0, contrast=0, saturation=0, hue=0)
             # TODO: Consider using - torchvision.transforms.RandomErasing(p=0.5, scale=(0.02, 0.33), ratio=(0.3, 3.3), value=0, inplace=False)
+            # TODO: Consider transforms.RandomHorizontalFlip()
             # TODO: transforms.RandomRotation([self.rotate_by, self.rotate_by]),
-            if transform_type=='flip':
+            if transform_type == 'flip':
                 self.scale_factor = 0
                 transform1 = \
                     transforms.Compose([ transforms.RandomVerticalFlip(),
@@ -1316,15 +1278,8 @@
             self.scale_factor = 0
             self.transform = final_transform
 
-<<<<<<< HEAD
-        '''transforms.Normalize((0.8998, 0.8253, 0.9357), (0.1125, 0.1751, 0.0787))'''
-
-
-        self.factor = 10 if self.train else 50
-=======
         #self.factor = 10 if self.train else 1
         self.factor = n_patches_train if self.train else n_patches_test  # RanS 7.12.20
->>>>>>> 8e155db6
         self.real_length = int(self.__len__() / self.factor)
 
 
