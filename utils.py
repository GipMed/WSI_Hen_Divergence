import numpy as np
from PIL import Image
import os
import openslide
import pandas as pd
import glob
import pickle
from random import sample
import random
import torch
from torchvision import transforms
import sys
import time
from typing import List, Tuple
from xlrd.biffh import XLRDError
from zipfile import BadZipFile
from HED_space import HED_color_jitter
from skimage.util import random_noise
from mpl_toolkits.axes_grid1 import ImageGrid
import matplotlib.pyplot as plt
from nets_mil import ResNet34_GN_GatedAttention, ResNet50_GN_GatedAttention, ReceptorNet
import nets
from argparse import Namespace as argsNamespace
from shutil import copy2


Image.MAX_IMAGE_PIXELS = None



def chunks(list: List, length: int):
    new_list = [ list[i * length:(i + 1) * length] for i in range((len(list) + length - 1) // length )]
    return new_list


def make_dir(dirname):
    if not dirname in next(os.walk(os.getcwd()))[1]:
        try:
            os.mkdir(dirname)
        except OSError:
            print('Creation of directory ', dirname, ' failed...')
            raise

'''
#def _choose_data(grid_file: str, image_file: str, how_many: int, magnification: int = 20, tile_size: int = 256, print_timing: bool = False, desired_mag: int = 20):
#RanS 9.2.21, preload slides
def _choose_data(grid_list: list, slide: openslide.OpenSlide, how_many: int, magnification: int = 20, tile_size: int = 256, print_timing: bool = False, desired_mag: int = 20):
    """
    This function choose and returns data to be held by DataSet
    :param file_name:
    :param how_many: how_many describes how many tiles to pick from the whole image
    :return:
    """
    #BASIC_OBJ_POWER = 20
    #adjusted_tile_size = tile_size * (magnification // BASIC_OBJ_POWER)
<<<<<<< HEAD
    downsample = int(magnification / desired_mag)
    adjusted_tile_size = int(tile_size * downsample)  # RanS 22.12.20
=======
    #downsample = int(magnification / desired_mag)
    downsample = magnification / desired_mag
    adjusted_tile_size = int(tile_size * downsample)
    downsample = int(downsample)
    # open grid list:

    #cancelled RanS 9.2.21, preload slides
    '''with open(grid_file, 'rb') as filehandle:
        grid_list = pickle.load(filehandle)'''
>>>>>>> e9d7b5fc

    # Choose locations from the grid:
    loc_num = len(grid_list)

    #print grid issues, RanS 4.1.21
    try:
        idxs = sample(range(loc_num), how_many)
    except:
        #print('image_file:', image_file) #cancelled RanS 9.2.21, preload slides
        print('how_many:', str(how_many))
        print('loc_num:', str(loc_num))

    locs = [grid_list[idx] for idx in idxs]

    #image_tiles, time_list, tile_sz = _get_tiles(image_file, locs, adjusted_tile_size, print_timing=print_timing, downsample=downsample)
    #RanS 9.2.21, preload slides
    image_tiles, time_list, tile_sz = _get_tiles(slide, locs, adjusted_tile_size, print_timing=print_timing, downsample=downsample)

    return image_tiles, time_list, tile_sz
'''

def _choose_data(grid_list: str,
                 slide: openslide.OpenSlide,
                 how_many: int,
                 magnification: int,
                 tile_size: int = 256,
                 print_timing: bool = False,
                 desired_mag: int = 20):
    """
    This function choose and returns data to be held by DataSet.
    The function is in the PreLoad Version. It works with slides already loaded to memory.

    :param grid_list: A list of all grids for this specific slide
    :param slide: An OpenSlide object of the slide.
    :param how_many: how_many tiles to return from the slide.
    :param magnification: The magnification of level 0 of the slide
    :param tile_size: Desired tile size from the slide at the desired magnification
    :param print_timing: Do or don't collect timing for this procedure
    :param desired_mag: Desired Magnification of the tiles/slide.
    :return:
    """

    desired_downsample = magnification / desired_mag  # downsample needed for each dimension (reflected by level_downsamples property)

    level, best_next_level = -1, -1
    for index, downsample in enumerate(slide.level_downsamples):
        if isclose(desired_downsample, downsample, rel_tol=1e-3):
            level = index
            level_downsample = 1
            break

        elif downsample < desired_downsample:
            best_next_level = index
            level_downsample = int(desired_downsample / slide.level_downsamples[best_next_level])

    adjusted_tile_size = tile_size * level_downsample
    best_slide_level = level if level > best_next_level else best_next_level
    level_0_tile_size = int(desired_downsample) * tile_size

    # Choose locations from the grid list:
    loc_num = len(grid_list)
    # FIXME: The problem of not enough tiles should disappear when we'll work with fixed tile locations + random vertiacl/horizontal movement
    try:
        idxs = sample(range(loc_num), how_many)
    except ValueError:
        raise ValueError('Requested more tiles than available by the grid list')

    locs = [grid_list[idx] for idx in idxs]
    #image_tiles, time_list = _get_tiles(slide, locs, adjusted_tile_size, tile_size, best_slide_level)

    image_tiles, time_list = _get_tiles(slide=slide,
                                        locations=locs,
                                        tile_size_level_0=level_0_tile_size,
                                        adjusted_tile_sz=adjusted_tile_size,
                                        output_tile_sz=tile_size,
                                        best_slide_level=best_slide_level,
                                        print_timing=print_timing)

    return image_tiles, time_list


'''
#def _get_tiles(file_name: str, locations: List[Tuple], tile_sz: int, print_timing: bool = False, downsample: int = -1):
#RanS 9.2.21, preload slides
def _get_tiles(slide: openslide.OpenSlide, locations: List[Tuple], tile_sz: int, print_timing: bool = False, downsample: int = -1):
    """
    This function returns an array of tiles
    :param file_name:
    :param locations:
    :param tile_sz:
    :return:
    """

    # open the .svs file:
    #RanS 9.2.21, preload slides
    img = slide

    tiles_num = len(locations)

    #RanS 9.2.21 - use level1 if applicable
    level1_downsample = int(img.level_downsamples[1])
    if downsample>=level1_downsample:
        level = 1
        tile_sz = int(tile_sz / level1_downsample)
    else:
        level = 0
    #RanS 20.12.20 - plot thumbnail with tile locations
    temp = False
    if temp:
        from matplotlib.patches import Rectangle
        import matplotlib.pyplot as plt
        level_1 = img.level_count - 5
        ld = int(img.level_downsamples[level_1]) #level downsample
        thumb = (img.read_region(location=(0, 0), level=level_1, size=img.level_dimensions[level_1])).convert('RGB')
        fig, ax = plt.subplots()
        plt.imshow(thumb)
        for idx, loc in enumerate(locations):
            print((loc[1]/ld, loc[0]/ld))
            rect = Rectangle((loc[1]/ld, loc[0]/ld), tile_sz / ld, tile_sz / ld, color='r', linewidth=3, fill=False)
            ax.add_patch(rect)
            #rect = Rectangle((loc[1] / ld, loc[0] / ld), tile_sz / ld, tile_sz / ld, color='g', linewidth=3, fill=False)
            #ax.add_patch(rect)

        patch1 = img.read_region((loc[1], loc[0]), 0, (600, 600)).convert('RGB')
        plt.figure()
        plt.imshow(patch1)

        patch2 = img.read_region((loc[1], loc[0]), 0, (2000, 2000)).convert('RGB')
        plt.figure()
        plt.imshow(patch2)

        plt.show()

    tiles_PIL = []

    start_gettiles = time.time()
    for idx, loc in enumerate(locations):
        try:
            # When reading from OpenSlide the locations is as follows (col, row) which is opposite of what we did
            #image = img.read_region((loc[1], loc[0]), 0, (tile_sz, tile_sz)).convert('RGB')

            # Shift each tile by half the size of the original tile size (in each dimension).
            # There is a need to check the validity of the tile location within the slide and correct it's coordinates if needed

            tile_shifting = sample(range(-tile_sz//2, tile_sz//2), 2)
            new_loc_init = {'Top': loc[0] - tile_shifting[0],
                            'Left': loc[1] - tile_shifting[1]}
            new_loc_end = {'Bottom': new_loc_init['Top'] + tile_sz,
                           'Right': new_loc_init['Left'] + tile_sz}

            if new_loc_init['Top'] < 0:
                new_loc_init['Top'] += abs(new_loc_init['Top'])
            if new_loc_init['Left'] < 0:
                new_loc_init['Left'] += abs(new_loc_init['Left'])
            if new_loc_end['Bottom'] > slide.dimensions[1]:
                delta_Height = new_loc_end['Bottom'] - slide.dimensions[1]
                new_loc_init['Top'] -= delta_Height
            if new_loc_end['Right'] > slide.dimensions[0]:
                delta_Width = new_loc_end['Right'] - slide.dimensions[0]
                new_loc_init['Left'] -= delta_Width

            # image = img.read_region((loc[1], loc[0]), level, (tile_sz, tile_sz)).convert('RGB') #RanS 9.2.21
            image = img.read_region((new_loc_init['Left'], new_loc_init['Top']), level, (tile_sz, tile_sz)).convert('RGB')
        except:
            print('failed to read slide ' + slide._filename + ' in location ' + str(loc[1]) + ',' + str(loc[0])) # debug errors in reading slides
            print('taking blank patch instead')
            image = Image.fromarray(np.zeros([tile_sz, tile_sz, 3], dtype=np.uint8))
        tiles_PIL.append(image)

    end_gettiles = time.time()


    if print_timing:
        time_list = [0, (end_gettiles - start_gettiles) / tiles_num]
    else:
        time_list = [0]

    return tiles_PIL, time_list, tile_sz
'''

def _get_tiles(slide: openslide.OpenSlide,
               locations: List[Tuple],
               tile_size_level_0: int,
               adjusted_tile_sz: int,
               output_tile_sz: int,
               best_slide_level: int,
               print_timing: bool = False):
    """
    This function extract tiles from the slide.
    :param slide: OpenSlide object containing a slide
    :param locations: locations of te tiles to be extracted
    :param tile_size_level_0: tile size adjusted for level 0
    :param adjusted_tile_sz: tile size adjusted for best_level magnification
    :param output_tile_sz: output tile size needed
    :param best_slide_level: best slide level to get tiles from
    :param print_timing: collect time profiling data ?
    :return:
    """

    #RanS 20.12.20 - plot thumbnail with tile locations
    temp = False
    if temp:
        from matplotlib.patches import Rectangle
        import matplotlib.pyplot as plt
        level_1 = slide.level_count - 5
        ld = int(slide.level_downsamples[level_1]) #level downsample
        thumb = (slide.read_region(location=(0, 0), level=level_1, size=slide.level_dimensions[level_1])).convert('RGB')
        fig, ax = plt.subplots()
        plt.imshow(thumb)
        for idx, loc in enumerate(locations):
            print((loc[1]/ld, loc[0]/ld))
            rect = Rectangle((loc[1]/ld, loc[0]/ld), adjusted_tile_sz / ld, adjusted_tile_sz / ld, color='r', linewidth=3, fill=False)
            ax.add_patch(rect)
            #rect = Rectangle((loc[1] / ld, loc[0] / ld), tile_sz / ld, tile_sz / ld, color='g', linewidth=3, fill=False)
            #ax.add_patch(rect)

        patch1 = slide.read_region((loc[1], loc[0]), 0, (600, 600)).convert('RGB')
        plt.figure()
        plt.imshow(patch1)

        patch2 = slide.read_region((loc[1], loc[0]), 0, (2000, 2000)).convert('RGB')
        plt.figure()
        plt.imshow(patch2)

        plt.show()

    tiles_PIL = []

    start_gettiles = time.time()
    for idx, loc in enumerate(locations):
        try:
            tile_shifting = sample(range(-tile_size_level_0 // 2, tile_size_level_0 // 2), 2)
            new_loc_init = {'Top': loc[0] - tile_shifting[0],
                            'Left': loc[1] - tile_shifting[1]}
            new_loc_end = {'Bottom': new_loc_init['Top'] + tile_size_level_0,
                           'Right': new_loc_init['Left'] + tile_size_level_0}

            if new_loc_init['Top'] < 0:
                new_loc_init['Top'] += abs(new_loc_init['Top'])
            if new_loc_init['Left'] < 0:
                new_loc_init['Left'] += abs(new_loc_init['Left'])
            if new_loc_end['Bottom'] > slide.dimensions[1]:
                delta_Height = new_loc_end['Bottom'] - slide.dimensions[1]
                new_loc_init['Top'] -= delta_Height
            if new_loc_end['Right'] > slide.dimensions[0]:
                delta_Width = new_loc_end['Right'] - slide.dimensions[0]
                new_loc_init['Left'] -= delta_Width

            # When reading from OpenSlide the locations is as follows (col, row)
            image = slide.read_region((new_loc_init['Left'], new_loc_init['Top']), best_slide_level, (adjusted_tile_sz, adjusted_tile_sz)).convert('RGB')
        except:
            print('failed to read slide ' + slide._filename + ' in location ' + str(loc[1]) + ',' + str(loc[0]))
            print('taking blank patch instead')
            image = Image.fromarray(np.zeros([adjusted_tile_sz, adjusted_tile_sz, 3], dtype=np.uint8))

        if adjusted_tile_sz != output_tile_sz:
            image = image.resize((output_tile_sz, output_tile_sz))

        tiles_PIL.append(image)

    end_gettiles = time.time()

    if print_timing:
        time_list = [0, (end_gettiles - start_gettiles) / len(locations)]
    else:
        time_list = [0]

    return tiles_PIL, time_list


def _get_grid_list(file_name: str, magnification: int = 20, tile_size: int = 256, desired_mag: int = 20):
    """
    This function returns the grid location of tile for a specific slide.
    :param file_name:
    :return:
    """

    #BASIC_OBJ_POWER = 20
    #adjusted_tile_size = tile_size * (magnification // BASIC_OBJ_POWER)
    adjusted_tile_size = int(tile_size * (magnification / desired_mag))  # RanS 8.2.21
    basic_grid_file_name = 'grid_tlsz' + str(adjusted_tile_size) + '.data'

    # open grid list:
    grid_file = os.path.join(file_name.split('/')[0], file_name.split('/')[1], basic_grid_file_name)
    with open(grid_file, 'rb') as filehandle:
        # read the data as binary data stream
        grid_list = pickle.load(filehandle)

        return grid_list


def _get_slide(path: 'str', data_format: str = 'TCGA') -> openslide.OpenSlide:
    """
    This function returns an OpenSlide object from the file within the directory
    :param path:
    :return:
    """
    if data_format == 'TCGA':
        # file = next(os.walk(path))[2]  # TODO: this line can be erased since we dont use file. also check the except part...
        # if '.DS_Store' in file: file.remove('.DS_Store')
        slide = None
        try:
            # slide = openslide.open_slide(os.path.join(path, file[0]))
            slide = openslide.open_slide(glob.glob(os.path.join(path, '*.svs'))[0])
        except:
            print('Cannot open slide at location: {}'.format(path))
    elif data_format == 'ABCTB' or data_format == 'MIRAX':
        slide = None
        try:
            slide = openslide.open_slide(path)
        except:
            print('Cannot open slide at location: {}'.format(path))

    return slide


def _get_tcga_id_list(path: str = 'tcga-data'):
    """
    This function returns the id of all images in the TCGA data directory given by 'path'
    :return:
    """
    return next(os.walk(path))[1]


def device_gpu_cpu():
    if torch.cuda.is_available():
        device = torch.device('cuda')
        print('Using CUDA')
    else:
        device = torch.device('cpu')
        print('Using cpu')

    return device


def get_cpu():
    platform = sys.platform
    if platform == 'linux':
        cpu = len(os.sched_getaffinity(0))
    elif platform == 'darwin':
        cpu = 2
        platform = 'MacOs'
    else:
        cpu = 1
        platform = 'Unrecognized'


    #cpu = 20
    print('Running on {} with {} CPUs'.format(platform, cpu))
    return cpu


'''def run_data(experiment: str = None, test_fold: int = 1, transform_type: str = 'none', tile_size: int = 256,
             tiles_per_bag: int = 50, num_bags: int = 1, DX: bool = False, DataSet: str = 'TCGA',
             epoch: int = None, model: str = None, transformation_string: str = None, Receptor: str = None,
             MultiSlide: bool = False):'''
def run_data(experiment: str = None,
             test_fold: int = 1,
             transform_type: str = 'none',
             tile_size: int = 256,
             tiles_per_bag: int = 50,
             num_bags: int = 1,
             DX: bool = False,
             DataSet_name: list = ['TCGA'],
             DataSet_size: tuple = None,
             DataSet_Slide_magnification = None,
             epoch: int = None,
             model: str = None,
             transformation_string: str = None,
             Receptor: str = None,
             MultiSlide: bool = False,
             test_mean_auc: float = None):
    """
    This function writes the run data to file
    :param experiment:
    :param from_epoch:
    :param MultiSlide: Describes if tiles from different slides with same class are mixed in the same bag
    :return:
    """

    run_file_name = 'runs/run_data.xlsx'
    if os.path.isfile(run_file_name):
        try:
            run_DF = pd.read_excel(run_file_name)
        except (XLRDError, BadZipFile):
            print('Couldn\'t open file {}'.format(run_file_name))
            return
        try:
            run_DF.drop(labels='Unnamed: 0', axis='columns',  inplace=True)
        except KeyError:
            pass

        run_DF_exp = run_DF.set_index('Experiment', inplace=False)
    else:
        run_DF = pd.DataFrame()

    # If a new experiment is conducted:
    if experiment is None:
        if os.path.isfile(run_file_name):
            experiment = run_DF_exp.index.values.max() + 1
        else:
            experiment = 1

        location = 'runs/Exp_' + str(experiment) + '-' + Receptor + '-TestFold_' + str(test_fold)
        if type(DataSet_name) is not list:
            DataSet_name = [DataSet_name]

        run_dict = {'Experiment': experiment,
                    'Test Fold': test_fold,
                    'Transformations': transform_type,
                    'Tile Size': tile_size,
                    'Tiles Per Bag': tiles_per_bag,
                    'MultiSlide Per Bag': MultiSlide,
                    'No. of Bags': num_bags,
                    'Location': location,
                    'DX': DX,
                    'DataSet': ' / '.join(DataSet_name),
                    'Receptor': Receptor,
                    'Model': 'None',
                    'Last Epoch': 0,
                    'Transformation String': 'None'
                    }
        run_DF = run_DF.append([run_dict], ignore_index=True)
        if not os.path.isdir('runs'):
            os.mkdir('runs')

        run_DF.to_excel(run_file_name)
        print('Created a new Experiment (number {}). It will be saved at location: {}'.format(experiment, location))

        return location, experiment

    elif experiment is not None and epoch is not None:
        index = run_DF[run_DF['Experiment'] == experiment].index.values[0]
        run_DF.at[index, 'Last Epoch'] = epoch
        run_DF.to_excel(run_file_name)

    elif experiment is not None and model is not None:
        index = run_DF[run_DF['Experiment'] == experiment].index.values[0]
        run_DF.at[index, 'Model'] = model
        run_DF.to_excel(run_file_name)

    elif experiment is not None and transformation_string is not None:
        index = run_DF[run_DF['Experiment'] == experiment].index.values[0]
        run_DF.at[index, 'Transformation String'] = transformation_string
        run_DF.to_excel(run_file_name)

    elif experiment is not None and DataSet_size is not None:
        index = run_DF[run_DF['Experiment'] == experiment].index.values[0]
        run_DF.at[index, 'Train DataSet Size'] = DataSet_size[0]
        run_DF.at[index, 'Test DataSet Size'] = DataSet_size[1]
        run_DF.to_excel(run_file_name)

    elif experiment is not None and DataSet_Slide_magnification is not None:
        index = run_DF[run_DF['Experiment'] == experiment].index.values[0]
        run_DF.at[index, 'Slide Magnification'] = DataSet_Slide_magnification
        run_DF.to_excel(run_file_name)

    elif experiment is not None and test_mean_auc is not None:
        index = run_DF[run_DF['Experiment'] == experiment].index.values[0]
        run_DF.at[index, 'TestSet Mean AUC'] = test_mean_auc
        run_DF.to_excel(run_file_name)


    # In case we want to continue from a previous training session
    else:
        location = run_DF_exp.loc[[experiment], ['Location']].values[0][0]
        test_fold = int(run_DF_exp.loc[[experiment], ['Test Fold']].values[0][0])
        transformations = run_DF_exp.loc[[experiment], ['Transformations']].values[0][0] #RanS 9.12.20
        tile_size = int(run_DF_exp.loc[[experiment], ['Tile Size']].values[0][0])
        tiles_per_bag = int(run_DF_exp.loc[[experiment], ['Tiles Per Bag']].values[0][0])
        num_bags = int(run_DF_exp.loc[[experiment], ['No. of Bags']].values[0][0])
        DX = bool(run_DF_exp.loc[[experiment], ['DX']].values[0][0])
        DataSet_name = str(run_DF_exp.loc[[experiment], ['DataSet']].values[0][0])
        Receptor = str(run_DF_exp.loc[[experiment], ['Receptor']].values[0][0])
        MultiSlide = str(run_DF_exp.loc[[experiment], ['MultiSlide Per Bag']].values[0][0])
        model_name = str(run_DF_exp.loc[[experiment], ['Model']].values[0][0])

        return location, test_fold, transformations, tile_size, tiles_per_bag, \
               num_bags, DX, DataSet_name, Receptor, MultiSlide, model_name


def run_data_multi_model(experiments: List[str] = None, models: List[str] = None,
                         epoch: int = None,  transformation_string: str = None):
    num_experiments = len(experiments)
    if experiments is not None and transformation_string is not None:
        for index in range(num_experiments):
            run_data(experiment=experiments[index], transformation_string=transformation_string)
    elif experiments is not None and models is not None:
        for index in range(num_experiments):
            run_data(experiment=experiments[index], model=models[index])
    elif experiments is not None and epoch is not None:
        for index in range(num_experiments):
            run_data(experiment=experiments[index], epoch=epoch)




def get_concat(im1, im2):
    dst = Image.new('RGB', (im1.width + im2.width, im1.height))
    dst.paste(im1, (0, 0))
    dst.paste(im2, (im1.width, 0))
    return dst


class Cutout(object):
    """Randomly mask out one or more patches from an image.
    Args:
        n_holes (int): Number of patches to cut out of each image.
        length (int): The length (in pixels) of each square patch.
    """
    def __init__(self, n_holes, length):
        self.n_holes = n_holes
        self.length = length

    def __call__(self, img):
        """
        Args:
            img (Tensor): Tensor image of size (C, H, W).
        Returns:
            Tensor: Image with n_holes of dimension length x length cut out of it.
        """
        h = img.size(1)
        w = img.size(2)

        mask = np.ones((h, w), np.float32)

        for n in range(self.n_holes):
            y = torch.randint(low=0, high=h, size=(1,)).numpy()[0]
            x = torch.randint(low=0, high=w, size=(1,)).numpy()[0]
            '''
            # Numpy random numbers will produce the same numbers in every epoch - I changed the random number producer
            # to torch.random to overcome this issue. 
            y = np.random.randint(h)            
            x = np.random.randint(w)
            '''


            y1 = np.clip(y - self.length // 2, 0, h)
            y2 = np.clip(y + self.length // 2, 0, h)
            x1 = np.clip(x - self.length // 2, 0, w)
            x2 = np.clip(x + self.length // 2, 0, w)

            mask[y1: y2, x1: x2] = 0.

        mask = torch.from_numpy(mask)
        mask = mask.expand_as(img)
        img = img * mask

        return img


class MyRotation:
    """Rotate by one of the given angles."""

    def __init__(self, angles):
        self.angles = angles

    def __call__(self, x):
        angle = random.choice(self.angles)
        return transforms.functional.rotate(x, angle)


class MyCropTransform:
    """crop the image at upper left."""

    def __init__(self, tile_size):
        self.tile_size = tile_size

    def __call__(self, x):
        #x = transforms.functional.crop(img=x, top=0, left=0, height=self.tile_size, width=self.tile_size)
        x = transforms.functional.crop(img=x, top=x.size[0] - self.tile_size, left=x.size[1] - self.tile_size, height=self.tile_size, width=self.tile_size)
        return x


class MyGaussianNoiseTransform:
    """add gaussian noise."""

    def __init__(self, sigma):
        self.sigma = sigma

    def __call__(self, x):
        #x += torch.normal(mean=np.zeros_like(x), std=self.sigma)
        stdev = self.sigma[0]+(self.sigma[1]-self.sigma[0])*np.random.rand()
        # convert PIL Image to ndarray
        x_arr = np.asarray(x)

        # random_noise() method will convert image in [0, 255] to [0, 1.0],
        # inherently it use np.random.normal() to create normal distribution
        # and adds the generated noised back to image
        noise_img = random_noise(x_arr, mode='gaussian', var=stdev ** 2)
        noise_img = (255 * noise_img).astype(np.uint8)

        x = Image.fromarray(noise_img)
        return x

class MyMeanPixelRegularization:
    """replace patch with single pixel value"""

    def __init__(self, p):
        self.p = p

    def __call__(self, x):
        if np.random.rand() < self.p:
            x = torch.zeros_like(x) + torch.tensor([[[0.87316266]], [[0.79902739]], [[0.84941472]]])
        return x


class HEDColorJitter:
    """Jitter colors in HED color space rather than RGB color space."""
    def __init__(self, sigma):
        self.sigma = sigma
    def __call__(self, x):
        x_arr = np.array(x)
        x2 = HED_color_jitter(x_arr, self.sigma)
        x2 = Image.fromarray(x2)
        return x2


def define_transformations(transform_type, train, MEAN, STD, tile_size, c_param=0.1):

    # Setting the transformation:
    if transform_type == 'aug_receptornet':
        final_transform = transforms.Compose([transforms.Normalize(
                                                  mean=(MEAN['Ron'][0], MEAN['Ron'][1], MEAN['Ron'][2]),
                                                  std=(STD['Ron'][0], STD['Ron'][1], STD['Ron'][2]))])
    else:
        final_transform = transforms.Compose([transforms.ToTensor(),
                                              transforms.Normalize(
                                                  mean=(MEAN['Ron'][0], MEAN['Ron'][1], MEAN['Ron'][2]),
                                                  std=(STD['Ron'][0], STD['Ron'][1], STD['Ron'][2]))
                                              ])
    scale_factor = 0
    # if self.transform and self.train:
    if transform_type != 'none' and train:
        # TODO: Consider using - torchvision.transforms.RandomErasing(p=0.5, scale=(0.02, 0.33), ratio=(0.3, 3.3), value=0, inplace=False)
        if transform_type == 'flip':
            transform1 = \
                transforms.Compose([transforms.RandomVerticalFlip(),
                                    transforms.RandomHorizontalFlip()])
        elif transform_type == 'rvf': #rotate, vertical flip
            transform1 = \
                transforms.Compose([MyRotation(angles=[0, 90, 180, 270]),
                                    transforms.RandomVerticalFlip()])
        elif transform_type in ['cbnfrsc', 'cbnfrs']:  # color, blur, noise, flip, rotate, scale, +-cutout
            scale_factor = 0.2
            transform1 = \
                transforms.Compose([
                    # transforms.ColorJitter(brightness=(0.65, 1.35), contrast=(0.5, 1.5),
                    transforms.ColorJitter(brightness=(0.85, 1.15), contrast=(0.75, 1.25),  # RanS 2.12.20
                                           saturation=0.1, hue=(-0.1, 0.1)),
                    transforms.GaussianBlur(3, sigma=(1e-7, 1e-1)), #RanS 23.12.20
                    MyGaussianNoiseTransform(sigma=(0, 0.05)),  #RanS 23.12.20
                    transforms.RandomVerticalFlip(),
                    transforms.RandomHorizontalFlip(),
                    MyRotation(angles=[0, 90, 180, 270]),
                    transforms.RandomAffine(degrees=0, scale=(1 - scale_factor, 1 + scale_factor)),
                    transforms.CenterCrop(tile_size),  #fix boundary when scaling<1
                ])
        elif transform_type in ['pcbnfrsc', 'pcbnfrs']:  # parameterized color, blur, noise, flip, rotate, scale, +-cutout
            scale_factor = 0.2
            transform1 = \
                transforms.Compose([
                    # transforms.ColorJitter(brightness=(0.65, 1.35), contrast=(0.5, 1.5),
                    #transforms.ColorJitter(brightness=(1-c_param*1, 1+c_param*1), contrast=(1-c_param*2, 1+c_param*2),  # RanS 2.12.20
                    #                       saturation=c_param, hue=(-c_param, c_param)),
                    transforms.ColorJitter(brightness=c_param, contrast=c_param * 2, saturation=c_param, hue=c_param),
                    transforms.GaussianBlur(3, sigma=(1e-7, 1e-1)), #RanS 23.12.20
                    MyGaussianNoiseTransform(sigma=(0, 0.05)),  #RanS 23.12.20
                    transforms.RandomVerticalFlip(),
                    transforms.RandomHorizontalFlip(),
                    MyRotation(angles=[0, 90, 180, 270]),
                    transforms.RandomAffine(degrees=0, scale=(1 - scale_factor, 1 + scale_factor)),
                    transforms.CenterCrop(tile_size),  #fix boundary when scaling<1
                ])

        elif transform_type == 'aug_receptornet':  #
        #elif transform_type == 'c_0_05_bnfrsc' or 'c_0_05_bnfrs':  # color 0.1, blur, noise, flip, rotate, scale, +-cutout
            scale_factor = 0
            transform1 = \
                transforms.Compose([
                    transforms.ColorJitter(brightness=64.0/255, contrast=0.75, saturation=0.25, hue=0.04),
                    transforms.RandomHorizontalFlip(),
                    MyRotation(angles=[0, 90, 180, 270]),
                    transforms.CenterCrop(tile_size),  #fix boundary when scaling<1
                    #Mean Pixel Regularization
                    transforms.ToTensor(),
                    Cutout(n_holes=1, length=100),  # RanS 24.12.20
                    MyMeanPixelRegularization(p=0.75)
                ])

        elif transform_type == 'cbnfr':  # color, blur, noise, flip, rotate
            scale_factor = 0
            transform1 = \
                transforms.Compose([
                    transforms.ColorJitter(brightness=(0.85, 1.15), contrast=(0.75, 1.25),  # RanS 2.12.20
                                           saturation=0.1, hue=(-0.1, 0.1)),
                    transforms.GaussianBlur(3, sigma=(1e-7, 1e-1)), #RanS 23.12.20
                    MyGaussianNoiseTransform(sigma=(0, 0.05)),  #RanS 23.12.20
                    transforms.RandomVerticalFlip(),
                    transforms.RandomHorizontalFlip(),
                    MyRotation(angles=[0, 90, 180, 270]),
                    transforms.CenterCrop(tile_size),  #fix boundary when scaling<1
                ])
        elif transform_type in ['bnfrsc', 'bnfrs']:  # blur, noise, flip, rotate, scale, +-cutout
            scale_factor = 0.2
            transform1 = \
                transforms.Compose([
                    transforms.GaussianBlur(3, sigma=(1e-7, 1e-1)), #RanS 23.12.20
                    MyGaussianNoiseTransform(sigma=(0, 0.05)),  #RanS 23.12.20
                    transforms.RandomVerticalFlip(),
                    transforms.RandomHorizontalFlip(),
                    MyRotation(angles=[0, 90, 180, 270]),
                    transforms.RandomAffine(degrees=0, scale=(1 - scale_factor, 1 + scale_factor)),
                    transforms.CenterCrop(tile_size),  #fix boundary when scaling<1
                ])
        elif transform_type == 'frs':  # flip, rotate, scale
            scale_factor = 0.2
            transform1 = \
                transforms.Compose([
                    transforms.RandomVerticalFlip(),
                    transforms.RandomHorizontalFlip(),
                    MyRotation(angles=[0, 90, 180, 270]),
                    transforms.RandomAffine(degrees=0, scale=(1 - scale_factor, 1 + scale_factor)),
                    transforms.CenterCrop(tile_size),  #fix boundary when scaling<1
                ])
        elif transform_type == 'hedcfrs':  # HED color, flip, rotate, scale
            scale_factor = 0.2
            transform1 = \
                transforms.Compose([
                    transforms.ColorJitter(brightness=(0.85, 1.15), contrast=(0.75, 1.25)),
                    HEDColorJitter(sigma=0.05),
                    transforms.RandomVerticalFlip(),
                    transforms.RandomHorizontalFlip(),
                    MyRotation(angles=[0, 90, 180, 270]),
                    transforms.RandomAffine(degrees=0, scale=(1 - scale_factor, 1 + scale_factor)),
                    transforms.CenterCrop(tile_size),  # fix boundary when scaling<1
                    #transforms.functional.crop(top=0, left=0, height=tile_size, width=tile_size)
                    # fix boundary when scaling<1
                ])

        transform = transforms.Compose([transform1, final_transform])
    else:
        transform = final_transform

    if transform_type in ['cbnfrsc', 'bnfrsc', 'c_0_05_bnfrsc', 'pcbnfrsc']:
        transform.transforms.append(Cutout(n_holes=1, length=100)) #RanS 24.12.20

    #RanS 14.1.21 - mean pixel regularization
    #if transform_type == 'aug_receptornet':
    #    transform.transforms.append(MyMeanPixelRegularization(p=0.75))
        #transform.transforms.append(transforms.RandomApply(torch.nn.ModuleList([MyMeanPixelRegularization]), p=0.75))

    return transform, scale_factor


def define_data_root(DataSet):
    # Define data root:
    if sys.platform == 'linux': #GIPdeep
        if DataSet == 'LUNG':
            ROOT_PATH = r'/home/rschley/All_Data/LUNG'
        elif DataSet[:6] == 'CARMEL':
            N = DataSet[6:]
            ROOT_PATH = r'/mnt/gipnetapp_public/sgils/BCF scans/Carmel Slides/Batch_' + N
        elif DataSet == 'Breast': #temp RanS 12.1.21
            ROOT_PATH = r'/mnt/gipnetapp_public/sgils/BCF scans/Carmel Slides'
        else:
            ROOT_PATH = r'/home/womer/project/All Data'

    elif sys.platform == 'win32': #Ran local
        if DataSet == 'HEROHE':
            ROOT_PATH = r'C:\ran_data\HEROHE_examples'
        elif DataSet == 'TCGA':
            ROOT_PATH = r'C:\ran_data\TCGA_example_slides\TCGA_examples_131020_flat'
        elif DataSet == 'LUNG':
            ROOT_PATH = r'C:\ran_data\Lung_examples'
        elif DataSet == 'RedSquares':
            ROOT_PATH = r'C:\ran_data\RedSquares'
        elif DataSet == 'Breast':
            ROOT_PATH = r'C:\ran_data\breast_dataset'
        else:
            print('Error - no ROOT_PATH defined')
    else: #Omer local
        if DataSet == 'LUNG':
            ROOT_PATH = 'All Data/LUNG'
        else:
            ROOT_PATH = r'All Data'

    return ROOT_PATH

#RanS 10.1.21
def get_breast_dir_dict():
    dir_dict = {}
    if sys.platform == 'linux':  # GIPdeep
        #dir_dict['LUNG'] = r'/home/rschley/All_Data/LUNG'
        for ii in np.arange(1, 4):
            dir_dict['CARMEL' + str(ii)] = r'/mnt/gipnetapp_public/sgils/BCF scans/Carmel Slides/Batch_' + str(ii)
        dir_dict['HEROHE'] = r'/home/womer/project/All Data'
        dir_dict['TCGA'] = r'/home/womer/project/All Data'

    elif sys.platform == 'win32': #Ran local
        dir_dict['HEROHE'] = r'C:\ran_data\HEROHE_examples'
        dir_dict['TCGA'] = r'C:\ran_data\TCGA_example_slides\TCGA_examples_131020_flat'

    else: #Omer local
        dir_dict['TCGA'] = r'All Data'
        dir_dict['HEROHE'] = r'All Data'
    return dir_dict


def assert_dataset_target(DataSet,target_kind):
    if DataSet == 'LUNG' and target_kind not in ['PDL1', 'EGFR']:
        raise ValueError('target should be one of: PDL1, EGFR')
    elif ((DataSet == 'HEROHE') or (DataSet == 'TCGA') or (DataSet[:6] == 'CARMEL') or (DataSet == 'Breast')) and target_kind not in ['ER', 'PR', 'Her2']:
        raise ValueError('target should be one of: ER, PR, Her2')
    elif (DataSet == 'RedSquares') and target_kind != 'RedSquares':
        raise ValueError('target should be: RedSquares')

def show_patches_and_transformations(X, images, tiles, scale_factor, tile_size):
    fig1, fig2, fig3, fig4, fig5 = plt.figure(), plt.figure(), plt.figure(), plt.figure(), plt.figure()
    fig1.set_size_inches(32, 18)
    fig2.set_size_inches(32, 18)
    fig3.set_size_inches(32, 18)
    fig4.set_size_inches(32, 18)
    fig5.set_size_inches(32, 18)
    grid1 = ImageGrid(fig1, 111, nrows_ncols=(2, 5), axes_pad=0)
    grid2 = ImageGrid(fig2, 111, nrows_ncols=(2, 5), axes_pad=0)
    grid3 = ImageGrid(fig3, 111, nrows_ncols=(2, 5), axes_pad=0)
    grid4 = ImageGrid(fig4, 111, nrows_ncols=(2, 5), axes_pad=0)
    grid5 = ImageGrid(fig5, 111, nrows_ncols=(2, 5), axes_pad=0)

    for ii in range(10):
        img1 = np.squeeze(images[ii, :, :, :])
        grid1[ii].imshow(np.transpose(img1, axes=(1, 2, 0)))

        img2 = np.squeeze(X[ii, :, :, :])
        grid2[ii].imshow(np.transpose(img2, axes=(1, 2, 0)))

        trans_no_norm = \
            transforms.Compose([
                transforms.ColorJitter(brightness=(0.85, 1.15), contrast=(0.75, 1.25), saturation=0.1,
                                       hue=(-0.1, 0.1)),
                transforms.RandomVerticalFlip(),
                transforms.RandomHorizontalFlip(),
                MyRotation(angles=[0, 90, 180, 270]),
                transforms.RandomAffine(degrees=0, scale=(1 - scale_factor, 1 + scale_factor)),
                transforms.CenterCrop(tile_size),  # fix boundary when scaling<1
                transforms.ToTensor()
            ])

        img3 = trans_no_norm(tiles[ii])
        grid3[ii].imshow(np.transpose(img3, axes=(1, 2, 0)))

        trans0 = transforms.ToTensor()
        img4 = trans0(tiles[ii])
        grid4[ii].imshow(np.transpose(img4, axes=(1, 2, 0)))

        color_trans = transforms.Compose([
            transforms.ColorJitter(brightness=(0.85, 1.15), contrast=(0.75, 1.25),  # RanS 2.12.20
                                   saturation=0.1, hue=(-0.1, 0.1)),
            #transforms.ColorJitter(brightness=64.0/255, contrast=0.75, saturation=0.25, hue=0.04),  # RanS 13.1.21
            transforms.ToTensor()])

        '''blur_trans = transforms.Compose([
            transforms.GaussianBlur(5, sigma=0.1),  # RanS 23.12.20
            transforms.ToTensor()])

        noise_trans = transforms.Compose([
            MyGaussianNoiseTransform(sigma=(0.05, 0.05)),  # RanS 23.12.20
            transforms.ToTensor()])

        cutout_trans = transforms.Compose([
            transforms.ToTensor(),
            Cutout(n_holes=1, length=100)])  # RanS 24.12.20]'''

        img5 = color_trans(tiles[ii])
        # img5 = blur_trans(tiles[ii])
        # img5 = noise_trans(tiles[ii])
        #img5 = cutout_trans(tiles[ii])
        grid5[ii].imshow(np.transpose(img5, axes=(1, 2, 0)))

    fig1.suptitle('original patches', fontsize=14)
    fig2.suptitle('final patches', fontsize=14)
    fig3.suptitle('all trans before norm', fontsize=14)
    fig4.suptitle('original patches, before crop', fontsize=14)
    fig5.suptitle('color transform only', fontsize=14)

    plt.show()


def get_model(model_name, saved_model_path='none'):
    #if train_type == 'MIL':
    # MIL models
    if model_name == 'resnet50_gn':
        model = ResNet50_GN_GatedAttention()
    elif model_name == 'receptornet':
        model = ReceptorNet('resnet50_2FC', saved_model_path)
    elif model_name == 'receptornet_preact_resnet50':
        model = ReceptorNet('preact_resnet50', saved_model_path)
    #elif train_type == 'REG':

    #REG models
    elif model_name == 'resnet50_3FC':
        model = nets.resnet50_with_3FC()
    elif model_name == 'preact_resnet50':
        model = nets.PreActResNet50()
    elif model_name == 'resnet50_gn':
        model = nets.ResNet50_GN()
    elif model_name == 'resnet18':
        model = nets.ResNet_18()
    elif model_name == 'resnet50':
        model = nets.ResNet_50()
    else:
        print('model not defined!')
    return model


def save_code_files(args: argsNamespace):
    """
    This function saves the code files and argparse data to a Code directory within the run path.
    :param args: argsparse Namespace of the run.
    :return:
    """
    code_files_path = os.path.join(args.output_dir, 'Code')
    args.run_file = os.path.basename(__file__)
    args_dict = vars(args)
    args_DF = pd.DataFrame([args_dict]).transpose()
    if not os.path.isdir(args.output_dir):
        os.mkdir(args.output_dir)
        os.mkdir(code_files_path)
    args_DF.to_excel(os.path.join(code_files_path, 'run_arguments.xlsx'))
    # Get all .py files in the code path:
    py_files = glob.glob('*.py')
    for _, file in enumerate(py_files):
        copy2(file, code_files_path)<|MERGE_RESOLUTION|>--- conflicted
+++ resolved
@@ -53,20 +53,12 @@
     """
     #BASIC_OBJ_POWER = 20
     #adjusted_tile_size = tile_size * (magnification // BASIC_OBJ_POWER)
-<<<<<<< HEAD
-    downsample = int(magnification / desired_mag)
-    adjusted_tile_size = int(tile_size * downsample)  # RanS 22.12.20
-=======
     #downsample = int(magnification / desired_mag)
     downsample = magnification / desired_mag
     adjusted_tile_size = int(tile_size * downsample)
     downsample = int(downsample)
     # open grid list:
 
-    #cancelled RanS 9.2.21, preload slides
-    '''with open(grid_file, 'rb') as filehandle:
-        grid_list = pickle.load(filehandle)'''
->>>>>>> e9d7b5fc
 
     # Choose locations from the grid:
     loc_num = len(grid_list)
